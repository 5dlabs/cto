--- conflicted
+++ resolved
@@ -489,11 +489,7 @@
 }
 
 #[allow(clippy::fn_params_excessive_bools)] // CLI flags are naturally bools
-<<<<<<< HEAD
-#[allow(clippy::too_many_lines)] // CLI command handler is naturally long
-=======
 #[allow(clippy::too_many_lines)] // CLI orchestration is intentionally linear
->>>>>>> e9308b6d
 async fn run_digest(
     dir: PathBuf,
     state_path: PathBuf,
@@ -641,21 +637,13 @@
     // Generate email content
     let now = chrono::Utc::now();
     let html = DigestGenerator::generate_html(&entries, analysis.as_ref(), now);
-<<<<<<< HEAD
-    let digest_text = DigestGenerator::generate_text(&entries, analysis.as_ref(), now);
-=======
     let plain_text = DigestGenerator::generate_text(&entries, analysis.as_ref(), now);
->>>>>>> e9308b6d
     let subject = format!("CTO Research Digest - {} new entries", entries.len());
 
     // Send email
     println!("\n📤 Sending digest email...");
     let sender = EmailSender::new(config);
-<<<<<<< HEAD
-    sender.send(&subject, &html, &digest_text).await?;
-=======
     sender.send(&subject, &html, &plain_text).await?;
->>>>>>> e9308b6d
 
     // Update state
     digest_state.mark_digest_sent();
