//! AI-powered digest analysis.
//!
//! Analyzes research entries to generate actionable recommendations
//! for the CTO platform.

use anyhow::Result;
use serde::{Deserialize, Serialize};
use std::sync::Arc;

use tasks::ai::{parse_ai_response, AIMessage, AIProvider, GenerateOptions};

use crate::storage::IndexEntry;

/// Analysis result for a batch of research entries.
#[derive(Debug, Clone, Serialize, Deserialize)]
pub struct DigestAnalysis {
    /// Executive summary of the research batch.
    pub summary: String,
    /// High-priority items that should be implemented.
    pub high_priority: Vec<ActionItem>,
    /// Items worth investigating further.
    pub worth_investigating: Vec<ActionItem>,
    /// General tips and best practices discovered.
    pub tips_and_tricks: Vec<String>,
    /// Overall recommendation for the platform.
    pub overall_recommendation: String,
}

/// An actionable item from the analysis.
#[derive(Debug, Clone, Serialize, Deserialize)]
pub struct ActionItem {
    /// Title of the action item.
    pub title: String,
    /// Description of what to implement.
    pub description: String,
    /// Which entries this relates to.
    pub related_entries: Vec<String>,
    /// Estimated effort (low/medium/high).
    pub effort: String,
    /// Potential impact (low/medium/high).
    pub impact: String,
}

/// Analyzes research entries for the digest.
pub struct DigestAnalyzer {
    provider: Arc<dyn AIProvider>,
    model: String,
}

impl DigestAnalyzer {
    /// Create a new digest analyzer.
    pub fn new(provider: Arc<dyn AIProvider>, model: String) -> Self {
        Self { provider, model }
    }

    /// Analyze a batch of research entries.
    pub async fn analyze(&self, entries: &[&IndexEntry]) -> Result<DigestAnalysis> {
        // Build context from entries
        let entries_context: Vec<String> = entries
            .iter()
            .map(|e| {
                let categories: Vec<_> = e.categories.iter().map(ToString::to_string).collect();
                format!(
                    "- @{author} (score: {score:.2}, categories: {categories}): {preview}",
                    author = e.author,
                    score = e.score,
                    categories = categories.join(", "),
                    preview = e.preview,
                )
            })
            .collect();

        let prompt = format!(
            r#"Analyze these research entries from Twitter/X bookmarks and provide actionable recommendations for the CTO platform.

## Platform Context
The CTO platform is a multi-agent software development system built with:
- Rust for core services
- Kubernetes for orchestration
- Argo Workflows for task automation
- MCP (Model Context Protocol) tools for AI integration
- AI agents (Rex, Blaze, Tess, etc.) for automated coding

## Research Entries to Analyze
{entries}

## Task
Analyze these entries and identify:
1. What can we BUILD or INTEGRATE into the CTO platform?
2. What's worth investigating further?
3. Any tips, tricks, or best practices we should adopt?

Respond with JSON:
{{
  "summary": "<2-3 sentence executive summary of what was found>",
  "high_priority": [
    {{
      "title": "<action item title>",
      "description": "<what to implement and how>",
      "related_entries": ["<@author references>"],
      "effort": "<low|medium|high>",
      "impact": "<low|medium|high>"
    }}
  ],
  "worth_investigating": [
    {{
      "title": "<item title>",
      "description": "<what to look into>",
      "related_entries": ["<@author references>"],
      "effort": "<low|medium|high>",
      "impact": "<low|medium|high>"
    }}
  ],
  "tips_and_tricks": ["<practical tips discovered>"],
  "overall_recommendation": "<1-2 sentence recommendation for this batch>"
}}

Be specific and actionable. Focus on implementation potential, not just interesting reading."#,
            entries = entries_context.join("\n"),
        );

        let messages = vec![AIMessage::system(SYSTEM_PROMPT), AIMessage::user(prompt)];

        let options = GenerateOptions {
            temperature: Some(0.4),
            max_tokens: Some(2000),
            json_mode: true,
            ..Default::default()
        };

        let response = self
            .provider
            .generate_text(&self.model, &messages, &options)
            .await?;

        let analysis: DigestAnalysis = parse_ai_response(&response)?;
        Ok(analysis)
    }
}

const SYSTEM_PROMPT: &str = r#"You are a CTO analyzing research content for implementation potential in a multi-agent software development platform.

Your role is to:
1. Identify actionable items that could improve the platform
2. Prioritize based on effort vs impact
3. Provide specific, implementable recommendations
4. Distinguish between "build now" and "investigate later"

Be concise, specific, and focus on what can actually be implemented.
Always respond with valid JSON."#;
<<<<<<< HEAD




=======
>>>>>>> 73b89377
<|MERGE_RESOLUTION|>--- conflicted
+++ resolved
@@ -148,10 +148,3 @@
 
 Be concise, specific, and focus on what can actually be implemented.
 Always respond with valid JSON."#;
-<<<<<<< HEAD
-
-
-
-
-=======
->>>>>>> 73b89377
