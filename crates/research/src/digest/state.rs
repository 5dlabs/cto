//! Digest state tracking.
//!
//! Tracks when the last digest was sent and which entries haven't been included yet.

use anyhow::Result;
use chrono::{DateTime, Utc};
use serde::{Deserialize, Serialize};
use std::path::Path;

/// State for tracking digest sends.
#[derive(Debug, Clone, Serialize, Deserialize, Default)]
pub struct DigestState {
    /// When the last digest email was sent.
    pub last_digest_at: Option<DateTime<Utc>>,
    /// Entry IDs that have been processed but not yet included in a digest.
    pub entries_since_digest: Vec<String>,
    /// Total digests sent (for stats).
    pub total_digests_sent: u64,
}

impl DigestState {
    /// Load state from a JSON file, creating default if not exists.
    pub fn load(path: &Path) -> Result<Self> {
        if path.exists() {
            let content = std::fs::read_to_string(path)?;
            let state: Self = serde_json::from_str(&content)?;
            Ok(state)
        } else {
            Ok(Self::default())
        }
    }

    /// Save state to a JSON file.
    pub fn save(&self, path: &Path) -> Result<()> {
        let content = serde_json::to_string_pretty(self)?;
        if let Some(parent) = path.parent() {
            std::fs::create_dir_all(parent)?;
        }
        std::fs::write(path, content)?;
        Ok(())
    }

    /// Add an entry ID to the pending list.
    pub fn add_entry(&mut self, entry_id: String) {
        if !self.entries_since_digest.contains(&entry_id) {
            self.entries_since_digest.push(entry_id);
        }
    }

    /// Get the number of pending entries.
    #[must_use]
    pub fn pending_count(&self) -> usize {
        self.entries_since_digest.len()
    }

    /// Mark a digest as sent, clearing the pending entries.
    pub fn mark_digest_sent(&mut self) {
        self.last_digest_at = Some(Utc::now());
        self.entries_since_digest.clear();
        self.total_digests_sent += 1;
    }

    /// Check if enough time has passed for a scheduled digest (e.g., 24 hours).
    #[must_use]
    pub fn is_scheduled_time(&self, hours_between: u64) -> bool {
        match self.last_digest_at {
            Some(last) => {
                let elapsed = Utc::now().signed_duration_since(last);
                elapsed.num_hours() >= hours_between as i64
            }
            None => true, // Never sent, so yes
        }
    }

    /// Get entry IDs pending digest, consuming them.
    pub fn take_pending_entries(&mut self) -> Vec<String> {
        std::mem::take(&mut self.entries_since_digest)
    }
}

#[cfg(test)]
mod tests {
    use super::*;

    #[test]
    fn test_add_entry() {
        let mut state = DigestState::default();
        state.add_entry("123".to_string());
        state.add_entry("456".to_string());
        state.add_entry("123".to_string()); // Duplicate

        assert_eq!(state.pending_count(), 2);
        assert!(state.entries_since_digest.contains(&"123".to_string()));
        assert!(state.entries_since_digest.contains(&"456".to_string()));
    }

    #[test]
    fn test_mark_digest_sent() {
        let mut state = DigestState::default();
        state.add_entry("123".to_string());
        state.add_entry("456".to_string());

        state.mark_digest_sent();

        assert_eq!(state.pending_count(), 0);
        assert!(state.last_digest_at.is_some());
        assert_eq!(state.total_digests_sent, 1);
    }

    #[test]
    fn test_is_scheduled_time_never_sent() {
        let state = DigestState::default();
        assert!(state.is_scheduled_time(24));
    }

    #[test]
    fn test_take_pending_entries() {
        let mut state = DigestState::default();
        state.add_entry("123".to_string());
        state.add_entry("456".to_string());

        let entries = state.take_pending_entries();

        assert_eq!(entries.len(), 2);
        assert_eq!(state.pending_count(), 0);
    }
}
<<<<<<< HEAD




=======
>>>>>>> 73b89377
<|MERGE_RESOLUTION|>--- conflicted
+++ resolved
@@ -125,10 +125,3 @@
         assert_eq!(state.pending_count(), 0);
     }
 }
-<<<<<<< HEAD
-
-
-
-
-=======
->>>>>>> 73b89377
