//! GPU provider implementations.
//!
//! This module contains the [`GpuProvider`] trait and implementations
//! for various cloud providers offering GPU VMs.

pub mod latitude;
pub mod traits;

pub use traits::{
    CreateGpuVmRequest, GpuPlan, GpuProvider, GpuProviderError, GpuSpecs, GpuVm, GpuVmStatus,
};
<<<<<<< HEAD




=======
>>>>>>> 73b89377
<|MERGE_RESOLUTION|>--- conflicted
+++ resolved
@@ -9,10 +9,3 @@
 pub use traits::{
     CreateGpuVmRequest, GpuPlan, GpuProvider, GpuProviderError, GpuSpecs, GpuVm, GpuVmStatus,
 };
-<<<<<<< HEAD
-
-
-
-
-=======
->>>>>>> 73b89377
