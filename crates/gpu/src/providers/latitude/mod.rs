//! Latitude.sh GPU VM provider.
//!
//! Implements the [`GpuProvider`] trait for Latitude.sh GPU VMs.
//!
//! ## Available GPU Plans
//!
//! - **H100** - NVIDIA H100 80GB, 16 vCPU, 128GB RAM (~$1.66/hr)
//! - **L40S** - NVIDIA L40S 48GB, 16 vCPU, 128GB RAM (~$0.74/hr)
//! - **RTX 6000 Pro** - NVIDIA RTX 6000 Ada, 16 vCPU, 128GB RAM (~$2.44/hr)
//!
//! ## Example
//!
//! ```ignore
//! use gpu::providers::latitude::Latitude;
//! use gpu::providers::traits::{GpuProvider, CreateGpuVmRequest};
//!
//! let provider = Latitude::new(api_key, project_id)?;
//!
//! // List plans
//! let plans = provider.list_gpu_plans().await?;
//!
//! // Create a VM
//! let vm = provider.create_gpu_vm(CreateGpuVmRequest {
//!     name: "inference-1".to_string(),
//!     plan_id: "plan_BDXM5EKz0rpkw".to_string(),
//!     ssh_keys: vec![],
//! }).await?;
//! ```

mod client;
mod models;

pub use client::Latitude;
pub use models::*;
<<<<<<< HEAD




=======
>>>>>>> 73b89377
<|MERGE_RESOLUTION|>--- conflicted
+++ resolved
@@ -32,10 +32,3 @@
 
 pub use client::Latitude;
 pub use models::*;
-<<<<<<< HEAD
-
-
-
-
-=======
->>>>>>> 73b89377
