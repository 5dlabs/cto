//! GPU provider trait and common types.

use async_trait::async_trait;
use chrono::{DateTime, Utc};
use serde::{Deserialize, Serialize};
use thiserror::Error;

/// Errors that can occur during GPU provider operations.
#[derive(Error, Debug)]
pub enum GpuProviderError {
    /// HTTP request failed.
    #[error("HTTP error: {0}")]
    Http(#[from] reqwest::Error),

    /// API returned an error response.
    #[error("API error: {status} - {message}")]
    Api { status: u16, message: String },

    /// Resource not found.
    #[error("Resource not found: {0}")]
    NotFound(String),

    /// Operation timed out.
    #[error("Operation timed out after {0} seconds")]
    Timeout(u64),

    /// Invalid configuration.
    #[error("Invalid configuration: {0}")]
    Config(String),

    /// Serialization error.
    #[error("Serialization error: {0}")]
    Serialization(#[from] serde_json::Error),

    /// No GPU plans available.
    #[error("No GPU plans available in region: {0}")]
    NoPlansAvailable(String),
}

/// GPU VM status.
#[derive(Debug, Clone, PartialEq, Eq, Serialize, Deserialize)]
#[serde(rename_all = "snake_case")]
pub enum GpuVmStatus {
    /// VM is being scheduled.
    Scheduling,
    /// VM is scheduled, waiting to start.
    Scheduled,
    /// VM is starting up.
    Starting,
    /// VM is configuring network.
    ConfiguringNetwork,
    /// VM is running and ready.
    Running,
    /// VM is stopped.
    Stopped,
    /// VM is being deleted.
    Deleting,
    /// Unknown status.
    #[serde(other)]
    Unknown,
}

impl std::fmt::Display for GpuVmStatus {
    fn fmt(&self, f: &mut std::fmt::Formatter<'_>) -> std::fmt::Result {
        match self {
            Self::Scheduling => write!(f, "scheduling"),
            Self::Scheduled => write!(f, "scheduled"),
            Self::Starting => write!(f, "starting"),
            Self::ConfiguringNetwork => write!(f, "configuring_network"),
            Self::Running => write!(f, "running"),
            Self::Stopped => write!(f, "stopped"),
            Self::Deleting => write!(f, "deleting"),
            Self::Unknown => write!(f, "unknown"),
        }
    }
}

/// GPU hardware specifications.
#[derive(Debug, Clone, Serialize, Deserialize)]
pub struct GpuSpecs {
    /// GPU model (e.g., "H100", "L40S", "RTX 6000 Pro").
    pub gpu_model: String,
    /// Number of GPUs.
    pub gpu_count: u32,
    /// GPU memory in GB.
    pub gpu_memory_gb: Option<u32>,
    /// Number of virtual CPUs.
    pub vcpus: u32,
    /// RAM in GB.
    pub ram_gb: u32,
    /// Storage in GB.
    pub storage_gb: u32,
}

/// A GPU VM instance.
#[derive(Debug, Clone, Serialize, Deserialize)]
pub struct GpuVm {
    /// Unique VM identifier.
    pub id: String,
    /// VM name.
    pub name: String,
    /// Current status.
    pub status: GpuVmStatus,
    /// SSH host/IP address.
    pub host: Option<String>,
    /// SSH username.
    pub username: Option<String>,
    /// Plan ID.
    pub plan_id: String,
    /// GPU specifications.
    pub specs: Option<GpuSpecs>,
    /// When the VM was created.
    pub created_at: Option<DateTime<Utc>>,
}

/// A GPU VM plan (hardware configuration).
#[derive(Debug, Clone, Serialize, Deserialize)]
pub struct GpuPlan {
    /// Plan ID.
    pub id: String,
    /// Plan name.
    pub name: String,
    /// GPU specifications.
    pub specs: GpuSpecs,
    /// Hourly price in USD.
    pub price_per_hour: f64,
    /// Monthly price in USD.
    pub price_per_month: f64,
    /// Available regions/locations.
    pub available_regions: Vec<String>,
    /// Stock level (high, medium, low, unavailable).
    pub stock_level: String,
}

/// Request to create a new GPU VM.
#[derive(Debug, Clone, Serialize, Deserialize)]
pub struct CreateGpuVmRequest {
    /// VM name.
    pub name: String,
    /// Plan ID.
    pub plan_id: String,
    /// SSH key IDs to configure.
    pub ssh_keys: Vec<String>,
}

/// Trait for GPU cloud providers.
#[async_trait]
pub trait GpuProvider: Send + Sync {
    /// List all available GPU plans.
    async fn list_gpu_plans(&self) -> Result<Vec<GpuPlan>, GpuProviderError>;

    /// Create a new GPU VM.
    async fn create_gpu_vm(&self, req: CreateGpuVmRequest) -> Result<GpuVm, GpuProviderError>;

    /// Get a GPU VM by ID.
    async fn get_gpu_vm(&self, id: &str) -> Result<GpuVm, GpuProviderError>;

    /// List all GPU VMs.
    async fn list_gpu_vms(&self) -> Result<Vec<GpuVm>, GpuProviderError>;

    /// Delete a GPU VM.
    async fn delete_gpu_vm(&self, id: &str) -> Result<(), GpuProviderError>;

    /// Run a power action on a GPU VM.
    ///
    /// Actions: `power_on`, `power_off`, `reboot`
    async fn gpu_vm_action(&self, id: &str, action: &str) -> Result<(), GpuProviderError>;

    /// Wait for a GPU VM to reach running status.
    async fn wait_ready(&self, id: &str, timeout_secs: u64) -> Result<GpuVm, GpuProviderError>;
}
<<<<<<< HEAD




=======
>>>>>>> 73b89377
<|MERGE_RESOLUTION|>--- conflicted
+++ resolved
@@ -169,10 +169,3 @@
     /// Wait for a GPU VM to reach running status.
     async fn wait_ready(&self, id: &str, timeout_secs: u64) -> Result<GpuVm, GpuProviderError>;
 }
-<<<<<<< HEAD
-
-
-
-
-=======
->>>>>>> 73b89377
