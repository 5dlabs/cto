--- conflicted
+++ resolved
@@ -366,10 +366,3 @@
 
     Ok(String::from_utf8_lossy(&output.stdout).trim().to_string())
 }
-<<<<<<< HEAD
-
-
-
-
-=======
->>>>>>> 73b89377
