--- conflicted
+++ resolved
@@ -54,10 +54,3 @@
 pub use providers::traits::{
     CreateGpuVmRequest, GpuPlan, GpuProvider, GpuProviderError, GpuSpecs, GpuVm, GpuVmStatus,
 };
-<<<<<<< HEAD
-
-
-
-
-=======
->>>>>>> 73b89377
