--- conflicted
+++ resolved
@@ -376,14 +376,10 @@
     #[test]
     fn test_healer_pvc_naming() {
         // Healer PVC uses a static name shared with ArgoCD-managed healer deployment
-<<<<<<< HEAD
-        assert_eq!(AgentClassifier::get_healer_pvc_name("cto"), "healer-workspace");
-=======
         assert_eq!(
             AgentClassifier::get_healer_pvc_name("cto"),
             "healer-workspace"
         );
->>>>>>> f1a11605
 
         // Service name is ignored - always returns static PVC name
         assert_eq!(
