use crate::cli::types::CLIType;
use crate::crds::CodeRun;
use crate::tasks::code::agent::AgentClassifier;
use crate::tasks::config::ControllerConfig;
use crate::tasks::template_paths::{
    CODE_CLAUDE_CONTAINER_TEMPLATE, CODE_CODEX_CONTAINER_BASE_TEMPLATE,
    CODE_CODING_GUIDELINES_TEMPLATE, CODE_CURSOR_CONTAINER_BASE_TEMPLATE,
    CODE_FACTORY_CONTAINER_BASE_TEMPLATE, CODE_GEMINI_CONTAINER_BASE_TEMPLATE,
    CODE_GITHUB_GUIDELINES_TEMPLATE, CODE_MCP_CONFIG_TEMPLATE,
    CODE_OPENCODE_CONTAINER_BASE_TEMPLATE,
};
use crate::tasks::tool_catalog::resolve_tool_name;
use crate::tasks::types::Result;
use crate::tasks::workflow::extract_workflow_name;
use handlebars::Handlebars;

use serde_json::{json, Value};
use std::collections::{BTreeMap, HashSet};
use std::fs;
use std::path::Path;
use tracing::{debug, warn};

// Template base path (embedded in Docker image at /app/templates)
// Set via AGENT_TEMPLATES_PATH env var in deployment
<<<<<<< HEAD
const DEFAULT_AGENT_TEMPLATES_PATH: &str = "/app/templates";
=======
const DEFAULT_AGENT_TEMPLATES_PATH: &str = "/templates";
>>>>>>> bfbdfcfc

/// Get the agent templates directory path.
/// Uses `AGENT_TEMPLATES_PATH` env var if set, otherwise defaults to `/templates`.
fn get_templates_path() -> String {
    std::env::var("AGENT_TEMPLATES_PATH")
        .unwrap_or_else(|_| DEFAULT_AGENT_TEMPLATES_PATH.to_string())
}

#[derive(Debug, Clone)]
#[allow(dead_code)] // Some fields are set but not currently used after template migration
struct CliRenderSettings {
    model: String,
    temperature: Option<f64>,
    max_output_tokens: Option<u32>,
    approval_policy: String,
    sandbox_mode: String,
    project_doc_max_bytes: u64,
    reasoning_effort: Option<String>,
    auto_level: Option<String>,
    output_format: Option<String>,
    editor_vim_mode: bool,
    tools_url: String,
    model_provider: Value,
    raw_additional_toml: Option<String>,
    raw_additional_json: Option<String>,
    model_rotation: Vec<String>,
    list_tools_on_start: bool,
}

pub struct CodeTemplateGenerator;

impl CodeTemplateGenerator {
    /// Generate all template files for a code task
    pub fn generate_all_templates(
        code_run: &CodeRun,
        config: &ControllerConfig,
    ) -> Result<BTreeMap<String, String>> {
        // Check run_type first for review/remediate tasks
        match code_run.spec.run_type.as_str() {
            "review" => return Self::generate_review_templates(code_run, config),
            "remediate" => return Self::generate_remediate_templates(code_run, config),
            _ => {}
        }

        // Fall through to CLI-based dispatch for other run types
        match Self::determine_cli_type(code_run) {
            CLIType::Codex => Self::generate_codex_templates(code_run, config),
            CLIType::Cursor => Self::generate_cursor_templates(code_run, config),
            CLIType::Factory => Self::generate_factory_templates(code_run, config),
            CLIType::OpenCode => Self::generate_opencode_templates(code_run, config),
            CLIType::Gemini => Self::generate_gemini_templates(code_run, config),
            _ => Self::generate_claude_templates(code_run, config),
        }
    }

    fn determine_cli_type(code_run: &CodeRun) -> CLIType {
        code_run
            .spec
            .cli_config
            .as_ref()
            .map_or(CLIType::Claude, |cfg| cfg.cli_type)
    }

    fn generate_claude_templates(
        code_run: &CodeRun,
        config: &ControllerConfig,
    ) -> Result<BTreeMap<String, String>> {
        let mut templates = BTreeMap::new();

        // Enrich cli_config with agent-level settings (like modelRotation)
        let cli_config_value = code_run
            .spec
            .cli_config
            .as_ref()
            .and_then(|cfg| serde_json::to_value(cfg).ok())
            .unwrap_or_else(|| json!({}));
        let enriched_cli_config =
            Self::enrich_cli_config_from_agent(cli_config_value, code_run, config);

        let client_config = Self::generate_client_config(code_run, config)?;
        let client_config_value: Value = serde_json::from_str(&client_config)
            .unwrap_or_else(|_| json!({ "remoteTools": [], "localServers": {} }));
        let remote_tools = Self::extract_remote_tools(&client_config_value);

        templates.insert(
            "container.sh".to_string(),
            Self::generate_container_script(code_run, &enriched_cli_config)?,
        );
        templates.insert(
            "CLAUDE.md".to_string(),
            Self::generate_claude_memory(code_run, &enriched_cli_config, &remote_tools)?,
        );
        templates.insert(
            "settings.json".to_string(),
            Self::generate_claude_settings(code_run, config, &enriched_cli_config)?,
        );
        templates.insert(
            "mcp.json".to_string(),
            Self::generate_mcp_config(code_run, config)?,
        );
        templates.insert("client-config.json".to_string(), client_config);

        templates.insert(
            "coding-guidelines.md".to_string(),
            Self::generate_coding_guidelines(code_run)?,
        );
        templates.insert(
            "github-guidelines.md".to_string(),
            Self::generate_github_guidelines(code_run)?,
        );

        for (filename, content) in Self::generate_hook_scripts(code_run) {
            templates.insert(format!("hooks-{filename}"), content);
        }

        Ok(templates)
    }

    fn generate_cursor_templates(
        code_run: &CodeRun,
        config: &ControllerConfig,
    ) -> Result<BTreeMap<String, String>> {
        let mut templates = BTreeMap::new();

        let cli_config_value = code_run
            .spec
            .cli_config
            .as_ref()
            .and_then(|cfg| serde_json::to_value(cfg).ok())
            .unwrap_or_else(|| json!({}));

        // Enrich cli_config with agent-level settings (like modelRotation)
        let enriched_cli_config =
            Self::enrich_cli_config_from_agent(cli_config_value, code_run, config);

        let client_config = Self::generate_client_config(code_run, config)?;
        let client_config_value: Value = serde_json::from_str(&client_config)
            .unwrap_or_else(|_| json!({ "remoteTools": [], "localServers": {} }));
        let remote_tools = Self::extract_remote_tools(&client_config_value);

        templates.insert("client-config.json".to_string(), client_config);

        templates.insert(
            "container.sh".to_string(),
            Self::generate_cursor_container_script(code_run, &enriched_cli_config, &remote_tools)?,
        );

        templates.insert(
            "AGENTS.md".to_string(),
            Self::generate_cursor_memory(code_run, &enriched_cli_config, &remote_tools)?,
        );

        templates.insert(
            "cursor-cli-config.json".to_string(),
            Self::generate_cursor_global_config(
                code_run,
                &enriched_cli_config,
                &client_config_value,
                &remote_tools,
            )?,
        );

        templates.insert(
            "cursor-cli.json".to_string(),
            Self::generate_cursor_project_permissions(
                code_run,
                &enriched_cli_config,
                &remote_tools,
            )?,
        );

        templates.insert(
            "cursor-mcp.json".to_string(),
            Self::generate_cursor_mcp_config(code_run, &enriched_cli_config, &remote_tools)?,
        );

        templates.insert(
            "coding-guidelines.md".to_string(),
            Self::generate_coding_guidelines(code_run)?,
        );
        templates.insert(
            "github-guidelines.md".to_string(),
            Self::generate_github_guidelines(code_run)?,
        );

        for (filename, content) in Self::generate_hook_scripts(code_run) {
            templates.insert(format!("hooks-{filename}"), content);
        }

        templates.insert(
            "mcp.json".to_string(),
            Self::generate_mcp_config(code_run, config)?,
        );

        Ok(templates)
    }

    fn generate_opencode_templates(
        code_run: &CodeRun,
        config: &ControllerConfig,
    ) -> Result<BTreeMap<String, String>> {
        let mut templates = BTreeMap::new();

        let cli_config_value = code_run
            .spec
            .cli_config
            .as_ref()
            .and_then(|cfg| serde_json::to_value(cfg).ok())
            .unwrap_or_else(|| json!({}));

        // Enrich cli_config with agent-level settings (like modelRotation)
        let enriched_cli_config =
            Self::enrich_cli_config_from_agent(cli_config_value, code_run, config);

        let client_config = Self::generate_client_config(code_run, config)?;
        let client_config_value: Value = serde_json::from_str(&client_config)
            .unwrap_or_else(|_| json!({ "remoteTools": [], "localServers": {} }));
        let remote_tools = Self::extract_remote_tools(&client_config_value);

        templates.insert("client-config.json".to_string(), client_config);

        templates.insert(
            "container.sh".to_string(),
            Self::generate_opencode_container_script(
                code_run,
                &enriched_cli_config,
                &remote_tools,
            )?,
        );

        templates.insert(
            "AGENTS.md".to_string(),
            Self::generate_opencode_memory(code_run, &enriched_cli_config, &remote_tools)?,
        );

        templates.insert(
            "opencode-config.json".to_string(),
            Self::generate_opencode_config(
                code_run,
                &enriched_cli_config,
                &client_config_value,
                &remote_tools,
            )?,
        );

        templates.insert(
            "coding-guidelines.md".to_string(),
            Self::generate_coding_guidelines(code_run)?,
        );
        templates.insert(
            "github-guidelines.md".to_string(),
            Self::generate_github_guidelines(code_run)?,
        );

        for (filename, content) in Self::generate_hook_scripts(code_run) {
            templates.insert(format!("hooks-{filename}"), content);
        }

        templates.insert(
            "mcp.json".to_string(),
            Self::generate_mcp_config(code_run, config)?,
        );

        Ok(templates)
    }

    fn generate_gemini_templates(
        code_run: &CodeRun,
        config: &ControllerConfig,
    ) -> Result<BTreeMap<String, String>> {
        let mut templates = BTreeMap::new();

        let cli_config_value = code_run
            .spec
            .cli_config
            .as_ref()
            .and_then(|cfg| serde_json::to_value(cfg).ok())
            .unwrap_or_else(|| json!({}));

        // Enrich cli_config with agent-level settings
        let enriched_cli_config =
            Self::enrich_cli_config_from_agent(cli_config_value, code_run, config);

        let client_config = Self::generate_client_config(code_run, config)?;
        let client_config_value: Value = serde_json::from_str(&client_config)
            .unwrap_or_else(|_| json!({ "remoteTools": [], "localServers": {} }));
        let remote_tools = Self::extract_remote_tools(&client_config_value);

        templates.insert("client-config.json".to_string(), client_config);

        templates.insert(
            "container.sh".to_string(),
            Self::generate_gemini_container_script(code_run, &enriched_cli_config, &remote_tools)?,
        );

        templates.insert(
            "GEMINI.md".to_string(),
            Self::generate_gemini_memory(code_run, &enriched_cli_config, &remote_tools)?,
        );

        templates.insert(
            "coding-guidelines.md".to_string(),
            Self::generate_coding_guidelines(code_run)?,
        );
        templates.insert(
            "github-guidelines.md".to_string(),
            Self::generate_github_guidelines(code_run)?,
        );

        for (filename, content) in Self::generate_hook_scripts(code_run) {
            templates.insert(format!("hooks-{filename}"), content);
        }

        templates.insert(
            "mcp.json".to_string(),
            Self::generate_mcp_config(code_run, config)?,
        );

        templates.insert(
            "settings.json".to_string(),
            Self::generate_gemini_settings(code_run, &enriched_cli_config)?,
        );

        Ok(templates)
    }

    fn generate_gemini_settings(_code_run: &CodeRun, cli_config: &Value) -> Result<String> {
        // Build context config
        let context = json!({
            "fileName": ["AGENTS.md", "GEMINI.md"],
            "fileFiltering": "gitignore"
        });

        // Build advanced config with optional bug command
        let mut advanced = json!({});
        if let Some(bug_cmd) = cli_config.get("bug_command").and_then(Value::as_str) {
            advanced["bugCommand"] = json!(bug_cmd);
        }

        // Build sandboxing config
        let sandbox_profile = cli_config
            .get("sandbox_profile")
            .and_then(Value::as_str)
            .unwrap_or("permissive");
        let sandboxing = json!({
            "profile": sandbox_profile
        });

        // Build complete settings config (no template needed - serialize directly)
        let settings = json!({
            "context": context,
            "theme": "default",
            "advanced": advanced,
            "sandboxing": sandboxing,
            "checkpointing": {
                "enabled": true
            }
        });

        serde_json::to_string_pretty(&settings).map_err(|e| {
            crate::tasks::types::Error::ConfigError(format!(
                "Failed to serialize Gemini settings.json: {e}"
            ))
        })
    }

    fn generate_cursor_container_script(
        code_run: &CodeRun,
        cli_config: &Value,
        remote_tools: &[String],
    ) -> Result<String> {
        let mut handlebars = Handlebars::new();
        handlebars.set_strict_mode(false);

        // Register shared partials for CLI-agnostic building blocks
        Self::register_shared_partials(&mut handlebars)?;

        // Register CLI-specific invoke template as the cli_execute partial
        Self::register_cli_invoke_partial(&mut handlebars, CLIType::Cursor)?;

        let base_template = Self::load_template(CODE_CURSOR_CONTAINER_BASE_TEMPLATE)?;
        handlebars
            .register_partial("cursor_container_base", base_template)
            .map_err(|e| {
                crate::tasks::types::Error::ConfigError(format!(
                    "Failed to register Cursor container base partial: {e}"
                ))
            })?;

        let template_path = Self::get_cursor_container_template(code_run);
        let template = Self::load_template(&template_path)?;

        handlebars
            .register_template_string("cursor_container", template)
            .map_err(|e| {
                crate::tasks::types::Error::ConfigError(format!(
                    "Failed to register Cursor container template {template_path}: {e}"
                ))
            })?;

        let cli_settings = cli_config
            .get("settings")
            .cloned()
            .unwrap_or_else(|| json!({}));

        let render_settings = Self::build_cli_render_settings(code_run, cli_config);
        let model = render_settings.model.clone();
        let cli_type = Self::determine_cli_type(code_run).to_string();

        let workflow_name = extract_workflow_name(code_run).unwrap_or_else(|_| {
            format!("play-task-{}-workflow", code_run.spec.task_id.unwrap_or(0))
        });

        let context = json!({
            "task_id": code_run.spec.task_id.unwrap_or(0),
            "service": code_run.spec.service,
            "repository_url": code_run.spec.repository_url,
            "docs_repository_url": code_run.spec.docs_repository_url,
            "docs_branch": code_run.spec.docs_branch,
            "source_branch": code_run.spec.docs_branch,
            "working_directory": Self::get_working_directory(code_run),
            "continue_session": Self::get_continue_session(code_run),
            "overwrite_memory": code_run.spec.overwrite_memory,
            "docs_project_directory": code_run
                .spec
                .docs_project_directory
                .as_deref()
                .unwrap_or(""),
            "github_app": code_run.spec.github_app.as_deref().unwrap_or(""),
            "workflow_name": workflow_name,
            "model": model.clone(),
            "cli_type": cli_type,
            "enable_docker": code_run.spec.enable_docker,
            "cli": {
                "type": cli_type,
                "model": model,
                "settings": cli_settings,
                "remote_tools": remote_tools,
            },
        });

        handlebars
            .render("cursor_container", &context)
            .map_err(|e| {
                crate::tasks::types::Error::ConfigError(format!(
                    "Failed to render Cursor container template: {e}"
                ))
            })
    }

    fn generate_cursor_memory(
        code_run: &CodeRun,
        cli_config: &Value,
        remote_tools: &[String],
    ) -> Result<String> {
        let mut handlebars = Handlebars::new();
        handlebars.set_strict_mode(false);

        // Register shared agent system prompt partials
        Self::register_agent_partials(&mut handlebars)?;

        let template_path = Self::get_cursor_memory_template(code_run);
        let template = Self::load_template(&template_path)?;

        let render_settings = Self::build_cli_render_settings(code_run, cli_config);
        let model = render_settings.model.clone();
        let cli_type = Self::determine_cli_type(code_run).to_string();

        handlebars
            .register_template_string("cursor_agents", template)
            .map_err(|e| {
                crate::tasks::types::Error::ConfigError(format!(
                    "Failed to register Cursor AGENTS.md template {template_path}: {e}"
                ))
            })?;

        let workflow_name = extract_workflow_name(code_run).unwrap_or_else(|_| {
            format!("play-task-{}-workflow", code_run.spec.task_id.unwrap_or(0))
        });

        let cli_settings = cli_config
            .get("settings")
            .cloned()
            .unwrap_or_else(|| json!({}));

        let context = json!({
            "cli_config": cli_config,
            "github_app": code_run.spec.github_app.as_deref().unwrap_or(""),
            "model": model,
            "task_id": code_run.spec.task_id.unwrap_or(0),
            "service": code_run.spec.service,
            "repository_url": code_run.spec.repository_url,
            "docs_repository_url": code_run.spec.docs_repository_url,
            "docs_branch": code_run.spec.docs_branch,
            "docs_project_directory": code_run
                .spec
                .docs_project_directory
                .as_deref()
                .unwrap_or(""),
            "working_directory": Self::get_working_directory(code_run),
            "workflow_name": workflow_name,
            "cli_type": cli_type,
            "cli": {
                "type": cli_type,
                "model": model,
                "settings": cli_settings,
                "remote_tools": remote_tools,
            },
            "tools": {
                "tools": remote_tools,
            },
        });

        handlebars.render("cursor_agents", &context).map_err(|e| {
            crate::tasks::types::Error::ConfigError(format!(
                "Failed to render Cursor AGENTS.md template: {e}"
            ))
        })
    }

    fn generate_cursor_global_config(
        code_run: &CodeRun,
        cli_config: &Value,
        _client_config: &Value,
        remote_tools: &[String],
    ) -> Result<String> {
        let render_settings = Self::build_cli_render_settings(code_run, cli_config);

        // Build model config
        let mut model_config = json!({
            "default": render_settings.model
        });
        if let Some(temp) = render_settings.temperature {
            model_config["temperature"] = json!(temp);
        }
        if let Some(max_tokens) = render_settings.max_output_tokens {
            model_config["maxOutputTokens"] = json!(max_tokens);
        }

        // Build MCP servers config
        let mut mcp_servers = json!({});
        if !render_settings.tools_url.is_empty() {
            let mut tools_server = json!({
                "command": "tools",
                "args": ["--url", render_settings.tools_url],
                "env": {
                    "TOOLS_SERVER_URL": render_settings.tools_url
                }
            });
            if !remote_tools.is_empty() {
                tools_server["availableTools"] = json!(remote_tools);
            }
            mcp_servers["tools"] = tools_server;
        }

        // Build automation config
        let automation = json!({
            "approvalPolicy": render_settings.approval_policy,
            "sandboxMode": render_settings.sandbox_mode,
            "projectDocMaxBytes": render_settings.project_doc_max_bytes
        });

        // Build complete config (no template needed - serialize directly)
        let config = json!({
            "version": 1,
            "hasChangedDefaultModel": true,
            "model": model_config,
            "editor": {
                "vimMode": render_settings.editor_vim_mode
            },
            "permissions": {
                "allow": ["Shell(*)", "Read(**/*)", "Write(**/*)" ],
                "deny": []
            },
            "automation": automation,
            "mcp": {
                "servers": mcp_servers
            }
        });

        serde_json::to_string_pretty(&config).map_err(|e| {
            crate::tasks::types::Error::ConfigError(format!(
                "Failed to serialize Cursor CLI config: {e}"
            ))
        })
    }

    fn generate_cursor_project_permissions(
        _code_run: &CodeRun,
        _cli_config: &Value,
        _remote_tools: &[String],
    ) -> Result<String> {
        // Generate Cursor project permissions config (not MCP config)
        let config = json!({
            "permissions": {
                "allow": ["Shell(*)", "Read(**/*)", "Write(**/*)" ],
                "deny": []
            }
        });
        serde_json::to_string_pretty(&config).map_err(|e| {
            crate::tasks::types::Error::ConfigError(format!(
                "Failed to serialize Cursor project permissions: {e}"
            ))
        })
    }

    fn generate_cursor_mcp_config(
        code_run: &CodeRun,
        cli_config: &Value,
        remote_tools: &[String],
    ) -> Result<String> {
        let render_settings = Self::build_cli_render_settings(code_run, cli_config);

        // Build MCP servers config (no template needed - serialize directly)
        let mut mcp_servers = json!({});

        if !render_settings.tools_url.is_empty() {
            let mut tools_server = json!({
                "command": "tools",
                "args": ["--url", render_settings.tools_url, "--working-dir", "/workspace"],
                "env": {
                    "TOOLS_SERVER_URL": render_settings.tools_url
                }
            });
            if !remote_tools.is_empty() {
                tools_server["availableTools"] = json!(remote_tools);
            }
            mcp_servers["tools"] = tools_server;
        }

        let config = json!({
            "mcpServers": mcp_servers
        });

        serde_json::to_string_pretty(&config).map_err(|e| {
            crate::tasks::types::Error::ConfigError(format!(
                "Failed to serialize Cursor MCP config: {e}"
            ))
        })
    }

    fn generate_factory_templates(
        code_run: &CodeRun,
        config: &ControllerConfig,
    ) -> Result<BTreeMap<String, String>> {
        let mut templates = BTreeMap::new();

        let cli_config_value = code_run
            .spec
            .cli_config
            .as_ref()
            .and_then(|cfg| serde_json::to_value(cfg).ok())
            .unwrap_or_else(|| json!({}));

        // Enrich cli_config with agent-level settings (like modelRotation)
        let enriched_cli_config =
            Self::enrich_cli_config_from_agent(cli_config_value, code_run, config);

        let client_config = Self::generate_client_config(code_run, config)?;
        let client_config_value: Value = serde_json::from_str(&client_config)
            .unwrap_or_else(|_| json!({ "remoteTools": [], "localServers": {} }));
        let remote_tools = Self::extract_remote_tools(&client_config_value);

        templates.insert("client-config.json".to_string(), client_config);

        templates.insert(
            "container.sh".to_string(),
            Self::generate_factory_container_script(code_run, &enriched_cli_config, &remote_tools)?,
        );

        templates.insert(
            "AGENTS.md".to_string(),
            Self::generate_factory_memory(code_run, &enriched_cli_config, &remote_tools)?,
        );

        templates.insert(
            "factory-cli-config.json".to_string(),
            Self::generate_factory_global_config(
                code_run,
                &enriched_cli_config,
                &client_config_value,
                &remote_tools,
            )?,
        );

        templates.insert(
            "factory-cli.json".to_string(),
            Self::generate_factory_project_permissions()?,
        );

        templates.insert(
            "coding-guidelines.md".to_string(),
            Self::generate_coding_guidelines(code_run)?,
        );
        templates.insert(
            "github-guidelines.md".to_string(),
            Self::generate_github_guidelines(code_run)?,
        );

        for (filename, content) in Self::generate_hook_scripts(code_run) {
            templates.insert(format!("hooks-{filename}"), content);
        }

        templates.insert(
            "mcp.json".to_string(),
            Self::generate_mcp_config(code_run, config)?,
        );

        Ok(templates)
    }

    fn generate_factory_container_script(
        code_run: &CodeRun,
        cli_config: &Value,
        remote_tools: &[String],
    ) -> Result<String> {
        let mut handlebars = Handlebars::new();
        handlebars.set_strict_mode(false);

        // Register shared partials for CLI-agnostic building blocks
        Self::register_shared_partials(&mut handlebars)?;

        // Register CLI-specific invoke template as the cli_execute partial
        Self::register_cli_invoke_partial(&mut handlebars, CLIType::Factory)?;

        let base_template = Self::load_template(CODE_FACTORY_CONTAINER_BASE_TEMPLATE)?;
        handlebars
            .register_partial("factory_container_base", base_template)
            .map_err(|e| {
                crate::tasks::types::Error::ConfigError(format!(
                    "Failed to register Factory container base partial: {e}"
                ))
            })?;

        let template_path = Self::get_factory_container_template(code_run);
        let template = Self::load_template(&template_path)?;

        handlebars
            .register_template_string("factory_container", template)
            .map_err(|e| {
                crate::tasks::types::Error::ConfigError(format!(
                    "Failed to register Factory container template {template_path}: {e}"
                ))
            })?;

        let cli_settings = cli_config
            .get("settings")
            .cloned()
            .unwrap_or_else(|| json!({}));

        let render_settings = Self::build_cli_render_settings(code_run, cli_config);

        let workflow_name = extract_workflow_name(code_run).unwrap_or_else(|_| {
            format!("play-task-{}-workflow", code_run.spec.task_id.unwrap_or(0))
        });

        // Extract watch-specific variables from env
        let iteration = code_run
            .spec
            .env
            .get("ITERATION")
            .and_then(|v| v.parse::<u32>().ok())
            .unwrap_or(1);
        let max_iterations = code_run
            .spec
            .env
            .get("MAX_ITERATIONS")
            .and_then(|v| v.parse::<u32>().ok())
            .unwrap_or(3);
        let target_repository = code_run
            .spec
            .env
            .get("TARGET_REPOSITORY")
            .cloned()
            .unwrap_or_default();
        let namespace = code_run.metadata.namespace.as_deref().unwrap_or("cto");

        let context = json!({
            "task_id": code_run.spec.task_id.unwrap_or(0),
            "service": code_run.spec.service,
            "repository_url": code_run.spec.repository_url,
            "docs_repository_url": code_run.spec.docs_repository_url,
            "docs_branch": code_run.spec.docs_branch,
            "working_directory": Self::get_working_directory(code_run),
            "continue_session": Self::get_continue_session(code_run),
            "overwrite_memory": code_run.spec.overwrite_memory,
            "docs_project_directory": code_run
                .spec
                .docs_project_directory
                .as_deref()
                .unwrap_or(""),
            "github_app": code_run.spec.github_app.as_deref().unwrap_or(""),
            "workflow_name": workflow_name,
            "model": render_settings.model,
            "auto_level": render_settings.auto_level,
            "output_format": render_settings.output_format,
            "model_rotation": render_settings.model_rotation,
            "list_tools_on_start": render_settings.list_tools_on_start,
            "enable_docker": code_run.spec.enable_docker,
            // Watch-specific context
            "iteration": iteration,
            "max_iterations": max_iterations,
            "target_repository": target_repository,
            "namespace": namespace,
            "cli": {
                "type": Self::determine_cli_type(code_run).to_string(),
                "model": render_settings.model,
                "settings": cli_settings,
                "remote_tools": remote_tools,
            },
        });

        handlebars
            .render("factory_container", &context)
            .map_err(|e| {
                crate::tasks::types::Error::ConfigError(format!(
                    "Failed to render Factory container template: {e}"
                ))
            })
    }

    fn generate_factory_memory(
        code_run: &CodeRun,
        cli_config: &Value,
        remote_tools: &[String],
    ) -> Result<String> {
        let mut handlebars = Handlebars::new();
        handlebars.set_strict_mode(false);

        // Register shared agent system prompt partials
        Self::register_agent_partials(&mut handlebars)?;

        let template_path = Self::get_factory_memory_template(code_run);
        let template = Self::load_template(&template_path)?;

        handlebars
            .register_template_string("factory_agents", template)
            .map_err(|e| {
                crate::tasks::types::Error::ConfigError(format!(
                    "Failed to register Factory AGENTS.md template {template_path}: {e}"
                ))
            })?;

        let render_settings = Self::build_cli_render_settings(code_run, cli_config);
        let workflow_name = extract_workflow_name(code_run).unwrap_or_else(|_| {
            format!("play-task-{}-workflow", code_run.spec.task_id.unwrap_or(0))
        });

        let cli_settings = cli_config
            .get("settings")
            .cloned()
            .unwrap_or_else(|| json!({}));

        // Extract iteration from env or settings for watch workflows
        let iteration = code_run
            .spec
            .env
            .get("ITERATION")
            .and_then(|v| v.parse::<u32>().ok())
            .unwrap_or(1);

        let context = json!({
            "cli_config": cli_config,
            "github_app": code_run.spec.github_app.as_deref().unwrap_or(""),
            "model": render_settings.model,
            "task_id": code_run.spec.task_id.unwrap_or(0),
            "service": code_run.spec.service,
            "repository_url": code_run.spec.repository_url,
            "docs_repository_url": code_run.spec.docs_repository_url,
            "docs_branch": code_run.spec.docs_branch,
            "docs_project_directory": code_run
                .spec
                .docs_project_directory
                .as_deref()
                .unwrap_or(""),
            "working_directory": Self::get_working_directory(code_run),
            "workflow_name": workflow_name,
            "cli_type": Self::determine_cli_type(code_run).to_string(),
            "iteration": iteration,
            "cli": {
                "type": Self::determine_cli_type(code_run).to_string(),
                "model": render_settings.model,
                "settings": cli_settings,
                "remote_tools": remote_tools,
            },
            "tools": {
                "tools": remote_tools,
            },
        });

        handlebars.render("factory_agents", &context).map_err(|e| {
            crate::tasks::types::Error::ConfigError(format!(
                "Failed to render Factory AGENTS.md template: {e}"
            ))
        })
    }

    fn generate_factory_global_config(
        code_run: &CodeRun,
        cli_config: &Value,
        _client_config: &Value,
        remote_tools: &[String],
    ) -> Result<String> {
        let render_settings = Self::build_cli_render_settings(code_run, cli_config);

        // Build model config
        let mut model_config = json!({
            "default": render_settings.model
        });
        if let Some(ref effort) = render_settings.reasoning_effort {
            model_config["reasoningEffort"] = json!(effort);
        }
        if let Some(temp) = render_settings.temperature {
            model_config["temperature"] = json!(temp);
        }
        if let Some(max_tokens) = render_settings.max_output_tokens {
            model_config["maxOutputTokens"] = json!(max_tokens);
        }

        // Determine auto run level
        let auto_level = render_settings
            .auto_level
            .as_ref()
            .or(render_settings.reasoning_effort.as_ref())
            .map_or("high", String::as_str);

        // Build execution config
        let execution = json!({
            "approvalPolicy": render_settings.approval_policy,
            "sandboxMode": render_settings.sandbox_mode,
            "projectDocMaxBytes": render_settings.project_doc_max_bytes
        });

        // Build base config (no template needed - serialize directly)
        let mut config = json!({
            "version": 1,
            "model": model_config,
            "autoRun": {
                "enabled": true,
                "level": auto_level
            },
            "specificationMode": {
                "default": true
            },
            "execution": execution,
            "permissions": {
                "allow": ["Shell(*)", "Read(**/*)", "Write(**/*)" ],
                "deny": []
            }
        });

        // Add tools config if URL is provided
        if !render_settings.tools_url.is_empty() {
            let mut tools_config = json!({
                "endpoint": render_settings.tools_url
            });
            if !remote_tools.is_empty() {
                tools_config["tools"] = json!(remote_tools);
            }
            config["tools"] = tools_config;

            // Also add MCP servers
            let mut mcp_tools_server = json!({
                "command": "tools",
                "args": ["--url", render_settings.tools_url],
                "env": {
                    "TOOLS_SERVER_URL": render_settings.tools_url
                }
            });
            if !remote_tools.is_empty() {
                mcp_tools_server["availableTools"] = json!(remote_tools);
            }
            config["mcp"] = json!({
                "servers": {
                    "tools": mcp_tools_server
                }
            });
        }

        serde_json::to_string_pretty(&config).map_err(|e| {
            crate::tasks::types::Error::ConfigError(format!(
                "Failed to serialize Factory CLI config: {e}"
            ))
        })
    }

    fn generate_factory_project_permissions() -> Result<String> {
        // Generate a minimal permissions config (no template needed)
        let config = json!({
            "version": 1,
            "permissions": {
                "allow": ["Shell(*)", "Read(**/*)", "Write(**/*)" ],
                "deny": []
            }
        });
        serde_json::to_string_pretty(&config).map_err(|e| {
            crate::tasks::types::Error::ConfigError(format!(
                "Failed to serialize Factory project permissions: {e}"
            ))
        })
    }

    fn generate_container_script(code_run: &CodeRun, cli_config: &Value) -> Result<String> {
        let mut handlebars = Handlebars::new();
        handlebars.set_strict_mode(false);

        // Register shared partials for CLI-agnostic building blocks
        Self::register_shared_partials(&mut handlebars)?;

        // Register CLI-specific invoke template as the `cli_execute` partial
        let cli_type = Self::determine_cli_type(code_run);
        Self::register_cli_invoke_partial(&mut handlebars, cli_type)?;

        // Select agent-specific template based on github_app field
        let template_path = Self::get_agent_container_template(code_run);

        // Try to load agent-specific template, fall back to default if not found
        let template = match Self::load_template(&template_path) {
            Ok(content) => content,
            Err(_) if !template_path.ends_with("container.sh.hbs") => {
                // If agent-specific template not found, try default
                debug!(
                    "Agent-specific template {} not found, falling back to default",
                    template_path
                );
                Self::load_template(CODE_CLAUDE_CONTAINER_TEMPLATE)?
            }
            Err(e) => return Err(e),
        };

        handlebars
            .register_template_string("container_script", template)
            .map_err(|e| {
                crate::tasks::types::Error::ConfigError(format!(
                    "Failed to register container script template: {e}"
                ))
            })?;

        let retry_count = code_run
            .status
            .as_ref()
            .and_then(|s| s.retry_count)
            .unwrap_or(0);

        let context = json!({
            "task_id": code_run.spec.task_id.unwrap_or(0),
            "service": code_run.spec.service,
            "repository_url": code_run.spec.repository_url,
            "docs_repository_url": code_run.spec.docs_repository_url,
            "docs_branch": code_run.spec.docs_branch,
            "source_branch": code_run.spec.docs_branch,
            "working_directory": Self::get_working_directory(code_run),
            "continue_session": Self::get_continue_session(code_run),
            "attempts": retry_count + 1,  // Current attempt number (1-indexed)
            "overwrite_memory": code_run.spec.overwrite_memory,
            "docs_project_directory": code_run.spec.docs_project_directory.as_deref().unwrap_or(""),
            "github_app": code_run.spec.github_app.as_deref().unwrap_or(""),
            "model": code_run.spec.model,
            "cli_config": cli_config,
            "enable_docker": code_run.spec.enable_docker,
        });

        handlebars
            .render("container_script", &context)
            .map_err(|e| {
                crate::tasks::types::Error::ConfigError(format!(
                    "Failed to render container script: {e}"
                ))
            })
    }

    #[allow(clippy::too_many_lines, clippy::items_after_statements)]
    fn generate_claude_memory(
        code_run: &CodeRun,
        cli_config: &Value,
        remote_tools: &[String],
    ) -> Result<String> {
        let mut handlebars = Handlebars::new();
        handlebars.set_strict_mode(false);

        // Register shared agent system prompt partials
        Self::register_agent_partials(&mut handlebars)?;

        let template_path = Self::get_claude_memory_template(code_run);
        let template = Self::load_template(&template_path)?;

        handlebars
            .register_template_string("claude_memory", template)
            .map_err(|e| {
                crate::tasks::types::Error::ConfigError(format!(
                    "Failed to register CLAUDE.md template {template_path}: {e}"
                ))
            })?;

        // Derive allowed env var name lists for inclusion in CLAUDE.md
        // 1) Workflow-provided env names (keys only)
        let workflow_env_vars: Vec<String> = code_run.spec.env.keys().cloned().collect();

        // 2) From requirements.yaml (environment keys and mapped secret key names)
        let mut req_env_vars: Vec<String> = Vec::new();
        let mut req_secret_sources: Vec<String> = Vec::new();

        // Base64 decode helper import for task_requirements parsing
        use base64::{engine::general_purpose, Engine as _};

        if let Some(req_b64) = &code_run.spec.task_requirements {
            if !req_b64.trim().is_empty() {
                if let Ok(decoded) = general_purpose::STANDARD.decode(req_b64) {
                    if let Ok(req_yaml) = serde_yaml::from_slice::<serde_yaml::Value>(&decoded) {
                        if let Some(env_map) =
                            req_yaml.get("environment").and_then(|e| e.as_mapping())
                        {
                            for (k, _v) in env_map {
                                if let Some(key) = k.as_str() {
                                    req_env_vars.push(key.to_string());
                                }
                            }
                        }
                        if let Some(secrets) = req_yaml.get("secrets").and_then(|s| s.as_sequence())
                        {
                            for secret in secrets {
                                if let Some(m) = secret.as_mapping() {
                                    if let Some(name) = m
                                        .get(serde_yaml::Value::from("name"))
                                        .and_then(|n| n.as_str())
                                    {
                                        req_secret_sources.push(name.to_string());
                                    }
                                    // If there are key mappings, surface the env var names (right-hand side)
                                    if let Some(keys) = m
                                        .get(serde_yaml::Value::from("keys"))
                                        .and_then(|k| k.as_sequence())
                                    {
                                        for entry in keys {
                                            if let Some(map) = entry.as_mapping() {
                                                for (_k8s_key, env_name) in map {
                                                    if let Some(n) = env_name.as_str() {
                                                        req_env_vars.push(n.to_string());
                                                    }
                                                }
                                            }
                                        }
                                    }
                                }
                            }
                        }
                    }
                }
            }
        }

        // De-duplicate and sort for stable output
        use std::collections::BTreeSet;
        let wf_set: BTreeSet<_> = workflow_env_vars.into_iter().collect();
        let req_env_set: BTreeSet<_> = req_env_vars.into_iter().collect();
        let req_src_set: BTreeSet<_> = req_secret_sources.into_iter().collect();
        let workflow_env_vars: Vec<_> = wf_set.into_iter().collect();
        let requirements_env_vars: Vec<_> = req_env_set.into_iter().collect();
        let requirements_secret_sources: Vec<_> = req_src_set.into_iter().collect();

        let cli_settings = cli_config
            .get("settings")
            .cloned()
            .unwrap_or_else(|| json!({}));
        let cli_type = Self::determine_cli_type(code_run).to_string();

        // Extract model from cli_config like other templates do
        let cli_model = cli_config
            .get("model")
            .and_then(Value::as_str)
            .unwrap_or(&code_run.spec.model)
            .to_string();

        let context = json!({
            "task_id": code_run.spec.task_id.unwrap_or(0),
            "service": code_run.spec.service,
            "repository_url": code_run.spec.repository_url,
            "docs_repository_url": code_run.spec.docs_repository_url,
            "docs_branch": code_run.spec.docs_branch,
            "working_directory": Self::get_working_directory(code_run),
            "github_app": code_run.spec.github_app.as_deref().unwrap_or(""),
            "model": cli_model.clone(), // Use cli_model for consistency
            "context_version": code_run.spec.context_version,
            "workflow_env_vars": workflow_env_vars,
            "requirements_env_vars": requirements_env_vars,
            "requirements_secret_sources": requirements_secret_sources,
            "cli_config": cli_config,
            "cli_type": cli_type,
            "cli": {
                "type": cli_type,
                "model": cli_model, // Use cli_model instead of code_run.spec.model
                "settings": cli_settings,
                "remote_tools": remote_tools,
            },
            "tools": {
                "tools": remote_tools,
            },
        });

        handlebars.render("claude_memory", &context).map_err(|e| {
            crate::tasks::types::Error::ConfigError(format!("Failed to render CLAUDE.md: {e}"))
        })
    }

    fn generate_claude_settings(
        code_run: &CodeRun,
        _config: &ControllerConfig,
        cli_config: &Value,
    ) -> Result<String> {
        // Check for agent-specific tool overrides
        let agent_tools_override = cli_config
            .get("permissions")
            .and_then(|p| p.get("allow"))
            .is_some();

        // Build permissions based on configuration
        let permissions = if agent_tools_override {
            json!({
                "allow": cli_config.get("permissions").and_then(|p| p.get("allow")).cloned().unwrap_or(json!([])),
                "deny": cli_config.get("permissions").and_then(|p| p.get("deny")).cloned().unwrap_or(json!([])),
                "defaultMode": "acceptEdits"
            })
        } else {
            // Default allowed tools for Claude Code CLI
            json!({
                "allow": [
                    "Bash", "Create", "Edit", "Read", "Write", "MultiEdit",
                    "Glob", "Grep", "LS", "Task", "ExitPlanMode", "ExitSpecMode",
                    "NotebookRead", "NotebookEdit", "WebFetch", "WebSearch",
                    "TodoRead", "TodoWrite", "GenerateDroid"
                ],
                "deny": [],
                "defaultMode": "acceptEdits"
            })
        };

        // Build environment variables
        let is_retry = cli_config
            .get("retry")
            .and_then(|r| r.get("is_retry"))
            .and_then(Value::as_bool)
            .unwrap_or(false);
        let telemetry_enabled = cli_config
            .get("telemetry")
            .and_then(|t| t.get("enabled"))
            .and_then(Value::as_bool)
            .unwrap_or(false);

        let mut env = json!({
            "NODE_ENV": "production",
            "DISABLE_AUTOUPDATER": "1",
            "DISABLE_COST_WARNINGS": "0",
            "DISABLE_NON_ESSENTIAL_MODEL_CALLS": "0",
            "CLAUDE_BASH_MAINTAIN_PROJECT_WORKING_DIR": "true",
            "CLAUDE_CODE_ENABLE_TELEMETRY": if telemetry_enabled { "1" } else { "0" }
        });

        if telemetry_enabled {
            env["OTEL_METRICS_EXPORTER"] = json!("otlp");
            env["OTEL_LOGS_EXPORTER"] = json!("otlp");
            env["OTEL_EXPORTER_OTLP_METRICS_ENDPOINT"] = json!(
                "otel-collector-opentelemetry-collector.observability.svc.cluster.local:4317"
            );
            env["OTEL_EXPORTER_OTLP_METRICS_PROTOCOL"] = json!("grpc");
            env["OTEL_EXPORTER_OTLP_LOGS_ENDPOINT"] = json!(
                "otel-collector-opentelemetry-collector.observability.svc.cluster.local:4317"
            );
            env["OTEL_EXPORTER_OTLP_LOGS_PROTOCOL"] = json!("grpc");
        }

        if is_retry {
            env["BASH_DEFAULT_TIMEOUT_MS"] = json!("30000");
            env["BASH_MAX_TIMEOUT_MS"] = json!("300000");
        }

        // Build complete settings config (no template needed - serialize directly)
        let settings = json!({
            "enableAllProjectMcpServers": true,
            "permissions": permissions,
            "env": env,
            "model": code_run.spec.model,
            "cleanupPeriodDays": 7,
            "includeCoAuthoredBy": false
        });

        serde_json::to_string_pretty(&settings).map_err(|e| {
            crate::tasks::types::Error::ConfigError(format!(
                "Failed to serialize Claude settings.json: {e}"
            ))
        })
    }

    fn generate_mcp_config(code_run: &CodeRun, config: &ControllerConfig) -> Result<String> {
        let mut handlebars = Handlebars::new();
        handlebars.set_strict_mode(false);

        let template = Self::load_template(CODE_MCP_CONFIG_TEMPLATE)?;

        handlebars
            .register_template_string("mcp_config", template)
            .map_err(|e| {
                crate::tasks::types::Error::ConfigError(format!(
                    "Failed to register MCP config template: {e}"
                ))
            })?;

        // Get CLI config to extract tools URL and tools
        let cli_config_value = code_run
            .spec
            .cli_config
            .as_ref()
            .and_then(|cfg| serde_json::to_value(cfg).ok())
            .unwrap_or_else(|| json!({}));

        let render_settings = Self::build_cli_render_settings(code_run, &cli_config_value);

        // Generate client config and extract remote tools (same pattern as other functions)
        let client_config = Self::generate_client_config(code_run, config)?;
        let client_config_value: Value = serde_json::from_str(&client_config)
            .unwrap_or_else(|_| json!({ "remoteTools": [], "localServers": {} }));
        let remote_tools = Self::extract_remote_tools(&client_config_value);

        let context = json!({
            "tools_url": render_settings.tools_url,
            "tools_tools": remote_tools,
        });

        handlebars.render("mcp_config", &context).map_err(|e| {
            crate::tasks::types::Error::ConfigError(format!(
                "Failed to render MCP config template: {e}"
            ))
        })
    }

    fn generate_codex_container_script(
        code_run: &CodeRun,
        cli_config: &Value,
        remote_tools: &[String],
    ) -> Result<String> {
        let mut handlebars = Handlebars::new();
        handlebars.set_strict_mode(false);

        // Register shared partials for CLI-agnostic building blocks
        Self::register_shared_partials(&mut handlebars)?;

        // Register CLI-specific invoke template as the cli_execute partial
        Self::register_cli_invoke_partial(&mut handlebars, CLIType::Codex)?;

        let base_template = Self::load_template(CODE_CODEX_CONTAINER_BASE_TEMPLATE)?;
        handlebars
            .register_partial("codex_container_base", base_template)
            .map_err(|e| {
                crate::tasks::types::Error::ConfigError(format!(
                    "Failed to register Codex container base partial: {e}"
                ))
            })?;

        let template_path = Self::get_codex_container_template(code_run);
        let template = Self::load_template(&template_path)?;

        handlebars
            .register_template_string("codex_container", template)
            .map_err(|e| {
                crate::tasks::types::Error::ConfigError(format!(
                    "Failed to register Codex container template {template_path}: {e}"
                ))
            })?;

        let cli_settings = cli_config
            .get("settings")
            .cloned()
            .unwrap_or_else(|| json!({}));

        let workflow_name = extract_workflow_name(code_run).unwrap_or_else(|_| {
            format!("play-task-{}-workflow", code_run.spec.task_id.unwrap_or(0))
        });

        let cli_model = code_run
            .spec
            .cli_config
            .as_ref()
            .map_or_else(|| code_run.spec.model.clone(), |cfg| cfg.model.clone());

        let context = json!({
            "task_id": code_run.spec.task_id.unwrap_or(0),
            "service": code_run.spec.service,
            "repository_url": code_run.spec.repository_url,
            "docs_repository_url": code_run.spec.docs_repository_url,
            "docs_branch": code_run.spec.docs_branch,
            "source_branch": code_run.spec.docs_branch,
            "working_directory": Self::get_working_directory(code_run),
            "continue_session": Self::get_continue_session(code_run),
            "overwrite_memory": code_run.spec.overwrite_memory,
            "docs_project_directory": code_run
                .spec
                .docs_project_directory
                .as_deref()
                .unwrap_or(""),
            "github_app": code_run.spec.github_app.as_deref().unwrap_or(""),
            "workflow_name": workflow_name,
            "cli": {
                "type": Self::determine_cli_type(code_run).to_string(),
                "model": cli_model,
                "settings": cli_settings,
                "remote_tools": remote_tools,
            },
        });

        handlebars.render("codex_container", &context).map_err(|e| {
            crate::tasks::types::Error::ConfigError(format!(
                "Failed to render Codex container template: {e}"
            ))
        })
    }

    fn generate_codex_memory(
        code_run: &CodeRun,
        cli_config: &Value,
        remote_tools: &[String],
    ) -> Result<String> {
        let mut handlebars = Handlebars::new();
        handlebars.set_strict_mode(false);

        // Register shared agent system prompt partials
        Self::register_agent_partials(&mut handlebars)?;

        let template_path = Self::get_codex_memory_template(code_run);
        let template = Self::load_template(&template_path)?;

        handlebars
            .register_template_string("codex_agents", template)
            .map_err(|e| {
                crate::tasks::types::Error::ConfigError(format!(
                    "Failed to register Codex AGENTS.md template {template_path}: {e}"
                ))
            })?;

        let workflow_name = extract_workflow_name(code_run).unwrap_or_else(|_| {
            format!("play-task-{}-workflow", code_run.spec.task_id.unwrap_or(0))
        });

        let cli_settings = cli_config
            .get("settings")
            .cloned()
            .unwrap_or_else(|| json!({}));

        // Extract model from cli_config like other templates do
        let model = cli_config
            .get("model")
            .and_then(Value::as_str)
            .unwrap_or(&code_run.spec.model)
            .to_string();
        let cli_type = Self::determine_cli_type(code_run).to_string();

        let context = json!({
            "cli_config": cli_config,
            "github_app": code_run.spec.github_app.as_deref().unwrap_or(""),
            "model": model,
            "task_id": code_run.spec.task_id.unwrap_or(0),
            "service": code_run.spec.service,
            "repository_url": code_run.spec.repository_url,
            "docs_repository_url": code_run.spec.docs_repository_url,
            "docs_branch": code_run.spec.docs_branch,
            "docs_project_directory": code_run
                .spec
                .docs_project_directory
                .as_deref()
                .unwrap_or(""),
            "working_directory": Self::get_working_directory(code_run),
            "workflow_name": workflow_name,
            "cli_type": cli_type,
            "cli": {
                "type": cli_type,
                "model": model,
                "settings": cli_settings,
                "remote_tools": remote_tools,
            },
            "tools": {
                "tools": remote_tools,
            },
        });

        handlebars.render("codex_agents", &context).map_err(|e| {
            crate::tasks::types::Error::ConfigError(format!(
                "Failed to render Codex AGENTS.md template: {e}"
            ))
        })
    }

    /// Enrich `cli_config` with agent-level configuration from `ControllerConfig`
    /// This allows agent-level settings (like modelRotation) to be used as defaults
    fn enrich_cli_config_from_agent(
        cli_config: Value,
        code_run: &CodeRun,
        config: &ControllerConfig,
    ) -> Value {
        let mut enriched = cli_config;

        // Extract agent name from github_app field using AgentClassifier
        let classifier = AgentClassifier::new();
        let agent_name = code_run
            .spec
            .github_app
            .as_deref()
            .and_then(|app| classifier.extract_agent_name(app).ok())
            .unwrap_or_default();

        if let Some(agent_config) = config.agents.get(&agent_name) {
            // If agent has model rotation config, inject it into cli_config
            if let Some(model_rotation) = &agent_config.model_rotation {
                if model_rotation.enabled && !model_rotation.models.is_empty() {
                    // Only inject if not already present in cli_config
                    if enriched.get("modelRotation").is_none() {
                        enriched["modelRotation"] = json!(model_rotation.models);
                    }
                }
            }
        }

        enriched
    }

    #[allow(clippy::too_many_lines)]
    fn build_cli_render_settings(code_run: &CodeRun, cli_config: &Value) -> CliRenderSettings {
        let settings = cli_config
            .get("settings")
            .cloned()
            .unwrap_or_else(|| json!({}));

        let model = cli_config
            .get("model")
            .and_then(Value::as_str)
            .unwrap_or(&code_run.spec.model)
            .to_string();

        let max_output_tokens = cli_config
            .get("maxTokens")
            .and_then(Value::as_u64)
            .or_else(|| {
                cli_config
                    .get("modelMaxOutputTokens")
                    .and_then(Value::as_u64)
            })
            .and_then(|v| u32::try_from(v).ok());

        let temperature = cli_config
            .get("temperature")
            .and_then(Value::as_f64)
            .or_else(|| settings.get("temperature").and_then(Value::as_f64));

        let mut approval_policy = settings
            .get("approvalPolicy")
            .and_then(Value::as_str)
            .unwrap_or("never")
            .to_string();

        if !approval_policy.eq_ignore_ascii_case("never") {
            approval_policy = "never".to_string();
        }

        let sandbox_mode = settings
            .get("sandboxPreset")
            .or_else(|| settings.get("sandboxMode"))
            .or_else(|| settings.get("sandbox"))
            .and_then(Value::as_str)
            .unwrap_or("danger-full-access")
            .to_string();

        let project_doc_max_bytes = settings
            .get("projectDocMaxBytes")
            .and_then(Value::as_u64)
            .unwrap_or(32_768);

        let reasoning_effort = cli_config
            .get("reasoningEffort")
            .and_then(Value::as_str)
            .or_else(|| settings.get("reasoningEffort").and_then(Value::as_str))
            .or_else(|| settings.get("modelReasoningEffort").and_then(Value::as_str))
            .map(std::string::ToString::to_string);

        let auto_level = settings
            .get("autoLevel")
            .and_then(Value::as_str)
            .or_else(|| cli_config.get("autoLevel").and_then(Value::as_str))
            .map(std::string::ToString::to_string)
            .or_else(|| reasoning_effort.clone());

        let output_format = settings
            .get("outputFormat")
            .or_else(|| settings.get("output_format"))
            .or_else(|| cli_config.get("outputFormat"))
            .and_then(Value::as_str)
            .map(std::string::ToString::to_string);

        let editor_vim_mode = settings
            .get("editor")
            .and_then(Value::as_object)
            .and_then(|editor| editor.get("vimMode").and_then(Value::as_bool))
            .unwrap_or(false);

        let mut tools_url = settings
            .get("toolsUrl")
            .and_then(Value::as_str)
            .map_or_else(
                || {
                    std::env::var("TOOLS_SERVER_URL").unwrap_or_else(|_| {
                        "http://tools.cto.svc.cluster.local:3000/mcp".to_string()
                    })
                },
                std::string::ToString::to_string,
            );
        tools_url = tools_url.trim_end_matches('/').to_string();

        let model_provider = settings
            .get("modelProvider")
            .and_then(Value::as_object)
            .map_or_else(
                || {
                    json!({
                        "name": "OpenAI",
                        "base_url": "https://api.openai.com/v1",
                        "env_key": "OPENAI_API_KEY",
                        "wire_api": "chat"
                    })
                },
                |provider| {
                    let get = |key: &str| provider.get(key).and_then(Value::as_str);
                    json!({
                        "name": get("name").unwrap_or("OpenAI"),
                        "base_url": get("base_url")
                            .or_else(|| get("baseUrl"))
                            .unwrap_or("https://api.openai.com/v1"),
                        "env_key": get("env_key")
                            .or_else(|| get("envKey"))
                            .unwrap_or("OPENAI_API_KEY"),
                        "wire_api": get("wire_api")
                            .or_else(|| get("wireApi"))
                            .unwrap_or("chat"),
                        "request_max_retries": provider
                            .get("request_max_retries")
                            .and_then(Value::as_u64),
                        "stream_max_retries": provider
                            .get("stream_max_retries")
                            .and_then(Value::as_u64),
                    })
                },
            );

        let raw_additional_toml = settings
            .get("rawToml")
            .and_then(Value::as_str)
            .map(std::string::ToString::to_string)
            .or_else(|| {
                settings
                    .get("raw_config")
                    .and_then(Value::as_str)
                    .map(std::string::ToString::to_string)
            });

        let raw_additional_json = settings
            .get("rawJson")
            .and_then(Value::as_str)
            .map(std::string::ToString::to_string)
            .or_else(|| {
                settings
                    .get("raw_json")
                    .and_then(Value::as_str)
                    .map(std::string::ToString::to_string)
            });
        let model_rotation = settings
            .get("modelRotation")
            .or_else(|| settings.get("modelCycle"))
            .or_else(|| cli_config.get("modelRotation"))
            .or_else(|| cli_config.get("modelCycle"))
            .and_then(|value| {
                // Handle both JSON array and JSON string representations
                match value {
                    Value::Array(arr) => Some(
                        arr.iter()
                            .filter_map(Value::as_str)
                            .map(std::string::ToString::to_string)
                            .collect::<Vec<_>>(),
                    ),
                    Value::String(s) => {
                        // Try to parse as JSON array
                        serde_json::from_str::<Vec<String>>(s).ok()
                    }
                    _ => None,
                }
            })
            .unwrap_or_default();
        let list_tools_on_start = settings
            .get("listToolsOnStart")
            .or_else(|| settings.get("listTools"))
            .or_else(|| cli_config.get("listToolsOnStart"))
            .or_else(|| cli_config.get("listTools"))
            .and_then(|value| match value {
                Value::Bool(flag) => Some(*flag),
                Value::String(s) => {
                    let normalized = s.trim().to_ascii_lowercase();
                    match normalized.as_str() {
                        "true" | "1" | "yes" | "on" => Some(true),
                        "false" | "0" | "no" | "off" => Some(false),
                        _ => None,
                    }
                }
                Value::Number(num) => num.as_i64().map(|int_val| int_val != 0),
                _ => None,
            })
            .unwrap_or(false);

        CliRenderSettings {
            model,
            temperature,
            max_output_tokens,
            approval_policy,
            sandbox_mode,
            project_doc_max_bytes,
            reasoning_effort,
            auto_level,
            output_format,
            editor_vim_mode,
            tools_url,
            model_provider,
            raw_additional_toml,
            raw_additional_json,
            model_rotation,
            list_tools_on_start,
        }
    }

    fn extract_remote_tools(client_config_value: &Value) -> Vec<String> {
        client_config_value
            .get("remoteTools")
            .and_then(Value::as_array)
            .map(|arr| {
                arr.iter()
                    .filter_map(|item| item.as_str().map(std::string::ToString::to_string))
                    .collect()
            })
            .unwrap_or_default()
    }

    #[allow(clippy::unnecessary_wraps)] // Keeping Result for consistency with other config generators
    fn generate_codex_config(
        code_run: &CodeRun,
        cli_config: &Value,
        _client_config: &Value,
        remote_tools: &[String],
    ) -> Result<String> {
        use std::fmt::Write;
        let render_settings = Self::build_cli_render_settings(code_run, cli_config);

        // Generate TOML directly (no template needed)
        let mut toml = String::from(
            "# Codex CLI Configuration\n\
             # Reference: https://developers.openai.com/codex/local-config#cli\n\
             # Generated by CTO controller\n\n\
             # Model configuration\n",
        );

        let _ = writeln!(toml, "model = \"{}\"", render_settings.model);

        if let Some(temp) = render_settings.temperature {
            let _ = writeln!(toml, "temperature = {temp}");
        }
        if let Some(max_tokens) = render_settings.max_output_tokens {
            let _ = writeln!(toml, "model_max_output_tokens = {max_tokens}");
        }
        if let Some(ref effort) = render_settings.reasoning_effort {
            let _ = writeln!(toml, "model_reasoning_effort = \"{effort}\"");
        }

        // Automation settings
        toml.push_str("\n# Automation settings\n");
        let _ = write!(
            toml,
            "# approval_policy: untrusted | on-failure | on-request | never\n\
             approval_policy = \"{}\"\n",
            render_settings.approval_policy
        );
        let _ = write!(
            toml,
            "\n# sandbox_mode: read-only | workspace-write | danger-full-access\n\
             sandbox_mode = \"{}\"\n",
            render_settings.sandbox_mode
        );
        let _ = write!(
            toml,
            "\n# Project documentation limits\n\
             project_doc_max_bytes = {}\n",
            render_settings.project_doc_max_bytes
        );

        // Tools MCP server
        if !remote_tools.is_empty() && !render_settings.tools_url.is_empty() {
            let tools_list: Vec<String> =
                remote_tools.iter().map(|t| format!("  \"{t}\"")).collect();
            let _ = write!(
                toml,
                "\n# Tools MCP server for remote tools\n\
                 [mcp_servers.tools]\n\
                 command = \"tools\"\n\
                 args = [\n  \"--url\",\n  \"{}\",\n  \"--working-dir\",\n  \"/workspace\"\n]\n\
                 env = {{ \"TOOLS_SERVER_URL\" = \"{}\" }}\n\
                 startup_timeout_sec = 30\n\
                 tool_timeout_sec = 120\n\
                 # Tool filtering: only expose the tools configured for this agent\n\
                 available_tools = [\n{}\n]\n",
                render_settings.tools_url,
                render_settings.tools_url,
                tools_list.join(",\n")
            );
        }

        // Model provider (only add if it's a non-empty object)
        if let Some(provider) = render_settings.model_provider.as_object() {
            if !provider.is_empty() {
                let name = provider
                    .get("name")
                    .and_then(Value::as_str)
                    .unwrap_or("OpenAI");
                let base_url = provider
                    .get("base_url")
                    .and_then(Value::as_str)
                    .unwrap_or("https://api.openai.com/v1");
                let env_key = provider
                    .get("env_key")
                    .and_then(Value::as_str)
                    .unwrap_or("OPENAI_API_KEY");
                let wire_api = provider
                    .get("wire_api")
                    .and_then(Value::as_str)
                    .unwrap_or("chat");

                let _ = write!(
                    toml,
                    "\n[model_providers.openai]\n\
                     name = \"{name}\"\n\
                     base_url = \"{base_url}\"\n\
                     env_key = \"{env_key}\"\n\
                     wire_api = \"{wire_api}\"\n"
                );

                if let Some(max_retries) =
                    provider.get("request_max_retries").and_then(Value::as_u64)
                {
                    let _ = writeln!(toml, "request_max_retries = {max_retries}");
                }
                if let Some(max_retries) =
                    provider.get("stream_max_retries").and_then(Value::as_u64)
                {
                    let _ = writeln!(toml, "stream_max_retries = {max_retries}");
                }
            }
        }

        // Raw additional TOML
        if let Some(ref raw_toml) = render_settings.raw_additional_toml {
            let _ = write!(toml, "\n{raw_toml}\n");
        }

        Ok(toml)
    }

    fn generate_codex_templates(
        code_run: &CodeRun,
        config: &ControllerConfig,
    ) -> Result<BTreeMap<String, String>> {
        let mut templates = BTreeMap::new();

        let cli_config_value = code_run
            .spec
            .cli_config
            .as_ref()
            .and_then(|cfg| serde_json::to_value(cfg).ok())
            .unwrap_or_else(|| json!({}));

        // Enrich cli_config with agent-level settings (like modelRotation)
        let enriched_cli_config =
            Self::enrich_cli_config_from_agent(cli_config_value, code_run, config);

        let client_config = Self::generate_client_config(code_run, config)?;
        let client_config_value: Value = serde_json::from_str(&client_config)
            .unwrap_or_else(|_| json!({ "remoteTools": [], "localServers": {} }));
        let remote_tools = Self::extract_remote_tools(&client_config_value);

        templates.insert("client-config.json".to_string(), client_config);

        templates.insert(
            "container.sh".to_string(),
            Self::generate_codex_container_script(code_run, &enriched_cli_config, &remote_tools)?,
        );

        templates.insert(
            "AGENTS.md".to_string(),
            Self::generate_codex_memory(code_run, &enriched_cli_config, &remote_tools)?,
        );

        templates.insert(
            "codex-config.toml".to_string(),
            Self::generate_codex_config(
                code_run,
                &enriched_cli_config,
                &client_config_value,
                &remote_tools,
            )?,
        );

        // Reuse shared guidance and hook generation across CLIs
        templates.insert(
            "coding-guidelines.md".to_string(),
            Self::generate_coding_guidelines(code_run)?,
        );
        templates.insert(
            "github-guidelines.md".to_string(),
            Self::generate_github_guidelines(code_run)?,
        );

        for (filename, content) in Self::generate_hook_scripts(code_run) {
            templates.insert(format!("hooks-{filename}"), content);
        }

        // Provide shared MCP configuration for Codex as well (Tools passthrough)
        templates.insert(
            "mcp.json".to_string(),
            Self::generate_mcp_config(code_run, config)?,
        );

        Ok(templates)
    }

    /// Generate templates for review tasks (Stitch PR Review)
    #[allow(clippy::too_many_lines)]
    fn generate_review_templates(
        code_run: &CodeRun,
        config: &ControllerConfig,
    ) -> Result<BTreeMap<String, String>> {
        use crate::cli::types::CLIType;
        use crate::tasks::template_paths::{
            REVIEW_CLAUDE_AGENTS_TEMPLATE, REVIEW_CLAUDE_CONTAINER_TEMPLATE,
            REVIEW_FACTORY_AGENTS_TEMPLATE, REVIEW_FACTORY_CONTAINER_TEMPLATE,
            REVIEW_FACTORY_POST_REVIEW_TEMPLATE,
        };

        let mut templates = BTreeMap::new();
        let mut handlebars = Handlebars::new();
        handlebars.set_strict_mode(false);

        // Determine CLI type (default to Factory for review tasks)
        let cli_type = Self::determine_cli_type(code_run);
        let use_claude = matches!(cli_type, CLIType::Claude);

        // Extract PR number from labels or env
        let pr_number = code_run
            .metadata
            .labels
            .as_ref()
            .and_then(|labels| labels.get("pr-number"))
            .cloned()
            .or_else(|| code_run.spec.env.get("PR_NUMBER").cloned())
            .unwrap_or_default();

        // Extract head SHA from env
        let head_sha = code_run
            .spec
            .env
            .get("HEAD_SHA")
            .cloned()
            .unwrap_or_default();

        // Extract review mode from env or default
        let review_mode = code_run
            .spec
            .env
            .get("REVIEW_MODE")
            .cloned()
            .unwrap_or_else(|| "review".to_string());

        // Extract trigger from env
        let trigger = code_run
            .spec
            .env
            .get("TRIGGER")
            .cloned()
            .unwrap_or_else(|| "pull_request".to_string());

        // Extract repo slug from repository URL (shared helper)
        let repo_slug = Self::extract_repo_slug(&code_run.spec.repository_url);

        // Generate MCP client config and extract remote tools
        let client_config = Self::generate_client_config(code_run, config)?;
        let client_config_value: Value = serde_json::from_str(&client_config)
            .unwrap_or_else(|_| json!({ "remoteTools": [], "localServers": {} }));
        let remote_tools = Self::extract_remote_tools(&client_config_value);

        // Get tools URL from cli_config settings (using shared helper)
        let cli_config_value = code_run
            .spec
            .cli_config
            .as_ref()
            .and_then(|cfg| serde_json::to_value(cfg).ok())
            .unwrap_or_else(|| json!({}));
        let render_settings = Self::build_cli_render_settings(code_run, &cli_config_value);

        let context = json!({
            "github_app": code_run.spec.github_app.as_deref().unwrap_or("5DLabs-Stitch"),
            "pr_number": pr_number,
            "repository_url": code_run.spec.repository_url,
            "repo_slug": repo_slug,
            "head_sha": head_sha,
            "review_mode": review_mode,
            "trigger": trigger,
            "model": code_run.spec.model,
            "tools_url": render_settings.tools_url,
            "remote_tools": remote_tools,
        });

        // Generate client-config.json for MCP tools
        templates.insert("client-config.json".to_string(), client_config);

        // Select template paths based on CLI type
        let (container_path, agents_path) = if use_claude {
            (
                REVIEW_CLAUDE_CONTAINER_TEMPLATE,
                REVIEW_CLAUDE_AGENTS_TEMPLATE,
            )
        } else {
            (
                REVIEW_FACTORY_CONTAINER_TEMPLATE,
                REVIEW_FACTORY_AGENTS_TEMPLATE,
            )
        };

        // Load and render container script
        let container_template = Self::load_template(container_path)?;
        handlebars
            .register_template_string("review_container", container_template)
            .map_err(|e| {
                crate::tasks::types::Error::ConfigError(format!(
                    "Failed to register review container template: {e}"
                ))
            })?;

        templates.insert(
            "container.sh".to_string(),
            handlebars
                .render("review_container", &context)
                .map_err(|e| {
                    crate::tasks::types::Error::ConfigError(format!(
                        "Failed to render review container template: {e}"
                    ))
                })?,
        );

        // Load and render agents.md
        let agents_template = Self::load_template(agents_path)?;
        handlebars
            .register_template_string("review_agents", agents_template)
            .map_err(|e| {
                crate::tasks::types::Error::ConfigError(format!(
                    "Failed to register review agents template: {e}"
                ))
            })?;

        templates.insert(
            "agents.md".to_string(),
            handlebars.render("review_agents", &context).map_err(|e| {
                crate::tasks::types::Error::ConfigError(format!(
                    "Failed to render review agents template: {e}"
                ))
            })?,
        );

        // Load post_review.py helper script (Factory only, but include for both)
        let post_review_script = Self::load_template(REVIEW_FACTORY_POST_REVIEW_TEMPLATE)?;
        templates.insert("post_review.py".to_string(), post_review_script);

        // Generate MCP config
        templates.insert(
            "mcp.json".to_string(),
            Self::generate_mcp_config(code_run, config)?,
        );

        Ok(templates)
    }

    /// Generate templates for remediate tasks (Rex PR Remediation)
    #[allow(clippy::too_many_lines)]
    fn generate_remediate_templates(
        code_run: &CodeRun,
        config: &ControllerConfig,
    ) -> Result<BTreeMap<String, String>> {
        use crate::cli::types::CLIType;
        use crate::tasks::template_paths::{
            REMEDIATE_CLAUDE_AGENTS_TEMPLATE, REMEDIATE_CLAUDE_CONTAINER_TEMPLATE,
            REMEDIATE_FACTORY_AGENTS_TEMPLATE, REMEDIATE_FACTORY_CONTAINER_TEMPLATE,
        };

        let mut templates = BTreeMap::new();
        let mut handlebars = Handlebars::new();
        handlebars.set_strict_mode(false);

        // Determine CLI type (default to Factory for remediate tasks)
        let cli_type = Self::determine_cli_type(code_run);
        let use_claude = matches!(cli_type, CLIType::Claude);

        // Extract PR number from labels or env
        let pr_number = code_run
            .metadata
            .labels
            .as_ref()
            .and_then(|labels| labels.get("pr-number"))
            .cloned()
            .or_else(|| code_run.spec.env.get("PR_NUMBER").cloned())
            .unwrap_or_default();

        // Extract head SHA from env
        let head_sha = code_run
            .spec
            .env
            .get("HEAD_SHA")
            .cloned()
            .unwrap_or_default();

        // Extract repo slug from repository URL (shared helper)
        let repo_slug = Self::extract_repo_slug(&code_run.spec.repository_url);

        // Extract review comment ID if triggered by review comment
        let review_comment_id = code_run
            .spec
            .env
            .get("REVIEW_COMMENT_ID")
            .cloned()
            .unwrap_or_default();

        // Extract findings JSON path if available
        let findings_path = code_run
            .spec
            .env
            .get("FINDINGS_PATH")
            .cloned()
            .unwrap_or_default();

        // Generate MCP client config and extract remote tools
        let client_config = Self::generate_client_config(code_run, config)?;
        let client_config_value: Value = serde_json::from_str(&client_config)
            .unwrap_or_else(|_| json!({ "remoteTools": [], "localServers": {} }));
        let remote_tools = Self::extract_remote_tools(&client_config_value);

        // Get tools URL from cli_config settings (using shared helper)
        let cli_config_value = code_run
            .spec
            .cli_config
            .as_ref()
            .and_then(|cfg| serde_json::to_value(cfg).ok())
            .unwrap_or_else(|| json!({}));
        let render_settings = Self::build_cli_render_settings(code_run, &cli_config_value);

        let context = json!({
            "github_app": code_run.spec.github_app.as_deref().unwrap_or("5DLabs-Rex"),
            "pr_number": pr_number,
            "repository_url": code_run.spec.repository_url,
            "repo_slug": repo_slug,
            "head_sha": head_sha,
            "model": code_run.spec.model,
            "review_comment_id": review_comment_id,
            "findings_path": findings_path,
            "task_id": code_run.spec.task_id.unwrap_or(0),
            "tools_url": render_settings.tools_url,
            "remote_tools": remote_tools,
        });

        // Generate client-config.json for MCP tools
        templates.insert("client-config.json".to_string(), client_config);

        // Select template paths based on CLI type
        let (container_path, agents_path) = if use_claude {
            (
                REMEDIATE_CLAUDE_CONTAINER_TEMPLATE,
                REMEDIATE_CLAUDE_AGENTS_TEMPLATE,
            )
        } else {
            (
                REMEDIATE_FACTORY_CONTAINER_TEMPLATE,
                REMEDIATE_FACTORY_AGENTS_TEMPLATE,
            )
        };

        // Load and render container script
        let container_template = Self::load_template(container_path)?;
        handlebars
            .register_template_string("remediate_container", container_template)
            .map_err(|e| {
                crate::tasks::types::Error::ConfigError(format!(
                    "Failed to register remediate container template: {e}"
                ))
            })?;

        templates.insert(
            "container.sh".to_string(),
            handlebars
                .render("remediate_container", &context)
                .map_err(|e| {
                    crate::tasks::types::Error::ConfigError(format!(
                        "Failed to render remediate container template: {e}"
                    ))
                })?,
        );

        // Load and render agents.md
        let agents_template = Self::load_template(agents_path)?;
        handlebars
            .register_template_string("remediate_agents", agents_template)
            .map_err(|e| {
                crate::tasks::types::Error::ConfigError(format!(
                    "Failed to register remediate agents template: {e}"
                ))
            })?;

        templates.insert(
            "agents.md".to_string(),
            handlebars
                .render("remediate_agents", &context)
                .map_err(|e| {
                    crate::tasks::types::Error::ConfigError(format!(
                        "Failed to render remediate agents template: {e}"
                    ))
                })?,
        );

        // Generate MCP config
        templates.insert(
            "mcp.json".to_string(),
            Self::generate_mcp_config(code_run, config)?,
        );

        Ok(templates)
    }

    #[allow(clippy::too_many_lines, clippy::items_after_statements)]
    fn generate_client_config(code_run: &CodeRun, config: &ControllerConfig) -> Result<String> {
        use serde_json::to_string_pretty;

        let github_app = code_run.spec.github_app.as_deref().unwrap_or("");

        debug!(
            "🐛 DEBUG: generate_client_config called for github_app='{}'",
            github_app
        );
        debug!(
            "🐛 DEBUG: Available agents in config: {:?}",
            config.agents.keys().collect::<Vec<_>>()
        );
        debug!(
            "🐛 DEBUG: Agent github_app mappings: {:?}",
            config
                .agents
                .iter()
                .map(|(k, v)| (k, &v.github_app))
                .collect::<Vec<_>>()
        );

        // Helper: sanitize an arbitrary localServers value by dropping nulls and non-object entries
        let sanitize_local_servers = |v: &Value| -> Value {
            match v {
                Value::Object(map) => {
                    let mut out = serde_json::Map::new();
                    for (k, val) in map {
                        if let Value::Object(obj) = val {
                            out.insert(k.clone(), Value::Object(obj.clone()));
                        }
                    }
                    Value::Object(out)
                }
                _ => json!({}),
            }
        };

        // Helper to normalize a tools-shaped JSON ({"remote": [...], "localServers": {...}})
        // into the client-config.json shape without injecting additional servers.
        // Drops any null server entries produced by partial YAML (e.g., serverX: ~).
        let normalize_tools_to_client_config = |tools_value: Value| -> Value {
            let remote_tools = tools_value
                .get("remote")
                .cloned()
                .unwrap_or_else(|| json!([]));
            let local_servers =
                sanitize_local_servers(tools_value.get("localServers").unwrap_or(&json!({})));
            let mut client = json!({
                "remoteTools": remote_tools,
                "localServers": local_servers
            });
            Self::normalize_remote_tools(&mut client);
            client
        };

        // Sanitize helper for full client-config objects (drop null/non-object server entries)
        let sanitize_client_local_servers = |v: &mut Value| {
            if let Some(ls) = v.get_mut("localServers") {
                let sanitized = sanitize_local_servers(ls);
                *ls = sanitized;
            }
        };

        // Helper: build client-config.json from strongly-typed AgentTools (Helm),
        // including only servers that are explicitly enabled. Generic over server names.
        let client_from_agent_tools = |tools: &crate::tasks::config::AgentTools| -> Value {
            let remote_tools: Value = json!(tools.remote.clone());

            let mut local_servers_obj = serde_json::Map::new();
            if let Some(ref servers) = tools.local_servers {
                for (name, cfg) in servers {
                    if cfg.enabled {
                        let mut obj = serde_json::Map::new();
                        if !cfg.tools.is_empty() {
                            obj.insert("tools".to_string(), json!(cfg.tools.clone()));
                        }
                        if let Some(cmd) = &cfg.command {
                            obj.insert("command".to_string(), json!(cmd));
                        }
                        if let Some(args) = &cfg.args {
                            obj.insert("args".to_string(), json!(args));
                        }
                        if let Some(wd) = &cfg.working_directory {
                            obj.insert("workingDirectory".to_string(), json!(wd));
                        }
                        local_servers_obj.insert(name.clone(), Value::Object(obj));
                    }
                }
            }

            let mut client = Value::Object(
                vec![
                    ("remoteTools".to_string(), remote_tools),
                    ("localServers".to_string(), Value::Object(local_servers_obj)),
                ]
                .into_iter()
                .collect(),
            );
            Self::normalize_remote_tools(&mut client);
            client
        };

        // Small helpers for merge logic
        let collect_string_array = |v: &Value| -> Vec<String> {
            v.as_array()
                .map(|arr| {
                    arr.iter()
                        .filter_map(|x| x.as_str().map(std::string::ToString::to_string))
                        .collect::<Vec<String>>()
                })
                .unwrap_or_default()
        };

        let merge_client_configs = |base: &Value, overlay: &Value| -> Value {
            // Merge remoteTools as a union preserving base order
            let mut merged_remote =
                collect_string_array(base.get("remoteTools").unwrap_or(&json!([])));
            let overlay_remote =
                collect_string_array(overlay.get("remoteTools").unwrap_or(&json!([])));
            for t in overlay_remote {
                if !merged_remote.contains(&t) {
                    merged_remote.push(t);
                }
            }

            // Merge localServers per server key, deep-merging fields; tools arrays are unioned
            let mut merged_local = serde_json::Map::new();
            let base_ls = base.get("localServers").and_then(|v| v.as_object());
            let overlay_ls = overlay.get("localServers").and_then(|v| v.as_object());

            // Collect all server keys
            use std::collections::BTreeSet;
            let mut keys = BTreeSet::new();
            if let Some(m) = base_ls {
                keys.extend(m.keys().cloned());
            }
            if let Some(m) = overlay_ls {
                keys.extend(m.keys().cloned());
            }

            for k in keys {
                let b = base_ls.and_then(|m| m.get(&k));
                let o = overlay_ls.and_then(|m| m.get(&k));

                let merged_val = match (b, o) {
                    (Some(Value::Object(bm)), Some(Value::Object(om))) => {
                        let mut out = bm.clone();
                        // tools union if present
                        let base_tools =
                            collect_string_array(out.get("tools").unwrap_or(&json!([])));
                        let overlay_tools =
                            collect_string_array(om.get("tools").unwrap_or(&json!([])));
                        if !base_tools.is_empty() || !overlay_tools.is_empty() {
                            let mut union = base_tools;
                            for t in overlay_tools {
                                if !union.contains(&t) {
                                    union.push(t);
                                }
                            }
                            out.insert("tools".to_string(), json!(union));
                        }
                        // Overlay scalar/object fields from overlay
                        for (ok, ov) in om {
                            if ok == "tools" {
                                continue;
                            }
                            out.insert(ok.clone(), ov.clone());
                        }
                        Value::Object(out)
                    }
                    (Some(bv), None) => bv.clone(),
                    (None, Some(ov)) => ov.clone(),
                    _ => json!({}),
                };
                merged_local.insert(k, merged_val);
            }

            json!({
                "remoteTools": merged_remote,
                "localServers": Value::Object(merged_local)
            })
        };

        // 1) Check CodeRun annotations for client-side tool configs first
        if let Some(annotations) = &code_run.metadata.annotations {
            if let Some(tools_config_str) = annotations.get("agents.platform/tools-config") {
                debug!(
                    "🐛 DEBUG: Found tools-config annotation: '{}'",
                    tools_config_str
                );
                debug!(
                    "🐛 DEBUG: Annotation trimmed: '{}', is_empty: {}, equals '{{}}': {}",
                    tools_config_str.trim(),
                    tools_config_str.trim().is_empty(),
                    tools_config_str == "{}"
                );
                if !tools_config_str.trim().is_empty() && tools_config_str != "{}" {
                    debug!(
                        "code: using tools config from CodeRun annotation for '{}'",
                        github_app
                    );

                    // Parse the tools config from annotation
                    match serde_json::from_str::<Value>(tools_config_str) {
                        Ok(mut tools_value) => {
                            // Accept both "tools" shape (remote + localServers) and full client-config shape (remoteTools + localServers)
                            let looks_like_client_cfg = tools_value.get("remoteTools").is_some()
                                || tools_value.get("localServers").is_some();

                            // Build overlay client config from annotation
                            let mut overlay_client = if looks_like_client_cfg {
                                if tools_value.get("remoteTools").is_none() {
                                    tools_value["remoteTools"] = json!([]);
                                }
                                if tools_value.get("localServers").is_none() {
                                    tools_value["localServers"] = json!({});
                                }
                                tools_value
                            } else {
                                normalize_tools_to_client_config(tools_value)
                            };
                            // Drop any null/non-object local server entries provided by client overlay
                            sanitize_client_local_servers(&mut overlay_client);

                            // Build base client config from Helm agent config (defaults)
                            let mut base_client = if let Some(agent_cfg) =
                                config.agents.values().find(|a| a.github_app == github_app)
                            {
                                if let Some(client_cfg) = &agent_cfg.client_config {
                                    client_cfg.clone()
                                } else if let Some(tools) = &agent_cfg.tools {
                                    client_from_agent_tools(tools)
                                } else {
                                    json!({ "remoteTools": [], "localServers": {} })
                                }
                            } else {
                                json!({ "remoteTools": [], "localServers": {} })
                            };
                            // Sanitize base as well
                            sanitize_client_local_servers(&mut base_client);

                            // Merge base (Helm defaults) + overlay (MCP client additions)
                            let mut merged = merge_client_configs(&base_client, &overlay_client);
                            // Final sanitize of merged result
                            sanitize_client_local_servers(&mut merged);
                            Self::normalize_remote_tools(&mut merged);
                            return to_string_pretty(&merged).map_err(|e| {
                                crate::tasks::types::Error::ConfigError(format!(
                                    "Failed to serialize merged clientConfig: {e}"
                                ))
                            });
                        }
                        Err(e) => {
                            debug!("code: failed to parse tools config annotation ({}), falling back to agent config", e);
                        }
                    }
                }
            }
        }

        // 2) Fall back to agent config from Helm values
        debug!(
            "🐛 DEBUG: Falling back to Helm agent config for github_app='{}'",
            github_app
        );
        if let Some(agent_cfg) = config.agents.values().find(|a| a.github_app == github_app) {
            debug!("🐛 DEBUG: Found matching agent config!");
            debug!(
                "code: matched agent config for githubApp='{}' (tools_present={}, clientConfig_present={})",
                github_app,
                agent_cfg.tools.is_some(),
                agent_cfg.client_config.is_some()
            );

            // 2a) Verbatim clientConfig
            if let Some(client_cfg) = &agent_cfg.client_config {
                debug!("code: using verbatim clientConfig for '{}'", github_app);
                let mut cfg = client_cfg.clone();
                sanitize_client_local_servers(&mut cfg);
                Self::normalize_remote_tools(&mut cfg);
                return to_string_pretty(&cfg).map_err(|e| {
                    crate::tasks::types::Error::ConfigError(format!(
                        "Failed to serialize clientConfig: {e}"
                    ))
                });
            }

            // 2b) Convert tools → client-config.json
            if let Some(tools) = &agent_cfg.tools {
                debug!(
                    "code: building clientConfig from tools for '{}' (remote_count={}, local_present={})",
                    github_app,
                    tools.remote.len(),
                    tools.local_servers.is_some()
                );

                // Build client-config including only explicitly enabled local servers
                let mut client = client_from_agent_tools(tools);
                sanitize_client_local_servers(&mut client);
                Self::normalize_remote_tools(&mut client);
                return to_string_pretty(&client).map_err(|e| {
                    crate::tasks::types::Error::ConfigError(format!(
                        "Failed to serialize tools-based clientConfig: {e}"
                    ))
                });
            }
        }

        // 3) No clientConfig/tools provided → minimal JSON object
        debug!("🐛 DEBUG: No matching agent found in Helm config!");
        debug!(
            "code: no tools/clientConfig found for '{}', using minimal config",
            github_app
        );
        // Always emit at least the two top-level keys so downstream validators don't treat it as empty
        // Do not inject any local servers by default; rely on Helm defaults or client config.
        let mut minimal_client = json!({ "remoteTools": [], "localServers": {} });
        Self::normalize_remote_tools(&mut minimal_client);

        to_string_pretty(&minimal_client).map_err(|e| {
            crate::tasks::types::Error::ConfigError(format!(
                "Failed to serialize empty clientConfig: {e}"
            ))
        })
    }

    fn normalize_remote_tools(config: &mut Value) {
        if let Some(Value::Array(remote_tools)) = config.get_mut("remoteTools") {
            let mut normalized = Vec::new();
            let mut seen = HashSet::new();
            let mut dropped = Vec::new();

            for tool in remote_tools.iter() {
                let Some(name) = tool.as_str() else {
                    continue;
                };

                match resolve_tool_name(name) {
                    Some(canonical) => {
                        if seen.insert(canonical.clone()) {
                            if canonical != name {
                                debug!(
                                    original = name,
                                    canonical, "Normalized remote tool name using Tools catalog"
                                );
                            }
                            normalized.push(Value::String(canonical));
                        }
                    }
                    None => dropped.push(name.to_string()),
                }
            }

            if !dropped.is_empty() {
                warn!(
                    tools = ?dropped,
                    "Removed unknown remote tools; not present in Tools catalog"
                );
            }

            *remote_tools = normalized;
        }
    }

    fn generate_opencode_container_script(
        code_run: &CodeRun,
        cli_config: &Value,
        remote_tools: &[String],
    ) -> Result<String> {
        let mut handlebars = Handlebars::new();
        handlebars.set_strict_mode(false);

        // Register shared partials for CLI-agnostic building blocks
        Self::register_shared_partials(&mut handlebars)?;

        // Register CLI-specific invoke template as the cli_execute partial
        Self::register_cli_invoke_partial(&mut handlebars, CLIType::OpenCode)?;

        let base_template = Self::load_template(CODE_OPENCODE_CONTAINER_BASE_TEMPLATE)?;
        handlebars
            .register_partial("opencode_container_base", base_template)
            .map_err(|e| {
                crate::tasks::types::Error::ConfigError(format!(
                    "Failed to register OpenCode container base partial: {e}"
                ))
            })?;

        let template_path = Self::get_opencode_container_template(code_run);
        let template = Self::load_template(&template_path)?;

        handlebars
            .register_template_string("opencode_container", template)
            .map_err(|e| {
                crate::tasks::types::Error::ConfigError(format!(
                    "Failed to register OpenCode container template {template_path}: {e}"
                ))
            })?;

        let cli_settings = cli_config
            .get("settings")
            .cloned()
            .unwrap_or_else(|| json!({}));

        let render_settings = Self::build_cli_render_settings(code_run, cli_config);

        let workflow_name = extract_workflow_name(code_run).unwrap_or_else(|_| {
            format!("play-task-{}-workflow", code_run.spec.task_id.unwrap_or(0))
        });

        let context = json!({
            "task_id": code_run.spec.task_id.unwrap_or(0),
            "service": code_run.spec.service,
            "repository_url": code_run.spec.repository_url,
            "docs_repository_url": code_run.spec.docs_repository_url,
            "docs_branch": code_run.spec.docs_branch,
            "working_directory": Self::get_working_directory(code_run),
            "continue_session": Self::get_continue_session(code_run),
            "overwrite_memory": code_run.spec.overwrite_memory,
            "docs_project_directory": code_run
                .spec
                .docs_project_directory
                .as_deref()
                .unwrap_or(""),
            "github_app": code_run.spec.github_app.as_deref().unwrap_or(""),
            "workflow_name": workflow_name,
            "model": render_settings.model,
            "cli": {
                "type": Self::determine_cli_type(code_run).to_string(),
                "model": render_settings.model,
                "settings": cli_settings,
                "remote_tools": remote_tools,
            },
        });

        handlebars
            .render("opencode_container", &context)
            .map_err(|e| {
                crate::tasks::types::Error::ConfigError(format!(
                    "Failed to render OpenCode container template: {e}"
                ))
            })
    }

    fn generate_opencode_memory(
        code_run: &CodeRun,
        cli_config: &Value,
        remote_tools: &[String],
    ) -> Result<String> {
        let mut handlebars = Handlebars::new();
        handlebars.set_strict_mode(false);

        // Register shared agent system prompt partials
        Self::register_agent_partials(&mut handlebars)?;

        let template_path = Self::get_opencode_memory_template(code_run);
        let template = Self::load_template(&template_path)?;

        handlebars
            .register_template_string("opencode_agents", template)
            .map_err(|e| {
                crate::tasks::types::Error::ConfigError(format!(
                    "Failed to register OpenCode memory template {template_path}: {e}"
                ))
            })?;

        let workflow_name = extract_workflow_name(code_run).unwrap_or_else(|_| {
            format!("play-task-{}-workflow", code_run.spec.task_id.unwrap_or(0))
        });

        let cli_settings = cli_config
            .get("settings")
            .cloned()
            .unwrap_or_else(|| json!({}));

        // Extract model from cli_config like other templates do
        let model = cli_config
            .get("model")
            .and_then(Value::as_str)
            .unwrap_or(&code_run.spec.model)
            .to_string();
        let cli_type = Self::determine_cli_type(code_run).to_string();

        let context = json!({
            "github_app": code_run.spec.github_app.as_deref().unwrap_or(""),
            "model": model,
            "task_id": code_run.spec.task_id.unwrap_or(0),
            "service": code_run.spec.service,
            "repository_url": code_run.spec.repository_url,
            "docs_repository_url": code_run.spec.docs_repository_url,
            "docs_branch": code_run.spec.docs_branch,
            "working_directory": Self::get_working_directory(code_run),
            "workflow_name": workflow_name,
            "tools": {
                "tools": remote_tools,
            },
            "cli_config": cli_config,
            "cli_type": cli_type,
            "cli": {
                "type": cli_type,
                "model": model,
                "settings": cli_settings,
                "remote_tools": remote_tools,
            },
        });

        handlebars.render("opencode_agents", &context).map_err(|e| {
            crate::tasks::types::Error::ConfigError(format!(
                "Failed to render OpenCode OPENCODE.md template: {e}"
            ))
        })
    }

    fn generate_opencode_config(
        code_run: &CodeRun,
        cli_config: &Value,
        _client_config: &Value,
        remote_tools: &[String],
    ) -> Result<String> {
        let render_settings = Self::build_cli_render_settings(code_run, cli_config);

        let provider_obj = render_settings
            .model_provider
            .as_object()
            .cloned()
            .unwrap_or_default();
        let provider_env_key = provider_obj
            .get("env_key")
            .or_else(|| provider_obj.get("envKey"))
            .and_then(Value::as_str)
            .unwrap_or("OPENAI_API_KEY");
        let provider_base_url = provider_obj
            .get("base_url")
            .or_else(|| provider_obj.get("baseUrl"))
            .and_then(Value::as_str);

        // Build exec args
        let mut args = vec![
            "--task-repo-dir".to_string(),
            "/workspace".to_string(),
            "--model".to_string(),
            render_settings.model.clone(),
        ];
        let debug = cli_config
            .get("debug")
            .and_then(Value::as_bool)
            .unwrap_or(false);
        if debug {
            args.push("--debug".to_string());
        }

        // Build exec env
        let mut env = serde_json::Map::new();
        env.insert(provider_env_key.to_string(), json!(""));
        if let Some(base_url) = provider_base_url {
            env.insert("OPENCODE_BASE_URL".to_string(), json!(base_url));
        }
        if let Some(temp) = render_settings.temperature {
            env.insert("OPENCODE_TEMPERATURE".to_string(), json!(temp.to_string()));
        }
        if let Some(max_tokens) = render_settings.max_output_tokens {
            env.insert(
                "OPENCODE_MAX_TOKENS".to_string(),
                json!(max_tokens.to_string()),
            );
        }
        if debug {
            env.insert("OPENCODE_DEBUG".to_string(), json!("true"));
        }
        let continue_task = cli_config
            .get("continueTask")
            .or_else(|| cli_config.get("continue"))
            .and_then(Value::as_bool)
            .unwrap_or(false);
        if continue_task {
            env.insert("OPENCODE_CONTINUE".to_string(), json!("true"));
        }

        // Build tools config
        let mut tools = json!({
            "filesystem": {
                "enabled": true,
                "sandbox": {
                    "root": "/workspace",
                    "allow_symlinks": false
                }
            },
            "shell": {
                "enabled": true,
                "sandbox": {
                    "working_dir": "/workspace",
                    "allowed_commands": ["git", "npm", "pnpm", "yarn", "cargo", "docker", "kubectl", "make"]
                }
            }
        });

        // Add remote tools if available
        if !render_settings.tools_url.is_empty() {
            let mut remote_config = json!({
                "enabled": true,
                "env": {
                    "TOOLS_SERVER_URL": render_settings.tools_url
                }
            });
            if !remote_tools.is_empty() {
                remote_config["availableTools"] = json!(remote_tools);
            }
            tools["remote"] = remote_config;
        }

        // Build complete config (no template needed - serialize directly)
        let config = json!({
            "mode": "exec",
            "exec": {
                "command": "opencode",
                "args": args,
                "env": Value::Object(env)
            },
            "instructions": ["AGENTS.md"],
            "tools": tools
        });

        serde_json::to_string_pretty(&config).map_err(|e| {
            crate::tasks::types::Error::ConfigError(format!(
                "Failed to serialize OpenCode config: {e}"
            ))
        })
    }

    fn generate_gemini_container_script(
        code_run: &CodeRun,
        cli_config: &Value,
        remote_tools: &[String],
    ) -> Result<String> {
        let mut handlebars = Handlebars::new();
        handlebars.set_strict_mode(false);

        // Register shared partials for CLI-agnostic building blocks
        Self::register_shared_partials(&mut handlebars)?;

        // Register CLI-specific invoke template as the cli_execute partial
        Self::register_cli_invoke_partial(&mut handlebars, CLIType::Gemini)?;

        let base_template = Self::load_template(CODE_GEMINI_CONTAINER_BASE_TEMPLATE)?;
        handlebars
            .register_partial("gemini_container_base", base_template)
            .map_err(|e| {
                crate::tasks::types::Error::ConfigError(format!(
                    "Failed to register Gemini container base partial: {e}"
                ))
            })?;

        let template_path = Self::get_gemini_container_template(code_run);
        let template = Self::load_template(&template_path)?;

        handlebars
            .register_template_string("gemini_container", template)
            .map_err(|e| {
                crate::tasks::types::Error::ConfigError(format!(
                    "Failed to register Gemini container template {template_path}: {e}"
                ))
            })?;

        let cli_settings = cli_config
            .get("settings")
            .cloned()
            .unwrap_or_else(|| json!({}));

        let workflow_name = extract_workflow_name(code_run).unwrap_or_else(|_| {
            format!("play-task-{}-workflow", code_run.spec.task_id.unwrap_or(0))
        });

        // Parse continue_session from spec or env
        let continue_session = code_run.spec.continue_session
            || code_run
                .spec
                .env
                .get("CONTINUE_SESSION")
                .is_some_and(|v| v == "true");

        let retry_count = code_run
            .status
            .as_ref()
            .and_then(|s| s.retry_count)
            .unwrap_or(0);

        let context = json!({
            "task_id": code_run.spec.task_id.unwrap_or(0),
            "service": code_run.spec.service,
            "repository_url": code_run.spec.repository_url,
            "docs_repository_url": code_run.spec.docs_repository_url,
            "docs_project_directory": code_run.spec.docs_project_directory.as_deref().unwrap_or(""),
            "working_directory": Self::get_working_directory(code_run),
            "docs_branch": code_run.spec.docs_branch,
            "github_app": code_run.spec.github_app.as_deref().unwrap_or(""),
            "workflow_name": workflow_name,
            "remote_tools": remote_tools,
            "settings": cli_settings,
            "continue_session": continue_session,
            "overwrite_memory": code_run.spec.overwrite_memory,
            "attempts": retry_count + 1,
        });

        handlebars
            .render("gemini_container", &context)
            .map_err(|e| {
                crate::tasks::types::Error::ConfigError(format!(
                    "Failed to render Gemini container script: {e}"
                ))
            })
    }

    #[allow(clippy::too_many_lines)]
    fn generate_gemini_memory(
        code_run: &CodeRun,
        cli_config: &Value,
        remote_tools: &[String],
    ) -> Result<String> {
        use base64::{engine::general_purpose, Engine as _};
        use std::collections::BTreeSet;

        let mut handlebars = Handlebars::new();
        handlebars.set_strict_mode(false);

        // Register shared agent system prompt partials
        Self::register_agent_partials(&mut handlebars)?;

        let template_path = Self::get_gemini_memory_template(code_run);
        let template = Self::load_template(&template_path)?;

        handlebars
            .register_template_string("gemini_memory", template)
            .map_err(|e| {
                crate::tasks::types::Error::ConfigError(format!(
                    "Failed to register Gemini memory template: {e}"
                ))
            })?;

        let workflow_name = extract_workflow_name(code_run).unwrap_or_else(|_| {
            format!("play-task-{}-workflow", code_run.spec.task_id.unwrap_or(0))
        });

        let cli_settings = cli_config
            .get("settings")
            .cloned()
            .unwrap_or_else(|| json!({}));

        // Derive allowed env var name lists for inclusion in memory
        // 1) Workflow-provided env names (keys only)
        let workflow_env_vars: Vec<String> = code_run.spec.env.keys().cloned().collect();

        // 2) From requirements.yaml (environment keys and mapped secret key names)
        let mut req_env_vars: Vec<String> = Vec::new();
        let mut req_secret_sources: Vec<String> = Vec::new();

        if let Some(req_b64) = &code_run.spec.task_requirements {
            if !req_b64.trim().is_empty() {
                if let Ok(decoded) = general_purpose::STANDARD.decode(req_b64) {
                    if let Ok(req_yaml) = serde_yaml::from_slice::<serde_yaml::Value>(&decoded) {
                        if let Some(env_map) =
                            req_yaml.get("environment").and_then(|e| e.as_mapping())
                        {
                            for (k, _v) in env_map {
                                if let Some(key) = k.as_str() {
                                    req_env_vars.push(key.to_string());
                                }
                            }
                        }
                        if let Some(secrets) = req_yaml.get("secrets").and_then(|s| s.as_sequence())
                        {
                            for secret in secrets {
                                if let Some(m) = secret.as_mapping() {
                                    if let Some(name) = m
                                        .get(serde_yaml::Value::from("name"))
                                        .and_then(|n| n.as_str())
                                    {
                                        req_secret_sources.push(name.to_string());
                                    }
                                    // If there are key mappings, surface the env var names (right-hand side)
                                    if let Some(keys) = m
                                        .get(serde_yaml::Value::from("keys"))
                                        .and_then(|k| k.as_sequence())
                                    {
                                        for entry in keys {
                                            if let Some(map) = entry.as_mapping() {
                                                for (_k8s_key, env_name) in map {
                                                    if let Some(n) = env_name.as_str() {
                                                        req_env_vars.push(n.to_string());
                                                    }
                                                }
                                            }
                                        }
                                    }
                                }
                            }
                        }
                    }
                }
            }
        }

        // De-duplicate and sort for stable output
        let wf_set: BTreeSet<_> = workflow_env_vars.into_iter().collect();
        let req_env_set: BTreeSet<_> = req_env_vars.into_iter().collect();
        let req_src_set: BTreeSet<_> = req_secret_sources.into_iter().collect();
        let workflow_env_vars: Vec<_> = wf_set.into_iter().collect();
        let requirements_env_vars: Vec<_> = req_env_set.into_iter().collect();
        let requirements_secret_sources: Vec<_> = req_src_set.into_iter().collect();

        let cli_type = Self::determine_cli_type(code_run).to_string();

        // Extract model from cli_config like other templates do
        let cli_model = cli_config
            .get("model")
            .and_then(Value::as_str)
            .unwrap_or(&code_run.spec.model)
            .to_string();

        let context = json!({
            "task_id": code_run.spec.task_id.unwrap_or(0),
            "service": code_run.spec.service,
            "repository_url": code_run.spec.repository_url,
            "docs_repository_url": code_run.spec.docs_repository_url,
            "docs_branch": code_run.spec.docs_branch,
            "working_directory": Self::get_working_directory(code_run),
            "github_app": code_run.spec.github_app.as_deref().unwrap_or(""),
            "workflow_name": workflow_name,
            "remote_tools": remote_tools,
            "settings": cli_settings,
            "workflow_env_vars": workflow_env_vars,
            "requirements_env_vars": requirements_env_vars,
            "requirements_secret_sources": requirements_secret_sources,
            "cli_type": cli_type,
            "cli": {
                "type": cli_type,
                "model": cli_model,
                "settings": cli_settings,
                "remote_tools": remote_tools,
            },
            "tools": {
                "tools": remote_tools,
            },
        });

        handlebars.render("gemini_memory", &context).map_err(|e| {
            crate::tasks::types::Error::ConfigError(format!(
                "Failed to render Gemini memory template: {e}"
            ))
        })
    }

    fn generate_coding_guidelines(code_run: &CodeRun) -> Result<String> {
        let mut handlebars = Handlebars::new();
        handlebars.set_strict_mode(false);

        let template = Self::load_template(CODE_CODING_GUIDELINES_TEMPLATE)?;

        handlebars
            .register_template_string("coding_guidelines", template)
            .map_err(|e| {
                crate::tasks::types::Error::ConfigError(format!(
                    "Failed to register coding-guidelines.md template: {e}"
                ))
            })?;

        let context = json!({
            "service": code_run.spec.service,
            "working_directory": Self::get_working_directory(code_run),
        });

        handlebars
            .render("coding_guidelines", &context)
            .map_err(|e| {
                crate::tasks::types::Error::ConfigError(format!(
                    "Failed to render coding-guidelines.md: {e}"
                ))
            })
    }

    fn generate_github_guidelines(code_run: &CodeRun) -> Result<String> {
        let mut handlebars = Handlebars::new();
        handlebars.set_strict_mode(false);

        let template = Self::load_template(CODE_GITHUB_GUIDELINES_TEMPLATE)?;

        handlebars
            .register_template_string("github_guidelines", template)
            .map_err(|e| {
                crate::tasks::types::Error::ConfigError(format!(
                    "Failed to register github-guidelines.md template: {e}"
                ))
            })?;

        let context = json!({
            "service": code_run.spec.service,
            "working_directory": Self::get_working_directory(code_run),
            "github_app": code_run.spec.github_app.as_deref().unwrap_or(""),
        });

        handlebars
            .render("github_guidelines", &context)
            .map_err(|e| {
                crate::tasks::types::Error::ConfigError(format!(
                    "Failed to render github-guidelines.md: {e}"
                ))
            })
    }

    fn generate_hook_scripts(code_run: &CodeRun) -> BTreeMap<String, String> {
        let mut hook_scripts = BTreeMap::new();
        let cli_key = code_run.spec.cli_config.as_ref().map_or_else(
            || CLIType::Claude.to_string(),
            |cfg| cfg.cli_type.to_string(),
        );

        let hook_prefixes = vec![
            format!("code_{}_hooks_", cli_key),
            "code_shared_hooks_".to_string(),
            "code_hooks_".to_string(), // legacy prefix
        ];

        debug!(
            cli = %cli_key,
            prefixes = ?hook_prefixes,
            "Scanning for code hook templates"
        );

        // Read the ConfigMap directory and find files with the hook prefix
        let templates_path = get_templates_path();
        match std::fs::read_dir(&templates_path) {
            Ok(entries) => {
                for entry in entries.flatten() {
                    let path = entry.path();
                    if path.is_file() {
                        if let Some(filename) = path.file_name().and_then(|n| n.to_str()) {
                            if std::path::Path::new(filename)
                                .extension()
                                .is_some_and(|ext| ext.eq_ignore_ascii_case("hbs"))
                            {
                                if let Some(prefix) = hook_prefixes
                                    .iter()
                                    .find(|prefix| filename.starts_with(prefix.as_str()))
                                {
                                    let hook_name =
                                        filename.strip_prefix(prefix).unwrap_or(filename);

                                    match std::fs::read_to_string(&path) {
                                        Ok(template_content) => {
                                            debug!(
                                                "Loaded code hook template: {} (from {})",
                                                hook_name, filename
                                            );

                                            let mut handlebars = Handlebars::new();
                                            handlebars.set_strict_mode(false);

                                            if let Err(e) = handlebars
                                                .register_template_string("hook", template_content)
                                            {
                                                debug!(
                                                    "Failed to register hook template {}: {}",
                                                    hook_name, e
                                                );
                                                continue;
                                            }

                                            let context = json!({
                                                "task_id": code_run.spec.task_id.unwrap_or(0),
                                                "service": code_run.spec.service,
                                                "repository_url": code_run.spec.repository_url,
                                                "docs_repository_url": code_run.spec.docs_repository_url,
                                                "working_directory": Self::get_working_directory(code_run),
                                                "github_app": code_run.spec.github_app.as_deref().unwrap_or(""),
                                            });

                                            match handlebars.render("hook", &context) {
                                                Ok(rendered_script) => {
                                                    // Remove .hbs extension for the final filename
                                                    let script_name = hook_name
                                                        .strip_suffix(".hbs")
                                                        .unwrap_or(hook_name);
                                                    hook_scripts.insert(
                                                        script_name.to_string(),
                                                        rendered_script,
                                                    );
                                                }
                                                Err(e) => {
                                                    debug!(
                                                        "Failed to render code hook script {}: {}",
                                                        hook_name, e
                                                    );
                                                }
                                            }
                                        }
                                        Err(e) => {
                                            debug!(
                                                "Failed to load code hook template {}: {}",
                                                filename, e
                                            );
                                        }
                                    }
                                }
                            }
                        }
                    }
                }
            }
            Err(e) => {
                debug!("Failed to read templates directory: {}", e);
            }
        }

        hook_scripts
    }

    /// Get working directory (defaults to service name if not specified)
    fn get_working_directory(code_run: &CodeRun) -> &str {
        match &code_run.spec.working_directory {
            Some(wd) if !wd.is_empty() => wd,
            _ => &code_run.spec.service,
        }
    }

    /// Get continue session flag - true for retries or user-requested continuation
    fn get_continue_session(code_run: &CodeRun) -> bool {
        // Continue if it's a retry attempt OR user explicitly requested it
        let retry_count = code_run
            .status
            .as_ref()
            .map_or(0, |s| s.retry_count.unwrap_or(0));
        retry_count > 0 || code_run.spec.continue_session
    }

    /// Determine the job type from a CodeRun based on run_type, service, and template settings.
    /// Maps to the job subdirectory in agents/{agent}/{job}/
    fn determine_job_type(code_run: &CodeRun) -> &'static str {
        let run_type = code_run.spec.run_type.as_str();
        let service = code_run.spec.service.to_lowercase();

        // Check template setting for explicit job type
        let template_setting = code_run
            .spec
            .cli_config
            .as_ref()
            .and_then(|c| c.settings.get("template"))
            .and_then(|v| v.as_str())
            .unwrap_or("")
            .to_lowercase();

        // Priority: explicit template setting > service name > run_type
        if template_setting.contains("heal") || service.contains("heal") {
            return "healer";
        }
        if template_setting.contains("watch") || service.contains("watch") {
            return "healer"; // Watch workflows use healer role
        }

        match run_type {
            "documentation" | "intake" => "intake",
            "quality" => "quality",
            "test" => "test",
            "deploy" => "deploy",
            "security" => "security",
            "review" => "review",
            "integration" => "integration",
            _ => "coder", // Default to coder for implementation runs
        }
    }

    /// Get the system prompt template path for an agent based on github_app and job type.
    /// Returns path in format: agents/{agent}/{job}/system-prompt.md.hbs
    fn get_agent_system_prompt_template(code_run: &CodeRun) -> String {
        let github_app = code_run.spec.github_app.as_deref().unwrap_or("");
        let job_type = Self::determine_job_type(code_run);

        // Map GitHub app to agent name
        // Explicit patterns document known agents even if some share defaults
        let agent = match github_app {
            "5DLabs-Morgan" => "morgan",
            "5DLabs-Blaze" => "blaze",
            "5DLabs-Cipher" => "cipher",
            "5DLabs-Cleo" => "cleo",
            "5DLabs-Tess" => "tess",
            "5DLabs-Atlas" => "atlas",
            "5DLabs-Bolt" => "bolt",
            "5DLabs-Grizz" => "grizz",
            "5DLabs-Nova" => "nova",
            "5DLabs-Tap" => "tap",
            "5DLabs-Spark" => "spark",
            "5DLabs-Stitch" => "stitch",
            // Rex variants and unknown agents default to rex
            _ => "rex",
        };

        // Agent-specific job type defaults
        // Some agents only support specific job types
        let job = match (agent, job_type) {
            // Morgan: docs for coder, otherwise use the requested type
            ("morgan", "coder") => "docs",

            // Cleo: always quality (quality assurance specialist)
            ("cleo", _) => "quality",

            // Tess: always test (testing specialist)
            ("tess", _) => "test",

            // Atlas: always integration (integration specialist)
            ("atlas", _) => "integration",

            // Bolt: deploy by default (deployment specialist)
            ("bolt", "coder") => "deploy",

            // Cipher: security by default (security specialist)
            ("cipher", "coder") => "security",

            // Stitch: review by default (code review specialist)
            ("stitch", _) => "review",

            // All other agents/job combinations use the determined job type
            _ => job_type,
        };

        format!("agents/{agent}/{job}/system-prompt.md.hbs")
    }

    /// Select the container template for Claude CLI.
    /// All CLIs use the shared container template - CLI-specific behavior is
    /// injected via the `{{> cli_execute}}` partial from `clis/{cli}/invoke.sh.hbs`.
    fn get_agent_container_template(code_run: &CodeRun) -> String {
        let run_type = code_run.spec.run_type.as_str();

        // Intake runs have a specialized container
        if run_type == "documentation" || run_type == "intake" {
            debug!("Using intake container template for run_type: {}", run_type);
            return "agents/morgan/intake/container.sh.hbs".to_string();
        }

        // All other runs use the shared container template
        "_shared/container.sh.hbs".to_string()
    }

    /// Select the container template for Codex CLI.
    /// All CLIs use the shared container template - CLI-specific behavior is
    /// injected via the `{{> cli_execute}}` partial from `clis/{cli}/invoke.sh.hbs`.
    fn get_codex_container_template(code_run: &CodeRun) -> String {
        let run_type = code_run.spec.run_type.as_str();

        // Intake runs have a specialized container
        if run_type == "documentation" || run_type == "intake" {
            return "agents/morgan/intake/container.sh.hbs".to_string();
        }

        // All other runs use the shared container template
        "_shared/container.sh.hbs".to_string()
    }

    /// Get the memory/system-prompt template for Codex CLI.
    /// Uses the unified agent system prompt path.
    fn get_codex_memory_template(code_run: &CodeRun) -> String {
        Self::get_agent_system_prompt_template(code_run)
    }

    /// Select the container template for OpenCode CLI.
    /// All CLIs use the shared container template - CLI-specific behavior is
    /// injected via the `{{> cli_execute}}` partial from `clis/{cli}/invoke.sh.hbs`.
    fn get_opencode_container_template(_code_run: &CodeRun) -> String {
        // All runs use the shared container template
        "_shared/container.sh.hbs".to_string()
    }

    /// Get the memory/system-prompt template for OpenCode CLI.
    /// Uses the unified agent system prompt path.
    fn get_opencode_memory_template(code_run: &CodeRun) -> String {
        Self::get_agent_system_prompt_template(code_run)
    }

    /// Select the container template for Gemini CLI.
    /// All CLIs use the shared container template - CLI-specific behavior is
    /// injected via the `{{> cli_execute}}` partial from `clis/{cli}/invoke.sh.hbs`.
    fn get_gemini_container_template(_code_run: &CodeRun) -> String {
        // All runs use the shared container template
        "_shared/container.sh.hbs".to_string()
    }

    /// Select the container template for Cursor CLI.
    /// All CLIs use the shared container template - CLI-specific behavior is
    /// injected via the `{{> cli_execute}}` partial from `clis/{cli}/invoke.sh.hbs`.
    fn get_cursor_container_template(code_run: &CodeRun) -> String {
        let run_type = code_run.spec.run_type.as_str();

        // Intake runs have a specialized container
        if run_type == "documentation" || run_type == "intake" {
            return "agents/morgan/intake/container.sh.hbs".to_string();
        }

        // All other runs use the shared container template
        "_shared/container.sh.hbs".to_string()
    }

    /// Get the memory/system-prompt template for Cursor CLI.
    /// Uses the unified agent system prompt path.
    fn get_cursor_memory_template(code_run: &CodeRun) -> String {
        Self::get_agent_system_prompt_template(code_run)
    }

    /// Get the memory/system-prompt template for Gemini CLI.
    /// Uses the unified agent system prompt path.
    fn get_gemini_memory_template(code_run: &CodeRun) -> String {
        Self::get_agent_system_prompt_template(code_run)
    }

    /// Get the memory/system-prompt template for Claude CLI.
    /// Uses the unified agent system prompt path.
    fn get_claude_memory_template(code_run: &CodeRun) -> String {
        Self::get_agent_system_prompt_template(code_run)
    }

    /// Select the container template for Factory CLI.
    /// All CLIs use the shared container template - CLI-specific behavior is
    /// injected via the `{{> cli_execute}}` partial from `clis/{cli}/invoke.sh.hbs`.
    fn get_factory_container_template(_code_run: &CodeRun) -> String {
        // All runs use the shared container template
        "_shared/container.sh.hbs".to_string()
    }

    /// Get the memory/system-prompt template for Factory CLI.
    /// Uses the unified agent system prompt path.
    fn get_factory_memory_template(code_run: &CodeRun) -> String {
        Self::get_agent_system_prompt_template(code_run)
    }

    /// Extract agent name from GitHub app identifier
    #[allow(dead_code)]
    fn extract_agent_name_from_github_app(github_app: &str) -> Result<String> {
        if github_app.is_empty() {
            return Err(crate::tasks::types::Error::ConfigError(
                "No GitHub app specified for agent identification".to_string(),
            ));
        }

        // Map GitHub app names to agent names
        let agent_name = match github_app {
            "5DLabs-Morgan" => "morgan",
            "5DLabs-Rex" => "rex",
            "5DLabs-Blaze" => "blaze",
            "5DLabs-Cipher" => "cipher",
            "5DLabs-Cleo" => "cleo",
            "5DLabs-Tess" => "tess",
            "5DLabs-Atlas" => "atlas",
            "5DLabs-Bolt" => "bolt",
            _ => {
                return Err(crate::tasks::types::Error::ConfigError(format!(
                    "Unknown GitHub app '{github_app}' - no corresponding agent found"
                )));
            }
        };

        Ok(agent_name.to_string())
    }

    /// Get agent tool configuration from controller config
    #[allow(dead_code)]
    fn get_agent_tools(
        agent_name: &str,
        config: &ControllerConfig,
    ) -> crate::tasks::config::AgentTools {
        use crate::tasks::config::AgentTools;

        // Try to get agent tools from controller config
        if let Some(agent_config) = config.agents.get(agent_name) {
            if let Some(tools) = &agent_config.tools {
                return AgentTools {
                    remote: tools.remote.clone(),
                    local_servers: tools.local_servers.clone(),
                };
            }
        }

        // Fallback to default configuration if agent not found or no tools configured
        debug!(
            "No agent-specific tools found for '{}', using defaults",
            agent_name
        );
        AgentTools {
            remote: vec![],
            local_servers: None,
        }
    }

    /// Load a template file from the templates directory.
    ///
    /// Supports two modes:
    /// - **ConfigMap mode** (production): Files are flattened with `_` separators (e.g., `_shared_container.sh.hbs`)
    /// - **Directory mode** (testing): Files use original path structure (e.g., `_shared/container.sh.hbs`)
    fn load_template(relative_path: &str) -> Result<String> {
        let templates_path = get_templates_path();

        // First, try the original path structure (for local development/testing)
        let direct_path = Path::new(&templates_path).join(relative_path);
        if direct_path.exists() {
            debug!(
                "Loading code template from: {} (direct path)",
                direct_path.display()
            );
            return fs::read_to_string(&direct_path).map_err(|e| {
                crate::tasks::types::Error::ConfigError(format!(
                    "Failed to load code template {relative_path}: {e}"
                ))
            });
        }

        // Fall back to ConfigMap key format (path separators converted to underscores)
        let configmap_key = relative_path.replace('/', "_");
        let configmap_path = Path::new(&templates_path).join(&configmap_key);
        debug!(
            "Loading code template from: {} (configmap key: {})",
            configmap_path.display(),
            configmap_key
        );

        fs::read_to_string(&configmap_path).map_err(|e| {
            crate::tasks::types::Error::ConfigError(format!(
                "Failed to load code template {relative_path} (tried: {}, {}): {e}",
                direct_path.display(),
                configmap_path.display()
            ))
        })
    }

    /// Extract repo slug (owner/repo) from a GitHub repository URL
    ///
    /// Handles various formats:
    /// - `https://github.com/owner/repo.git` -> `owner/repo`
    /// - `https://github.com/owner/repo` -> `owner/repo`
    /// - Falls back to the original URL if no prefix match
    fn extract_repo_slug(repository_url: &str) -> String {
        repository_url
            .strip_prefix("https://github.com/")
            .and_then(|s| s.strip_suffix(".git"))
            .or_else(|| repository_url.strip_prefix("https://github.com/"))
            .unwrap_or(repository_url)
            .to_string()
    }

    /// Register shared function and bootstrap partials
    /// These partials provide CLI-agnostic building blocks for container scripts
    fn register_shared_partials(handlebars: &mut Handlebars) -> Result<()> {
        use crate::tasks::template_paths::{
            // New templates partials
            PARTIAL_ACCEPTANCE_PROBE,
            PARTIAL_COMPLETION,
            PARTIAL_CONFIG,
            PARTIAL_EXPO_ENV,
            PARTIAL_GITHUB_AUTH,
            PARTIAL_GIT_SETUP,
            PARTIAL_GO_ENV,
            PARTIAL_HEADER,
            PARTIAL_NODE_ENV,
            PARTIAL_RETRY_LOOP,
            PARTIAL_RUST_ENV,
            PARTIAL_TASK_FILES,
            PARTIAL_TOOLS_CONFIG,
            // Legacy partials
            SHARED_BOOTSTRAP_RUST_ENV,
            SHARED_CONTAINER_CORE,
            SHARED_FUNCTIONS_COMPLETION_MARKER,
            SHARED_FUNCTIONS_GITHUB_AUTH,
            SHARED_FUNCTIONS_GIT_OPERATIONS,
            SHARED_FUNCTIONS_QUALITY_GATES,
            SHARED_PROMPTS_CONTEXT7,
            SHARED_PROMPTS_DESIGN_SYSTEM,
        };

        // Map partial name (used in templates) -> template path
        // New templates partials (used by _shared/container.sh.hbs)
        let new_partials = vec![
            ("header", PARTIAL_HEADER),
            ("rust-env", PARTIAL_RUST_ENV),
            ("go-env", PARTIAL_GO_ENV),
            ("node-env", PARTIAL_NODE_ENV),
            ("expo-env", PARTIAL_EXPO_ENV),
            ("config", PARTIAL_CONFIG),
            ("github-auth", PARTIAL_GITHUB_AUTH),
            ("git-setup", PARTIAL_GIT_SETUP),
            ("task-files", PARTIAL_TASK_FILES),
            ("tools-config", PARTIAL_TOOLS_CONFIG),
            ("acceptance-probe", PARTIAL_ACCEPTANCE_PROBE),
            ("retry-loop", PARTIAL_RETRY_LOOP),
            ("completion", PARTIAL_COMPLETION),
        ];

        // Legacy partials (for backwards compatibility)
        // Note: docker-sidecar and gh-cli removed - no longer exist as separate partials
        let legacy_partials = vec![
            ("shared/bootstrap/rust-env", SHARED_BOOTSTRAP_RUST_ENV),
            ("shared/functions/github-auth", SHARED_FUNCTIONS_GITHUB_AUTH),
            (
                "shared/functions/completion-marker",
                SHARED_FUNCTIONS_COMPLETION_MARKER,
            ),
            (
                "shared/functions/git-operations",
                SHARED_FUNCTIONS_GIT_OPERATIONS,
            ),
            (
                "shared/functions/quality-gates",
                SHARED_FUNCTIONS_QUALITY_GATES,
            ),
            ("shared/context7-instructions", SHARED_PROMPTS_CONTEXT7),
            ("shared/design-system", SHARED_PROMPTS_DESIGN_SYSTEM),
            ("shared/container-core", SHARED_CONTAINER_CORE),
        ];

        // Combine both sets
        let shared_partials: Vec<(&str, &str)> =
            new_partials.into_iter().chain(legacy_partials).collect();

        let mut failed_partials = Vec::new();

        for (partial_name, template_path) in shared_partials {
            match Self::load_template(template_path) {
                Ok(content) => {
                    handlebars
                        .register_partial(partial_name, content)
                        .map_err(|e| {
                            crate::tasks::types::Error::ConfigError(format!(
                                "Failed to register shared partial {partial_name}: {e}"
                            ))
                        })?;
                    debug!("Successfully registered shared partial: {}", partial_name);
                }
                Err(e) => {
                    // Warn but don't fail - the partial may not be needed for all templates
                    warn!(
                        "Failed to load shared partial {partial_name} from ConfigMap (path: {template_path}): {e}. \
                        Templates referencing this partial will fail to render."
                    );
                    failed_partials.push(partial_name);
                }
            }
        }

        if !failed_partials.is_empty() {
            warn!(
                "Shared partial registration incomplete. {} partials failed to load: {:?}. \
                Ensure the templates ConfigMaps are properly mounted at {}",
                failed_partials.len(),
                failed_partials,
                get_templates_path()
            );
        }

        Ok(())
    }

    /// Register shared agent system prompt partials
    /// These partials are used by agent-specific templates via {{> agents/partial-name}}
    fn register_agent_partials(handlebars: &mut Handlebars) -> Result<()> {
        // List of shared agent system prompt partials that need to be registered
        let agent_partials = vec![
            "agents/cipher-system-prompt",
            "agents/cleo-system-prompt",
            "agents/rex-system-prompt",
            "agents/tess-system-prompt",
            "agents/system-prompt",
        ];

        let mut failed_partials = Vec::new();

        for partial_name in agent_partials {
            // Load the partial template from ConfigMap
            // The ConfigMap key uses underscores instead of slashes (e.g., agents_cipher-system-prompt.md.hbs)
            let template_path = format!("{partial_name}.md.hbs");
            match Self::load_template(&template_path) {
                Ok(content) => {
                    handlebars
                        .register_partial(partial_name, content)
                        .map_err(|e| {
                            crate::tasks::types::Error::ConfigError(format!(
                                "Failed to register agent partial {partial_name}: {e}"
                            ))
                        })?;
                    debug!("Successfully registered agent partial: {}", partial_name);
                }
                Err(e) => {
                    // Warn but don't fail - the partial may not be needed for this specific agent
                    warn!(
                        "Failed to load agent partial {partial_name} from ConfigMap (path: {template_path}): {e}. \
                        Templates referencing this partial will fail to render."
                    );
                    failed_partials.push(partial_name);
                }
            }
        }

        // Log summary of partial registration
        if !failed_partials.is_empty() {
            warn!(
                "Agent partial registration incomplete. {} partials failed to load: {:?}. \
                Ensure the templates ConfigMaps are properly mounted at {}",
                failed_partials.len(),
                failed_partials,
                get_templates_path()
            );
        }

        Ok(())
    }

    /// Register CLI-specific invoke template as the `cli_execute` partial.
    /// This allows the container.sh.hbs template to use {{> cli_execute}} to include
    /// the CLI-specific invocation logic.
    fn register_cli_invoke_partial(handlebars: &mut Handlebars, cli_type: CLIType) -> Result<()> {
        let cli_name = match cli_type {
            CLIType::Codex => "codex",
            CLIType::Cursor => "cursor",
            CLIType::Factory => "factory",
            CLIType::Gemini => "gemini",
            CLIType::OpenCode => "opencode",
            // Claude and types without dedicated invoke templates fall back to claude
            CLIType::Claude | CLIType::OpenHands | CLIType::Grok | CLIType::Qwen => "claude",
        };

        let invoke_template_path = format!("clis/{cli_name}/invoke.sh.hbs");

        match Self::load_template(&invoke_template_path) {
            Ok(content) => {
                handlebars
                    .register_partial("cli_execute", content)
                    .map_err(|e| {
                        crate::tasks::types::Error::ConfigError(format!(
                            "Failed to register CLI invoke partial for {cli_name}: {e}"
                        ))
                    })?;
                debug!(
                    "Successfully registered CLI invoke partial for {}",
                    cli_name
                );
                Ok(())
            }
            Err(e) => {
                // If the CLI-specific invoke template is not found, fall back to a simple echo
                warn!(
                    "CLI invoke template not found for {cli_name} (path: {invoke_template_path}): {e}. \
                    Registering a fallback placeholder."
                );

                // Register a fallback that just echoes the CLI type
                let fallback = format!(
                    r#"echo "⚠️ No invoke template found for {cli_name} CLI"
echo "CLI invocation should be handled by the adapter."
"#
                );
                handlebars
                    .register_partial("cli_execute", fallback)
                    .map_err(|e| {
                        crate::tasks::types::Error::ConfigError(format!(
                            "Failed to register fallback CLI invoke partial: {e}"
                        ))
                    })?;
                Ok(())
            }
        }
    }
}

#[cfg(test)]
mod tests {
    use super::*;
    use crate::crds::{CodeRun, CodeRunSpec};
    use k8s_openapi::apimachinery::pkg::apis::meta::v1::ObjectMeta;
    use std::collections::{BTreeMap, HashMap};

    fn create_test_code_run(github_app: Option<String>) -> CodeRun {
        CodeRun {
            metadata: ObjectMeta {
                name: Some("test-run".to_string()),
                namespace: Some("default".to_string()),
                ..Default::default()
            },
            spec: CodeRunSpec {
                run_type: "implementation".to_string(),
                cli_config: None,
                task_id: Some(1),
                service: "test-service".to_string(),
                repository_url: "https://github.com/test/repo".to_string(),
                docs_repository_url: "https://github.com/test/docs".to_string(),
                docs_project_directory: None,
                working_directory: None,
                model: "sonnet".to_string(),
                github_user: None,
                github_app,
                context_version: 1,
                continue_session: false,
                overwrite_memory: false,
                docs_branch: "main".to_string(),
                env: HashMap::new(),
                env_from_secrets: Vec::new(),
                enable_docker: true,
                task_requirements: None,
                service_account_name: None,
                linear_integration: None,
            },
            status: None,
        }
    }

    // ========================================================================
    // Container template selection tests
    // All agents now use the shared container template (_shared/container.sh.hbs)
    // CLI-specific behavior is injected via the cli_execute partial
    // ========================================================================

    #[test]
    fn test_container_template_uses_shared_for_all_agents() {
        // All agents should use the shared container template
        for github_app in [
            "5DLabs-Rex",
            "5DLabs-Cleo",
            "5DLabs-Tess",
            "5DLabs-Cipher",
            "5DLabs-Atlas",
            "5DLabs-Bolt",
            "5DLabs-Blaze",
        ] {
            let code_run = create_test_code_run(Some(github_app.to_string()));
            let template_path = CodeTemplateGenerator::get_agent_container_template(&code_run);
            assert_eq!(
                template_path, "_shared/container.sh.hbs",
                "Agent {github_app} should use shared container template"
            );
        }
    }

    #[test]
    fn test_container_template_default_uses_shared() {
        let code_run = create_test_code_run(None);
        let template_path = CodeTemplateGenerator::get_agent_container_template(&code_run);
        assert_eq!(template_path, "_shared/container.sh.hbs");
    }

    #[test]
    fn test_container_template_intake_uses_morgan() {
        // Intake runs should use Morgan's intake container
        let mut code_run = create_test_code_run(Some("5DLabs-Rex".to_string()));
        code_run.spec.run_type = "intake".to_string();
        let template_path = CodeTemplateGenerator::get_agent_container_template(&code_run);
        assert_eq!(
            template_path, "agents/morgan/intake/container.sh.hbs",
            "Intake run should use Morgan intake container"
        );
    }

    #[test]
    fn test_container_template_documentation_uses_morgan() {
        // Documentation runs should also use Morgan's intake container
        let mut code_run = create_test_code_run(Some("5DLabs-Morgan".to_string()));
        code_run.spec.run_type = "documentation".to_string();
        let template_path = CodeTemplateGenerator::get_agent_container_template(&code_run);
        assert_eq!(
            template_path, "agents/morgan/intake/container.sh.hbs",
            "Documentation run should use Morgan intake container"
        );
    }

    // ========================================================================
    // System prompt template selection tests
    // All agents use agents/{agent}/{job}/system-prompt.md.hbs
    // ========================================================================

    #[test]
    fn test_system_prompt_template_rex_coder() {
        let code_run = create_test_code_run(Some("5DLabs-Rex".to_string()));
        let template_path = CodeTemplateGenerator::get_agent_system_prompt_template(&code_run);
        assert_eq!(template_path, "agents/rex/coder/system-prompt.md.hbs");
    }

    #[test]
    fn test_system_prompt_template_cleo_quality() {
        // Cleo always uses quality job type (quality assurance specialist)
        let code_run = create_test_code_run(Some("5DLabs-Cleo".to_string()));
        let template_path = CodeTemplateGenerator::get_agent_system_prompt_template(&code_run);
        assert_eq!(template_path, "agents/cleo/quality/system-prompt.md.hbs");
    }

    #[test]
    fn test_system_prompt_template_healer_service() {
        use crate::cli::types::CLIType;
        use crate::crds::coderun::CLIConfig;
        use serde_json::json;

        let mut code_run = create_test_code_run(Some("5DLabs-Rex".to_string()));
        let mut settings = HashMap::new();
        settings.insert("template".to_string(), json!("heal/claude"));
        code_run.spec.cli_config = Some(CLIConfig {
            cli_type: CLIType::Claude,
            model: "claude-opus-4-5-20251101".to_string(),
            settings,
            max_tokens: None,
            temperature: None,
            model_rotation: None,
        });
        let template_path = CodeTemplateGenerator::get_agent_system_prompt_template(&code_run);
        assert_eq!(
            template_path, "agents/rex/healer/system-prompt.md.hbs",
            "Heal template setting should map to healer job"
        );
    }

    #[test]
    fn test_system_prompt_template_morgan_intake() {
        let mut code_run = create_test_code_run(Some("5DLabs-Morgan".to_string()));
        code_run.spec.run_type = "intake".to_string();
        let template_path = CodeTemplateGenerator::get_agent_system_prompt_template(&code_run);
        assert_eq!(
            template_path, "agents/morgan/intake/system-prompt.md.hbs",
            "Morgan intake run should use intake prompt"
        );
    }

    #[test]
    fn test_system_prompt_template_atlas_integration() {
        let mut code_run = create_test_code_run(Some("5DLabs-Atlas".to_string()));
        code_run.spec.run_type = "integration".to_string();
        let template_path = CodeTemplateGenerator::get_agent_system_prompt_template(&code_run);
        assert_eq!(
            template_path,
            "agents/atlas/integration/system-prompt.md.hbs"
        );
    }

    #[test]
    fn test_extract_agent_name_from_github_app() {
        let code_run = create_test_code_run(Some("5DLabs-Rex".to_string()));
        let agent_name = CodeTemplateGenerator::extract_agent_name_from_github_app(
            code_run.spec.github_app.as_deref().unwrap(),
        )
        .unwrap();
        assert_eq!(agent_name, "rex");
    }

    #[test]
    fn test_extract_agent_name_unknown_app() {
        let result = CodeTemplateGenerator::extract_agent_name_from_github_app("Unknown-App");
        assert!(result.is_err());
        assert!(result
            .unwrap_err()
            .to_string()
            .contains("Unknown GitHub app"));
    }

    #[test]
    fn test_extract_agent_name_empty_app() {
        let result = CodeTemplateGenerator::extract_agent_name_from_github_app("");
        assert!(result.is_err());
        assert!(result
            .unwrap_err()
            .to_string()
            .contains("No GitHub app specified"));
    }

    #[test]
    fn test_get_agent_tools_with_config() {
        use crate::tasks::config::{
            AgentDefinition, AgentTools, ControllerConfig, LocalServerConfig,
        };

        let mut config = ControllerConfig::default();
        let agent_tools = {
            use std::collections::BTreeMap;
            let mut servers = BTreeMap::new();
            servers.insert(
                "serverA".to_string(),
                LocalServerConfig {
                    enabled: true,
                    tools: vec!["read_file".to_string(), "write_file".to_string()],
                    command: None,
                    args: None,
                    working_directory: None,
                },
            );
            servers.insert(
                "serverB".to_string(),
                LocalServerConfig {
                    enabled: false,
                    tools: vec![],
                    command: None,
                    args: None,
                    working_directory: None,
                },
            );
            AgentTools {
                remote: vec![
                    "memory_create_entities".to_string(),
                    "brave_search_brave_web_search".to_string(),
                ],
                local_servers: Some(servers),
            }
        };

        config.agents.insert(
            "test-agent".to_string(),
            AgentDefinition {
                github_app: "Test-App".to_string(),
                cli: None,
                model: None,
                max_tokens: None,
                temperature: None,
                reasoning_effort: None,
                tools: Some(agent_tools.clone()),
                client_config: None,
                model_rotation: None,
            },
        );

        let code_run = create_test_code_run(Some("Test-App".to_string()));
        let _result = CodeTemplateGenerator::generate_client_config(&code_run, &config);

        // This will fail because the extract_agent_name_from_github_app doesn't know about Test-App
        // But we can test the logic by mocking or by using a known agent
        let known_code_run = create_test_code_run(Some("5DLabs-Rex".to_string()));

        // Add rex agent to config with explicit clientConfig
        config.agents.insert(
            "rex".to_string(),
            AgentDefinition {
                github_app: "5DLabs-Rex".to_string(),
                cli: None,
                model: None,
                max_tokens: None,
                temperature: None,
                reasoning_effort: None,
                tools: Some(agent_tools),
                model_rotation: None,
                client_config: Some(serde_json::json!({
                    "remoteTools": ["memory_create_entities", "brave_search_brave_web_search"],
                    "localServers": {
                        "serverA": {
                            "command": "npx",
                            "args": ["-y", "@example/mcp-server", "/workspace"],
                            "tools": ["read_file", "write_file"]
                        }
                    }
                })),
            },
        );

        let result = CodeTemplateGenerator::generate_client_config(&known_code_run, &config);
        assert!(result.is_ok());

        let client_config: serde_json::Value = serde_json::from_str(&result.unwrap()).unwrap();

        // Verify structure
        assert!(client_config["remoteTools"].is_array());
        assert!(client_config["localServers"].is_object());

        // Verify remote tools
        let remote_tools = client_config["remoteTools"].as_array().unwrap();
        assert_eq!(remote_tools.len(), 2);
        assert!(remote_tools.contains(&serde_json::json!("memory_create_entities")));
        assert!(remote_tools.contains(&serde_json::json!("brave_search_brave_web_search")));

        // Verify local servers (generic server names)
        let local_servers = client_config["localServers"].as_object().unwrap();
        assert!(local_servers.contains_key("serverA"));
        assert!(!local_servers.contains_key("serverB"));

        let server_a = &local_servers["serverA"];
        assert_eq!(server_a["command"], "npx");
        assert!(server_a["tools"].is_array());
    }

    #[test]
    fn test_cursor_container_template_uses_shared() {
        let code_run = create_test_code_run(Some("5DLabs-Rex".to_string()));
        let template_path = CodeTemplateGenerator::get_cursor_container_template(&code_run);
        assert_eq!(template_path, "_shared/container.sh.hbs");
    }

    #[test]
    fn test_cursor_memory_template_selection() {
        // Rex doing default (coder) work
        let code_run = create_test_code_run(Some("5DLabs-Rex".to_string()));
        let template_path = CodeTemplateGenerator::get_cursor_memory_template(&code_run);
        assert_eq!(template_path, "agents/rex/coder/system-prompt.md.hbs");
    }

    #[test]
    fn test_merge_client_config_overlay_on_helm_defaults() {
        use crate::tasks::config::{
            AgentDefinition, AgentTools, ControllerConfig, LocalServerConfig,
        };

        // Helm defaults for rex
        let mut config = ControllerConfig::default();
        let helm_tools = {
            use std::collections::BTreeMap;
            let mut servers = BTreeMap::new();
            servers.insert(
                "serverA".to_string(),
                LocalServerConfig {
                    enabled: true,
                    tools: vec!["read_file".to_string(), "write_file".to_string()],
                    command: None,
                    args: None,
                    working_directory: None,
                },
            );
            AgentTools {
                remote: vec!["memory_create_entities".to_string()],
                local_servers: Some(servers),
            }
        };
        config.agents.insert(
            "rex".to_string(),
            AgentDefinition {
                github_app: "5DLabs-Rex".to_string(),
                cli: None,
                model: None,
                max_tokens: None,
                temperature: None,
                reasoning_effort: None,
                tools: Some(helm_tools),
                client_config: None,
                model_rotation: None,
            },
        );

        // CodeRun with annotation overlay client config
        let mut code_run = create_test_code_run(Some("5DLabs-Rex".to_string()));
        let mut ann = BTreeMap::new();
        ann.insert(
            "agents.platform/tools-config".to_string(),
            serde_json::json!({
                "remoteTools": ["brave_search_brave_web_search"],
                "localServers": {
                    "serverA": {
                        "tools": ["list_directory"],
                        "workingDirectory": "overlay_dir"
                    }
                }
            })
            .to_string(),
        );
        code_run.metadata.annotations = Some(ann);

        let result = CodeTemplateGenerator::generate_client_config(&code_run, &config).unwrap();
        let client_config: serde_json::Value = serde_json::from_str(&result).unwrap();

        // remoteTools should be union of helm + overlay (order preserved: helm, then overlay)
        let remote = client_config["remoteTools"].as_array().unwrap();
        assert!(remote.contains(&serde_json::json!("memory_create_entities")));
        assert!(remote.contains(&serde_json::json!("brave_search_brave_web_search")));

        // serverA tools should include helm tools plus overlay tool
        let fs = &client_config["localServers"]["serverA"];
        let tools = fs["tools"].as_array().unwrap();
        assert!(tools.contains(&serde_json::json!("read_file")));
        assert!(tools.contains(&serde_json::json!("write_file")));
        assert!(tools.contains(&serde_json::json!("list_directory")));

        // workingDirectory should be overlaid
        assert_eq!(fs["workingDirectory"], "overlay_dir");
    }
}<|MERGE_RESOLUTION|>--- conflicted
+++ resolved
@@ -22,14 +22,10 @@
 
 // Template base path (embedded in Docker image at /app/templates)
 // Set via AGENT_TEMPLATES_PATH env var in deployment
-<<<<<<< HEAD
 const DEFAULT_AGENT_TEMPLATES_PATH: &str = "/app/templates";
-=======
-const DEFAULT_AGENT_TEMPLATES_PATH: &str = "/templates";
->>>>>>> bfbdfcfc
 
 /// Get the agent templates directory path.
-/// Uses `AGENT_TEMPLATES_PATH` env var if set, otherwise defaults to `/templates`.
+/// Uses `AGENT_TEMPLATES_PATH` env var if set, otherwise defaults to `/app/templates`.
 fn get_templates_path() -> String {
     std::env::var("AGENT_TEMPLATES_PATH")
         .unwrap_or_else(|_| DEFAULT_AGENT_TEMPLATES_PATH.to_string())
