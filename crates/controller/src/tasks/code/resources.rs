use super::agent::AgentClassifier;
use super::naming::ResourceNaming;
use crate::cli::types::CLIType;
use crate::crds::{CLIConfig, CodeRun};
use crate::tasks::cleanup::{
    LABEL_CLEANUP_KIND, LABEL_CLEANUP_RUN, LABEL_CLEANUP_SCOPE, SCOPE_RUN,
};
use crate::tasks::config::{ControllerConfig, ResolvedSecretBinding};
use crate::tasks::types::{github_app_secret_name, Context, Error, Result};
use k8s_openapi::api::{
    batch::v1::Job,
    core::v1::{ConfigMap, PersistentVolumeClaim, Pod},
};
use k8s_openapi::apimachinery::pkg::apis::meta::v1::{ObjectMeta, OwnerReference};
use kube::api::{Api, DeleteParams, ListParams, PostParams};
use kube::runtime::controller::Action;
use kube::ResourceExt;
use serde_json::json;
use std::collections::{BTreeMap, BTreeSet};
use std::sync::Arc;
use tracing::{error, info, warn};

pub struct CodeResourceManager<'a> {
    pub jobs: &'a Api<Job>,
    pub configmaps: &'a Api<ConfigMap>,
    pub pvcs: &'a Api<PersistentVolumeClaim>,
    pub config: &'a Arc<ControllerConfig>,
    pub ctx: &'a Arc<Context>,
}

impl<'a> CodeResourceManager<'a> {
    #[must_use]
    pub fn new(
        jobs: &'a Api<Job>,
        configmaps: &'a Api<ConfigMap>,
        pvcs: &'a Api<PersistentVolumeClaim>,
        config: &'a Arc<ControllerConfig>,
        ctx: &'a Arc<Context>,
    ) -> Self {
        Self {
            jobs,
            configmaps,
            pvcs,
            config,
            ctx,
        }
    }

    #[allow(clippy::too_many_lines)]
    pub async fn reconcile_create_or_update(&self, code_run: &Arc<CodeRun>) -> Result<Action> {
        let name = code_run.name_any();
        info!("🚀 Creating/updating code resources for: {}", name);

        // STEP: Auto-populate CLI config based on agent (if not already specified)
        let code_run = self.populate_cli_config_if_needed(code_run);
        let code_run_ref = &*code_run;

        // Determine PVC name based on agent classification and CodeRun type
        let service_name = &code_run_ref.spec.service;
        let classifier = AgentClassifier::new();

        // Check if this is a healer CodeRun (Remediation)
        let template_setting = code_run_ref
            .spec
            .cli_config
            .as_ref()
            .and_then(|c| c.settings.get("template"))
            .and_then(|v| v.as_str())
            .unwrap_or("");
<<<<<<< HEAD
        let is_healer =
            template_setting.starts_with("healer/") || service_name.to_lowercase().contains("healer");
=======
        let is_healer = template_setting.starts_with("healer/")
            || service_name.to_lowercase().contains("healer");
>>>>>>> f1a11605

        // Get the appropriate PVC name
        let pvc_name = if is_healer {
            // Healer CodeRuns (Remediation agents) share a dedicated PVC
            let healer_pvc = AgentClassifier::get_healer_pvc_name(service_name);
            info!(
                "🏥 Healer CodeRun detected, using dedicated healer PVC: {}",
                healer_pvc
            );
            healer_pvc
        } else if let Some(github_app) = &code_run_ref.spec.github_app {
            match classifier.get_pvc_name(service_name, github_app) {
                Ok(name) => {
                    // Log the agent classification for visibility
                    match classifier.extract_agent_name(github_app) {
                        Ok(agent_name) => {
                            if classifier.is_implementation_agent(&agent_name) {
                                info!("🤝 Agent '{}' identified as implementation agent, using shared workspace", agent_name);
                            } else {
                                info!("🔒 Agent '{}' identified as non-implementation agent, using isolated workspace", agent_name);
                            }
                        }
                        Err(e) => {
                            info!("⚠️ Could not extract agent name: {}", e);
                        }
                    }
                    name
                }
                Err(e) => {
                    // Fallback to default naming if extraction fails
                    error!(
                        "Failed to determine agent-specific PVC name: {}, using default",
                        e
                    );
                    format!("workspace-{service_name}")
                }
            }
        } else {
            // No GitHub App specified, use default naming
            info!("No GitHub App specified, using default PVC naming");
            format!("workspace-{service_name}")
        };

        info!("📦 Ensuring PVC exists: {}", pvc_name);
        self.ensure_pvc_exists(
            &pvc_name,
            service_name,
            code_run_ref.spec.github_app.as_deref(),
        )
        .await?;
        info!("✅ PVC check completed");

        // Don't cleanup resources at start - let idempotent creation handle it
        info!("🔄 Using idempotent resource creation (no aggressive cleanup)");

        // Create ConfigMap FIRST (without owner reference) so Job can mount it
        let cm_name = Self::generate_configmap_name(code_run_ref);
        info!("📄 Generated ConfigMap name: {}", cm_name);

        info!("🔧 Creating ConfigMap template data...");
        let configmap = self.create_configmap(code_run_ref, &cm_name, None)?;
        info!("✅ ConfigMap template created successfully");

        // Always create or update ConfigMap to ensure latest template content
        info!("📤 Attempting to create ConfigMap: {}", cm_name);
        match self
            .configmaps
            .create(&PostParams::default(), &configmap)
            .await
        {
            Ok(_) => {
                info!("✅ Created ConfigMap: {}", cm_name);
            }
            Err(kube::Error::Api(ae)) if ae.code == 409 => {
                // ConfigMap exists, update it with latest content
                info!(
                    "📝 ConfigMap exists, updating with latest content: {}",
                    cm_name
                );
                match self
                    .configmaps
                    .replace(&cm_name, &PostParams::default(), &configmap)
                    .await
                {
                    Ok(_) => {
                        info!("✅ Updated ConfigMap: {}", cm_name);
                    }
                    Err(e) => {
                        error!("❌ Failed to update ConfigMap {}: {}", cm_name, e);
                        return Err(e.into());
                    }
                }
            }
            Err(e) => {
                error!("❌ Failed to create ConfigMap {}: {}", cm_name, e);
                return Err(e.into());
            }
        }

        // Create Job using idempotent creation (now it can successfully mount the existing ConfigMap)
        info!("🚀 Creating job with ConfigMap: {}", cm_name);
        let job_ref = self.create_or_get_job(code_run_ref, &cm_name).await?;
        info!("✅ Job creation completed");

        // Update ConfigMap with Job as owner (for automatic cleanup on job deletion)
        if let Some(owner_ref) = job_ref {
            info!("🔗 Updating ConfigMap owner reference");
            self.update_configmap_owner(&code_run, &cm_name, owner_ref)
                .await?;
            info!("✅ ConfigMap owner reference updated");
        } else {
            info!("⚠️ No job owner reference to set");
        }

        info!("🎉 Reconciliation completed successfully for: {}", name);
        Ok(Action::await_change())
    }

    pub async fn cleanup_resources(&self, code_run: &Arc<CodeRun>) -> Result<Action> {
        let name = code_run.name_any();
        info!("Cleaning up code resources for: {}", name);

        // Clean up any remaining jobs and configmaps (but keep PVCs for session continuity)
        self.cleanup_old_jobs(code_run).await?;
        self.cleanup_old_configmaps(code_run).await?;

        Ok(Action::await_change())
    }

    async fn ensure_pvc_exists(
        &self,
        pvc_name: &str,
        service_name: &str,
        github_app: Option<&str>,
    ) -> Result<()> {
        match self.pvcs.get(pvc_name).await {
            Ok(_) => {
                info!("PVC {} already exists", pvc_name);
                Ok(())
            }
            Err(kube::Error::Api(ae)) if ae.code == 404 => {
                info!("Creating PVC: {}", pvc_name);
                let pvc = self.build_pvc_spec(pvc_name, service_name, github_app);
                match self.pvcs.create(&PostParams::default(), &pvc).await {
                    Ok(_) => {
                        info!("Successfully created PVC: {}", pvc_name);
                        Ok(())
                    }
                    Err(kube::Error::Api(ae)) if ae.code == 409 => {
                        info!("PVC {} was created concurrently", pvc_name);
                        Ok(())
                    }
                    Err(e) => Err(e.into()),
                }
            }
            Err(e) => Err(e.into()),
        }
    }

    fn build_pvc_spec(
        &self,
        pvc_name: &str,
        service_name: &str,
        github_app: Option<&str>,
    ) -> PersistentVolumeClaim {
        let mut spec = json!({
            "accessModes": ["ReadWriteOnce"],
            "resources": {
                "requests": {
                    "storage": self.config.storage.workspace_size.clone()
                }
            }
        });

        // Add storageClassName if specified in config
        if let Some(ref storage_class) = self.config.storage.storage_class_name {
            spec["storageClassName"] = json!(storage_class);
        }

        // Determine labels based on agent classification
        let mut labels = BTreeMap::new();
        labels.insert("app".to_string(), "orchestrator".to_string());
        labels.insert("component".to_string(), "code-runner".to_string());
        labels.insert("service".to_string(), service_name.to_string());

        // Add agent-specific labels if GitHub App is provided
        if let Some(app) = github_app {
            let classifier = AgentClassifier::new();
            if let Ok(agent_name) = classifier.extract_agent_name(app) {
                labels.insert("agent".to_string(), agent_name.clone());

                // Add workspace type label
                if classifier.is_implementation_agent(&agent_name) {
                    labels.insert("workspace-type".to_string(), "shared".to_string());
                } else {
                    labels.insert("workspace-type".to_string(), "isolated".to_string());
                }
            }
        }

        let pvc_spec = json!({
            "apiVersion": "v1",
            "kind": "PersistentVolumeClaim",
            "metadata": {
                "name": pvc_name,
                "labels": labels
            },
            "spec": spec
        });

        serde_json::from_value(pvc_spec).expect("Failed to build PVC spec")
    }

    fn generate_configmap_name(code_run: &CodeRun) -> String {
        // Generate unique ConfigMap name per CodeRun to prevent conflicts between sequential jobs
        let namespace = code_run.metadata.namespace.as_deref().unwrap_or("default");
        let name = code_run.metadata.name.as_deref().unwrap_or("unknown");
        let uid_suffix = code_run
            .metadata
            .uid
            .as_deref()
            .map_or("nouid", |uid| &uid[..8]);
        let task_id = code_run.spec.task_id.unwrap_or(0);
        let service_name = code_run.spec.service.replace('_', "-");
        let context_version = code_run.spec.context_version;

        format!("code-{namespace}-{name}-{uid_suffix}-{service_name}-t{task_id}-v{context_version}-files")
            .replace(['_', '.'], "-")
            .to_lowercase()
    }

    fn create_configmap(
        &self,
        code_run: &CodeRun,
        name: &str,
        owner_ref: Option<OwnerReference>,
    ) -> Result<ConfigMap> {
        let mut data = BTreeMap::new();

        // Generate all templates for code
        let templates =
            super::templates::CodeTemplateGenerator::generate_all_templates(code_run, self.config)?;
        for (filename, content) in templates {
            data.insert(filename, content);
        }

        let labels = Self::create_task_labels(code_run);
        let mut metadata = ObjectMeta {
            name: Some(name.to_string()),
            labels: Some(labels),
            ..Default::default()
        };

        if let Some(owner) = owner_ref {
            metadata.owner_references = Some(vec![owner]);
        }

        Ok(ConfigMap {
            metadata,
            data: Some(data),
            ..Default::default()
        })
    }

    /// Idempotent job creation: create if doesn't exist, get if it does
    async fn create_or_get_job(
        &self,
        code_run: &CodeRun,
        cm_name: &str,
    ) -> Result<Option<OwnerReference>> {
        let job_name = Self::generate_job_name(code_run);

        // Try to get existing job first (idempotent check)
        if let Ok(existing_job) = self.jobs.get(&job_name).await {
            info!("Found existing job: {}, checking for active pods", job_name);

            // Check if there are any pods for this job (regardless of controller UID)
            // This prevents duplicate pods when controller restarts
            let pods: Api<k8s_openapi::api::core::v1::Pod> = Api::namespaced(
                self.ctx.client.clone(),
                code_run.metadata.namespace.as_deref().unwrap_or("default"),
            );

            let pod_list = pods
                .list(&ListParams::default().labels(&format!("job-name={job_name}")))
                .await?;

            if pod_list.items.is_empty() {
                info!(
                    "Job {} exists but has no pods, will let Job controller handle it",
                    job_name
                );
            } else {
                info!(
                    "Found {} existing pod(s) for job {}, using existing job",
                    pod_list.items.len(),
                    job_name
                );
            }

            // Return the existing job's owner reference
            Ok(Some(OwnerReference {
                api_version: "batch/v1".to_string(),
                kind: "Job".to_string(),
                name: job_name,
                uid: existing_job.metadata.uid.unwrap_or_default(),
                controller: Some(false),
                block_owner_deletion: Some(true),
            }))
        } else {
            // Job doesn't exist, create it
            info!("Job {} doesn't exist, creating it", job_name);
            self.create_job(code_run, cm_name).await
        }
    }

    async fn create_job(
        &self,
        code_run: &CodeRun,
        cm_name: &str,
    ) -> Result<Option<OwnerReference>> {
        let job_name = Self::generate_job_name(code_run);
        let job = self.build_job_spec(code_run, &job_name, cm_name)?;

        match self.jobs.create(&PostParams::default(), &job).await {
            Ok(created_job) => {
                info!("Created code job: {}", job_name);
                // Update status
                super::status::CodeStatusManager::update_job_started(
                    &Arc::new(code_run.clone()),
                    self.ctx,
                    &job_name,
                    cm_name,
                )
                .await?;

                // Return owner reference for the created job
                if let (Some(uid), Some(name)) =
                    (created_job.metadata.uid, created_job.metadata.name)
                {
                    Ok(Some(OwnerReference {
                        api_version: "batch/v1".to_string(),
                        kind: "Job".to_string(),
                        name,
                        uid,
                        controller: Some(true),
                        block_owner_deletion: Some(true),
                    }))
                } else {
                    Ok(None)
                }
            }
            Err(kube::Error::Api(ae)) if ae.code == 409 => {
                info!("Job already exists: {}", job_name);
                // Try to get existing job for owner reference
                match self.jobs.get(&job_name).await {
                    Ok(existing_job) => {
                        if let (Some(uid), Some(name)) =
                            (existing_job.metadata.uid, existing_job.metadata.name)
                        {
                            Ok(Some(OwnerReference {
                                api_version: "batch/v1".to_string(),
                                kind: "Job".to_string(),
                                name,
                                uid,
                                controller: Some(true),
                                block_owner_deletion: Some(true),
                            }))
                        } else {
                            Ok(None)
                        }
                    }
                    Err(_) => Ok(None),
                }
            }
            Err(e) => Err(e.into()),
        }
    }

    fn generate_job_name(code_run: &CodeRun) -> String {
        // Use unified naming system to ensure consistency with controller lookups
        ResourceNaming::job_name(code_run)
    }

    #[allow(clippy::too_many_lines)]
    fn build_job_spec(&self, code_run: &CodeRun, job_name: &str, cm_name: &str) -> Result<Job> {
        let labels = Self::create_task_labels(code_run);

        // Create owner reference to CodeRun for proper event handling
        let owner_ref = OwnerReference {
            api_version: "agents.platform/v1".to_string(),
            kind: "CodeRun".to_string(),
            name: code_run.name_any(),
            uid: code_run.metadata.uid.clone().unwrap_or_default(),
            controller: Some(true),
            block_owner_deletion: Some(true),
        };

        // Build volumes for code (PVC for persistence)
        let mut volumes = vec![];
        let mut volume_mounts = vec![];

        // ConfigMap volume (always needed)
        volumes.push(json!({
            "name": "task-files",
            "configMap": {
                "name": cm_name
            }
        }));
        volume_mounts.push(json!({
            "name": "task-files",
            "mountPath": "/task-files"
        }));

        // Get ConfigMap prefix from environment (set by Helm based on release name)
        // Used for all ConfigMap references below
        let cm_prefix =
            std::env::var("CONFIGMAP_PREFIX").unwrap_or_else(|_| "controller".to_string());

        // Agents ConfigMap volume for system prompts
        let agents_cm_name = format!("{cm_prefix}-agents");
        volumes.push(json!({
            "name": "agents-config",
            "configMap": {
                "name": agents_cm_name
            }
        }));
        volume_mounts.push(json!({
            "name": "agents-config",
            "mountPath": "/config/agents"
        }));

        // Agent templates: Use projected volume to merge shared + integration ConfigMaps
        // This allows Atlas/Bolt to access integration templates from /agent-templates
        let shared_templates_cm_name = format!("{cm_prefix}-agent-templates-shared");
        let integration_templates_cm_name = format!("{cm_prefix}-agent-templates-integration");
        let healer_templates_cm_name = format!("{cm_prefix}-agent-templates-healer");

        // Check if this is a Healer workflow (service contains "healer" or template starts with "healer/")
        let is_healer_workflow = code_run.spec.service.to_lowercase().contains("healer")
            || code_run
                .spec
                .cli_config
                .as_ref()
                .and_then(|c| c.settings.get("template"))
                .and_then(|v| v.as_str())
                .is_some_and(|t| t.starts_with("healer/"));

        // Build projected volume sources - always include shared and integration
        let mut projected_sources = vec![
            json!({
                "configMap": {
                    "name": shared_templates_cm_name
                }
            }),
            json!({
                "configMap": {
                    "name": integration_templates_cm_name
                }
            }),
        ];

        // Add healer templates for healer workflows
        if is_healer_workflow {
            projected_sources.push(json!({
                "configMap": {
                    "name": healer_templates_cm_name
                }
            }));
        }

        volumes.push(json!({
            "name": "agent-templates-shared",
            "projected": {
                "sources": projected_sources
            }
        }));
        volume_mounts.push(json!({
            "name": "agent-templates-shared",
            "mountPath": "/agent-templates"
        }));

        // Integration templates ConfigMap volume for Atlas/Bolt guardian scripts
        // Note: cm_prefix already defined above
        let integration_templates_cm_name = format!("{cm_prefix}-agent-templates-integration");
        volumes.push(json!({
            "name": "agent-templates-integration",
            "configMap": {
                "name": integration_templates_cm_name
            }
        }));
        volume_mounts.push(json!({
            "name": "agent-templates-integration",
            "mountPath": "/agent-templates-integration"
        }));

        // Blaze agent scripts ConfigMap volume for frontend workflows
        // Only mount for Blaze agent to avoid unnecessary volumes on other agents
        let is_blaze_agent = code_run
            .spec
            .github_app
            .as_ref()
            .is_some_and(|app| app.to_lowercase().contains("blaze"));

        if is_blaze_agent {
            let blaze_scripts_cm_name = format!("{cm_prefix}-agent-scripts-blaze");
            volumes.push(json!({
                "name": "blaze-scripts",
                "configMap": {
                    "name": blaze_scripts_cm_name,
                    "defaultMode": 0o755
                }
            }));
            volume_mounts.push(json!({
                "name": "blaze-scripts",
                "mountPath": "/workspace/scripts/blaze"
            }));
        }

        let cli_type = Self::code_run_cli_type(code_run);

        if cli_type == CLIType::Claude {
            volume_mounts.push(json!({
                "name": "task-files",
                "mountPath": "/etc/claude-code/managed-settings.json",
                "subPath": "settings.json"
            }));
        }

        // PVC workspace volume for code (persistent across sessions)
        // Use conditional naming based on CodeRun type and agent classification
        let classifier = AgentClassifier::new();

        // Check if this is a healer CodeRun
        let template_setting = code_run
            .spec
            .cli_config
            .as_ref()
            .and_then(|c| c.settings.get("template"))
            .and_then(|v| v.as_str())
            .unwrap_or("");
        let is_healer = template_setting.starts_with("healer/")
            || code_run.spec.service.to_lowercase().contains("healer");

        let pvc_name = if is_healer {
            // Healer CodeRuns share a dedicated PVC
            AgentClassifier::get_healer_pvc_name(&code_run.spec.service)
        } else if let Some(github_app) = &code_run.spec.github_app {
            match classifier.get_pvc_name(&code_run.spec.service, github_app) {
                Ok(name) => name,
                Err(e) => {
                    error!("Failed to determine agent-specific PVC name for volume mount: {}, using default", e);
                    format!("workspace-{}", code_run.spec.service)
                }
            }
        } else {
            format!("workspace-{}", code_run.spec.service)
        };

        volumes.push(json!({
            "name": "workspace",
            "persistentVolumeClaim": {
                "claimName": pvc_name
            }
        }));
        volume_mounts.push(json!({
            "name": "workspace",
            "mountPath": "/workspace"
        }));

        // Docker-in-Docker volumes (enabled by default, can be disabled via enableDocker: false)
        let enable_docker = code_run.spec.enable_docker;
        if enable_docker {
            volumes.push(json!({
                "name": "docker-sock-dir",
                "emptyDir": {}
            }));
            volume_mounts.push(json!({
                "name": "docker-sock-dir",
                "mountPath": "/var/run"
            }));

            // Docker data volume for DinD daemon
            volumes.push(json!({
                "name": "docker-data",
                "emptyDir": {}
            }));
        }

        // GitHub App authentication only - no SSH volumes needed
        let github_app = code_run.spec.github_app.as_ref().ok_or_else(|| {
            tracing::error!("GitHub App is required for CodeRun authentication");
            crate::tasks::types::Error::ConfigError(
                "GitHub App is required for CodeRun authentication".to_string(),
            )
        })?;

        tracing::info!(
            "Using GitHub App authentication for CodeRun: {}",
            github_app
        );

        // Select image based on CLI type (if specified) or fallback to default
        let image = self.select_image_for_cli(code_run)?;
        let cli_type_str = cli_type.to_string();
        let cli_model = code_run.spec.model.clone();
        let container_name = Self::container_name_for_cli(cli_type, &cli_model);

        // Resolve CLI-specific API key binding (env var + secret reference)
        let provider = self
            .config
            .agent
            .cli_providers
            .get(&cli_type.to_string().to_lowercase())
            .map(std::string::String::as_str);

        let api_key_binding = self.config.secrets.resolve_cli_binding(&cli_type, provider);
        let ResolvedSecretBinding {
            env_var: api_env_var,
            secret_name: api_secret_name,
            secret_key: api_secret_key,
        } = api_key_binding;

        // Build environment variables for code tasks
        // Note: Critical system vars (CODERUN_NAME, WORKFLOW_NAME, NAMESPACE) are added
        // AFTER requirements processing to prevent overrides
        let env_vars = vec![
            json!({
                "name": "GITHUB_APP_ID",
                "valueFrom": {
                    "secretKeyRef": {
                        "name": github_app_secret_name(github_app),
                        "key": "app-id"
                    }
                }
            }),
            json!({
                "name": "GITHUB_APP_PRIVATE_KEY",
                "valueFrom": {
                    "secretKeyRef": {
                        "name": github_app_secret_name(github_app),
                        "key": "private-key"
                    }
                }
            }),
            json!({
                "name": api_env_var,
                "valueFrom": {
                    "secretKeyRef": {
                        "name": api_secret_name,
                        "key": api_secret_key
                    }
                }
            }),
        ];

        // Process task requirements if present
        let (mut final_env_vars, mut env_from) =
            Self::process_task_requirements(code_run, env_vars)?;

        // Critical system variables that must not be overridden
        // Add these AFTER requirements processing to ensure they take precedence
        let mut critical_env_vars = vec![
            json!({
                "name": "CODERUN_NAME",
                "value": code_run.name_any()
            }),
            json!({
                "name": "WORKFLOW_NAME",
                "value": code_run.metadata.labels.as_ref()
                    .and_then(|labels| labels.get("workflow-name"))
                    .cloned()
                    .unwrap_or_else(|| "unknown".to_string())
            }),
            json!({
                "name": "NAMESPACE",
                "valueFrom": {
                    "fieldRef": {
                        "fieldPath": "metadata.namespace"
                    }
                }
            }),
            json!({
                "name": "CLI_TYPE",
                "value": cli_type_str
            }),
            json!({
                "name": "CLI_MODEL",
                "value": cli_model
            }),
            json!({
                "name": "CLI_CONTAINER_NAME",
                "value": container_name.clone()
            }),
            json!({
                "name": "MCP_CLIENT_CONFIG",
                "value": "/workspace/client-config.json"
            }),
        ];

        if cli_type == CLIType::Codex {
            critical_env_vars.push(json!({
                "name": "HOME",
                "value": "/root"
            }));
            critical_env_vars.push(json!({
                "name": "XDG_CONFIG_HOME",
                "value": "/root/.config"
            }));
        }

        // Comprehensive deduplication: remove all duplicates by name, keeping the last occurrence
        // This ensures that later additions (like critical system vars) take precedence
        let mut seen_names = std::collections::HashSet::new();
        let mut deduplicated_env_vars = Vec::new();

        // Process in reverse order to keep the last occurrence of each variable
        for env_var in final_env_vars.into_iter().rev() {
            if let Some(name) = env_var.get("name").and_then(|n| n.as_str()) {
                if !seen_names.contains(name) {
                    seen_names.insert(name.to_string());
                    deduplicated_env_vars.push(env_var);
                }
            } else {
                // Keep env vars without names (shouldn't happen, but be safe)
                deduplicated_env_vars.push(env_var);
            }
        }

        // Reverse back to original order
        deduplicated_env_vars.reverse();
        final_env_vars = deduplicated_env_vars;

        // Add critical system vars (these will override any duplicates due to deduplication logic)
        final_env_vars.extend(critical_env_vars);

        // Add Docker environment variable if Docker is enabled
        // Socket is at /var/run/docker/docker.sock to avoid overwriting /var/run/secrets
        if enable_docker {
            final_env_vars.push(json!({
                "name": "DOCKER_HOST",
                "value": "unix:///var/run/docker/docker.sock"
            }));
        }

        // Final deduplication pass to handle any remaining duplicates from critical vars and Docker
        let mut final_seen_names = std::collections::HashSet::new();
        let mut final_deduplicated_env_vars = Vec::new();

        // Process in reverse order to keep the last occurrence (critical vars take precedence)
        for env_var in final_env_vars.into_iter().rev() {
            if let Some(name) = env_var.get("name").and_then(|n| n.as_str()) {
                if !final_seen_names.contains(name) {
                    final_seen_names.insert(name.to_string());
                    final_deduplicated_env_vars.push(env_var);
                }
            } else {
                final_deduplicated_env_vars.push(env_var);
            }
        }

        // Reverse back to original order
        final_deduplicated_env_vars.reverse();
        final_env_vars = final_deduplicated_env_vars;

        // Build the job spec with environment configuration
        let mut container_spec = json!({
            "name": container_name,
            "image": image,
            "env": final_env_vars,
            "command": ["/bin/bash"],
            "args": ["/task-files/container.sh"],
            "workingDir": "/workspace",
            "volumeMounts": volume_mounts
        });

        if enable_docker {
            // NOTE: Do NOT run the main container as root (runAsUser: 0).
            // Claude CLI refuses --dangerously-skip-permissions when running as root.
            // The Docker daemon sidecar runs as root separately; the main container
            // only needs KILL capability to signal it, not root privileges.
            container_spec["securityContext"] = json!({
                "allowPrivilegeEscalation": false,
                "capabilities": {
                    "add": ["KILL"]
                }
            });
        }

        // Mount cto-secrets for API keys (includes Context7, Anthropic, OpenAI, etc.)
        env_from.push(json!({
            "secretRef": {
                "name": "cto-secrets"
            }
        }));

        // Add envFrom if we have secrets to mount
        if !env_from.is_empty() {
            container_spec["envFrom"] = json!(env_from);
        }

        // Build containers array
        let mut containers = vec![container_spec];

        // Add Docker daemon if enabled (kept as-is for DIND workflows)
        if enable_docker {
            let docker_daemon_spec = json!({
                "name": "docker-daemon",
                "image": "docker:dind",
                "command": ["/bin/sh", "-c"],
                "args": [
                    format!("dockerd-entrypoint.sh & DOCKER_PID=$!; \
                     while true; do \
                       if [ -f /workspace/task-{}/.agent_done ]; then \
                         echo 'Agent done signal detected, stopping docker daemon...'; \
                         kill -TERM $DOCKER_PID 2>/dev/null || true; \
                         sleep 2; \
                         kill -KILL $DOCKER_PID 2>/dev/null || true; \
                         exit 0; \
                       fi; \
                       if ! kill -0 $DOCKER_PID 2>/dev/null; then \
                         echo 'Docker daemon exited unexpectedly'; \
                         exit 1; \
                       fi; \
                       sleep 5; \
                     done", code_run.spec.task_id.unwrap_or(0))
                ],
                "securityContext": {
                    "privileged": true,
                    "allowPrivilegeEscalation": true,
                    "runAsUser": 0,
                    "runAsGroup": 0,
                    "runAsNonRoot": false
                },
                "env": [
                    {
                        "name": "DOCKER_TLS_CERTDIR",
                        "value": ""
                    }
                ],
                "volumeMounts": [
                    {
                        "name": "docker-sock-dir",
                        "mountPath": "/var/run"
                    },
                    {
                        "name": "docker-data",
                        "mountPath": "/var/lib/docker"
                    },
                    {
                        "name": "workspace",
                        "mountPath": "/workspace"
                    }
                ],
                "lifecycle": {
                    "preStop": {
                        "exec": {
                            "command": [
                                "/bin/sh",
                                "-c",
                                "pkill -TERM dockerd; sleep 5; pkill -KILL dockerd || killall -9 dockerd || kill -9 $(pidof dockerd) || true"
                            ]
                        }
                    }
                },
                "resources": {
                    "requests": {
                        "cpu": "100m",
                        "memory": "128Mi"
                    },
                    "limits": {
                        "cpu": "500m",
                        "memory": "512Mi"
                    }
                }
            });
            containers.push(docker_daemon_spec);
        }

        // Build Pod spec and set ServiceAccountName (required by CRD)
        let mut pod_spec = json!({
            "shareProcessNamespace": true,
            "restartPolicy": "Never",
            "terminationGracePeriodSeconds": 60,
            "securityContext": {
                "runAsUser": 1000,
                "runAsGroup": 1000,
                "fsGroup": 1000,
                "fsGroupChangePolicy": "OnRootMismatch"
            },
            "initContainers": [{
                "name": "fix-workspace-perms",
                "image": "busybox:1.36",
                "command": ["/bin/sh", "-lc", "chown -R 1000:1000 /workspace && chmod -R ug+rwX /workspace || true"],
                "securityContext": {
                    "runAsUser": 0,
                    "runAsGroup": 0,
                    "allowPrivilegeEscalation": false
                },
                "volumeMounts": [ {"name": "workspace", "mountPath": "/workspace"} ]
            }],
            "containers": containers,
            "volumes": volumes
        });

        if cli_type == CLIType::Codex {
            pod_spec["securityContext"] = json!({
                "runAsUser": 0,
                "runAsGroup": 0,
                "fsGroupChangePolicy": "OnRootMismatch"
            });
            pod_spec["initContainers"] = json!([]);
        }

        // Prefer CRD-provided ServiceAccountName; else use controller default if set
        if let Some(sa_name) = code_run
            .spec
            .service_account_name
            .as_ref()
            .filter(|s| !s.trim().is_empty())
        {
            pod_spec["serviceAccountName"] = json!(sa_name.clone());
        } else if let Some(default_sa) = self
            .config
            .agent
            .service_account_name
            .as_ref()
            .filter(|s| !s.trim().is_empty())
        {
            pod_spec["serviceAccountName"] = json!(default_sa.clone());
        }

        let mut job_spec = json!({
            "apiVersion": "batch/v1",
            "kind": "Job",
            "metadata": {
                "name": job_name,
                "labels": labels,
                "ownerReferences": [{
                    "apiVersion": owner_ref.api_version,
                    "kind": owner_ref.kind,
                    "name": owner_ref.name,
                    "uid": owner_ref.uid,
                    "controller": owner_ref.controller,
                    "blockOwnerDeletion": owner_ref.block_owner_deletion
                }]
            },
            "spec": {
                "backoffLimit": 0,
                "activeDeadlineSeconds": 86400,  // 24-hour ultimate safety net (tasks can legitimately run for hours)
                "template": {
                    "metadata": { "labels": labels },
                    "spec": pod_spec
                }
            }
        });

        // Only set TTL for non-workflow-managed jobs
        // Workflow-owned jobs should be cleaned up by the workflow itself
        let has_workflow_owner = code_run
            .metadata
            .owner_references
            .as_ref()
            .and_then(|refs| refs.iter().find(|r| r.kind == "Workflow"))
            .is_some();

        if !has_workflow_owner {
            // Standalone CodeRun - set TTL for automatic cleanup
            job_spec["spec"]["ttlSecondsAfterFinished"] = json!(3600);
        }
        // Workflow-owned CodeRuns: no TTL set - workflow manages lifecycle

        Ok(serde_json::from_value(job_spec)?)
    }

    #[allow(clippy::too_many_lines, clippy::items_after_statements)]
    fn process_task_requirements(
        code_run: &CodeRun,
        mut env_vars: Vec<serde_json::Value>,
    ) -> Result<(Vec<serde_json::Value>, Vec<serde_json::Value>)> {
        let mut env_from = Vec::new();

        // Tracking for visibility (names only, never values)
        let mut workflow_env_names: BTreeSet<String> = BTreeSet::new();
        let mut req_env_names: BTreeSet<String> = BTreeSet::new();
        let mut req_secret_sources: BTreeSet<String> = BTreeSet::new();

        // ALWAYS process spec.env first (workflow-provided env vars like PR_URL, PR_NUMBER)
        for (key, value) in &code_run.spec.env {
            env_vars.push(json!({
                "name": key,
                "value": value
            }));
            workflow_env_names.insert(key.clone());
        }

        // Check if we have non-empty task requirements
        let has_valid_requirements = code_run
            .spec
            .task_requirements
            .as_ref()
            .is_some_and(|r| !r.trim().is_empty());

        if has_valid_requirements {
            let requirements_b64 = code_run.spec.task_requirements.as_ref().unwrap();
            use base64::{engine::general_purpose, Engine as _};

            // Decode base64
            let decoded = general_purpose::STANDARD
                .decode(requirements_b64)
                .map_err(|e| {
                    crate::tasks::types::Error::ConfigError(format!(
                        "Failed to decode task requirements: {e}"
                    ))
                })?;

            // Parse YAML
            let requirements: serde_yaml::Value =
                serde_yaml::from_slice(&decoded).map_err(|e| {
                    crate::tasks::types::Error::ConfigError(format!(
                        "Failed to parse task requirements YAML: {e}"
                    ))
                })?;

            // Process secrets
            if let Some(secrets) = requirements.get("secrets").and_then(|s| s.as_sequence()) {
                for secret in secrets {
                    if let Some(secret_map) = secret.as_mapping() {
                        if let Some(name) = secret_map.get("name").and_then(|n| n.as_str()) {
                            req_secret_sources.insert(name.to_string());
                            // Check if we have specific key mappings
                            if let Some(keys) = secret_map.get("keys").and_then(|k| k.as_sequence())
                            {
                                // Mount specific keys as individual env vars
                                for key_mapping in keys {
                                    if let Some(key_map) = key_mapping.as_mapping() {
                                        for (k8s_key, env_name) in key_map {
                                            if let (Some(k8s_key_str), Some(env_name_str)) =
                                                (k8s_key.as_str(), env_name.as_str())
                                            {
                                                env_vars.push(json!({
                                                    "name": env_name_str,
                                                    "valueFrom": {
                                                        "secretKeyRef": {
                                                            "name": name,
                                                            "key": k8s_key_str
                                                        }
                                                    }
                                                }));
                                                req_env_names.insert(env_name_str.to_string());
                                            }
                                        }
                                    }
                                }
                            } else {
                                // Mount entire secret as env vars
                                env_from.push(json!({
                                    "secretRef": {
                                        "name": name
                                    }
                                }));
                            }
                        }
                    }
                }
            }

            // Process static environment variables
            if let Some(env) = requirements.get("environment").and_then(|e| e.as_mapping()) {
                for (key, value) in env {
                    if let (Some(key_str), Some(value_str)) = (key.as_str(), value.as_str()) {
                        env_vars.push(json!({
                            "name": key_str,
                            "value": value_str
                        }));
                        req_env_names.insert(key_str.to_string());
                    }
                }
            }
            // Only process legacy env_from_secrets if task requirements don't exist
            // This prevents conflicts between task_requirements and legacy env_from_secrets
        } else {
            // Process legacy env_from_secrets only when no task requirements are present
            for secret_env in &code_run.spec.env_from_secrets {
                env_vars.push(json!({
                    "name": &secret_env.name,
                    "valueFrom": {
                        "secretKeyRef": {
                            "name": &secret_env.secret_name,
                            "key": &secret_env.secret_key
                        }
                    }
                }));
                req_env_names.insert(secret_env.name.clone());
                req_secret_sources.insert(secret_env.secret_name.clone());
            }
        }

        // Surface non-sensitive visibility of env var allowances to the container as JSON strings
        let wf_env_list: Vec<String> = workflow_env_names.into_iter().collect();
        let req_env_list: Vec<String> = req_env_names.into_iter().collect();
        let req_secret_list: Vec<String> = req_secret_sources.into_iter().collect();

        let wf_env_json = serde_json::to_string(&wf_env_list).unwrap_or_else(|_| "[]".to_string());
        let req_env_json =
            serde_json::to_string(&req_env_list).unwrap_or_else(|_| "[]".to_string());
        let req_secret_json =
            serde_json::to_string(&req_secret_list).unwrap_or_else(|_| "[]".to_string());

        env_vars.push(json!({ "name": "WORKFLOW_ENV_VARS", "value": wf_env_json }));
        env_vars.push(json!({ "name": "REQUIREMENTS_ENV_VARS", "value": req_env_json }));
        env_vars.push(json!({ "name": "REQUIREMENTS_SECRET_SOURCES", "value": req_secret_json }));

        Ok((env_vars, env_from))
    }

    fn create_task_labels(code_run: &CodeRun) -> BTreeMap<String, String> {
        let mut labels = BTreeMap::new();
        let cli_type = Self::code_run_cli_type(code_run);
        let container_label = Self::container_name_for_cli(cli_type, &code_run.spec.model);

        // Update legacy orchestrator label to controller
        labels.insert("app".to_string(), "controller".to_string());
        labels.insert("component".to_string(), "code-runner".to_string());

        labels.insert(LABEL_CLEANUP_SCOPE.to_string(), SCOPE_RUN.to_string());
        labels.insert(LABEL_CLEANUP_KIND.to_string(), "coderun".to_string());
        if let Some(name) = code_run.metadata.name.as_deref() {
            labels.insert(
                LABEL_CLEANUP_RUN.to_string(),
                Self::sanitize_label_value(name),
            );
        }

        // Project identification labels
        labels.insert("job-type".to_string(), "code".to_string());

        // Use service as project name for code tasks
        labels.insert(
            "project-name".to_string(),
            Self::sanitize_label_value(&code_run.spec.service),
        );

        let github_identifier = code_run
            .spec
            .github_app
            .as_deref()
            .or(code_run.spec.github_user.as_deref())
            .unwrap_or("unknown");
        labels.insert(
            "github-user".to_string(),
            Self::sanitize_label_value(github_identifier),
        );
        labels.insert(
            "context-version".to_string(),
            code_run.spec.context_version.to_string(),
        );

        // Code-specific labels
        labels.insert("task-type".to_string(), code_run.spec.run_type.clone());
        labels.insert(
            "task-id".to_string(),
            code_run
                .spec
                .task_id
                .map_or("0".to_string(), |id| id.to_string()),
        );

        // Add PR number label if available in env for better pod correlation
        if let Some(pr_number) = code_run.spec.env.get("PR_NUMBER") {
            labels.insert(
                "pr-number".to_string(),
                Self::sanitize_label_value(pr_number),
            );
        }
        labels.insert(
            "service".to_string(),
            Self::sanitize_label_value(&code_run.spec.service),
        );
        labels.insert(
            "cli-type".to_string(),
            Self::sanitize_label_value(&cli_type.to_string()),
        );
        if !code_run.spec.model.trim().is_empty() {
            labels.insert(
                "cli-model".to_string(),
                Self::sanitize_label_value(&code_run.spec.model),
            );
        }
        labels.insert(
            "cli-container".to_string(),
            Self::sanitize_label_value(&container_label),
        );

        labels
    }

    async fn update_configmap_owner(
        &self,
        _code_run: &CodeRun,
        cm_name: &str,
        owner_ref: OwnerReference,
    ) -> Result<()> {
        let mut existing_cm = self.configmaps.get(cm_name).await?;

        // Add owner reference
        let owner_refs = existing_cm
            .metadata
            .owner_references
            .get_or_insert_with(Vec::new);
        owner_refs.push(owner_ref);

        // Update the ConfigMap
        self.configmaps
            .replace(cm_name, &PostParams::default(), &existing_cm)
            .await?;
        info!("Updated ConfigMap {} with owner reference", cm_name);

        Ok(())
    }

    // Legacy cleanup method for backward compatibility
    async fn cleanup_old_jobs(&self, code_run: &CodeRun) -> Result<()> {
        let github_identifier = code_run
            .spec
            .github_app
            .as_deref()
            .or(code_run.spec.github_user.as_deref())
            .unwrap_or("unknown");
        let list_params = ListParams::default().labels(&format!(
            "app=controller,component=code-runner,github-user={},service={}",
            Self::sanitize_label_value(github_identifier),
            Self::sanitize_label_value(&code_run.spec.service)
        ));

        let jobs = self.jobs.list(&list_params).await?;

        for job in jobs {
            if let Some(job_name) = job.metadata.name {
                info!("Deleting old code job: {}", job_name);
                // Use Background propagation to ensure pods are cleaned up
                let delete_params = DeleteParams {
                    propagation_policy: Some(kube::api::PropagationPolicy::Background),
                    ..Default::default()
                };
                let _ = self.jobs.delete(&job_name, &delete_params).await;
            }
        }

        Ok(())
    }

    #[allow(clippy::too_many_lines)]
    async fn cleanup_old_configmaps(&self, code_run: &CodeRun) -> Result<()> {
        // Generate current ConfigMap name to avoid deleting it
        let current_cm_name = Self::generate_configmap_name(code_run);

        let github_identifier = code_run
            .spec
            .github_app
            .as_deref()
            .or(code_run.spec.github_user.as_deref())
            .unwrap_or("unknown");

        // IMPORTANT: Only cleanup ConfigMaps with BOTH github-user AND service labels
        // This prevents accidentally matching ConfigMaps from other stages in multi-agent workflows
        let list_params = ListParams::default().labels(&format!(
            "app=controller,component=code-runner,github-user={},service={}",
            Self::sanitize_label_value(github_identifier),
            Self::sanitize_label_value(&code_run.spec.service)
        ));

        let configmaps = self.configmaps.list(&list_params).await?;

        // Get pods API for checking if pods are still running
        let namespace = code_run
            .metadata
            .namespace
            .as_deref()
            .unwrap_or(&self.ctx.namespace);
        let pods: Api<Pod> = Api::namespaced(self.ctx.client.clone(), namespace);

        for cm in configmaps {
            if let Some(cm_name) = cm.metadata.name {
                // Skip deleting the current ConfigMap - this prevents deletion of active job's ConfigMap
                if cm_name == current_cm_name {
                    info!("Skipping deletion of current ConfigMap: {}", cm_name);
                    continue;
                }

                // Check if ConfigMap has an owner reference to a Job
                let job_owner_name = cm.metadata.owner_references.as_ref().and_then(|owners| {
                    owners.iter().find_map(|owner| {
                        if owner.kind == "Job" && owner.api_version.starts_with("batch/") {
                            Some(owner.name.clone())
                        } else {
                            None
                        }
                    })
                });

                if let Some(job_name) = job_owner_name {
                    // First check if the Job itself is still active (not completed/failed)
                    // This prevents race conditions where pods might be created after cleanup runs
                    match self.jobs.get(&job_name).await {
                        Ok(job) => {
                            // Job is active if status is None or if it hasn't completed/failed
                            let is_job_active = job.status.as_ref().is_none_or(|status| {
                                status.completion_time.is_none() && status.failed.unwrap_or(0) == 0
                            });

                            if is_job_active {
                                info!(
                                    "Skipping cleanup of ConfigMap {} - job {} is still active",
                                    cm_name, job_name
                                );
                                continue;
                            }
                        }
                        Err(e) => {
                            warn!(
                                "Failed to get job {}: {} - skipping ConfigMap deletion for safety",
                                job_name, e
                            );
                            continue;
                        }
                    }

                    // Also check if any pods from this job are still running/pending
                    let pod_list_params = ListParams::default()
                        .labels(&format!("batch.kubernetes.io/job-name={job_name}"));
                    match pods.list(&pod_list_params).await {
                        Ok(pod_list) => {
                            // Check for ANY pods that are Running, Pending, or Init (mounting volumes)
                            let has_active_pods = pod_list.items.iter().any(|pod| {
                                pod.status
                                    .as_ref()
                                    .and_then(|s| s.phase.as_deref())
                                    .is_some_and(|phase| {
                                        // Protect ConfigMaps for pods that might be starting
                                        phase == "Running" || phase == "Pending"
                                    }) ||
                                // Also check for Init containers (still mounting volumes)
                                pod.status
                                    .as_ref()
                                    .and_then(|s| s.init_container_statuses.as_ref())
                                    .is_some_and(|containers| containers.iter().any(|c| {
                                        c.state.as_ref().is_some_and(|state| {
                                            state.running.is_some() || state.waiting.is_some()
                                        })
                                    }))
                            });

                            if has_active_pods {
                                info!(
                                    "Skipping cleanup of ConfigMap {} - job {} still has active pods",
                                    cm_name, job_name
                                );
                                continue;
                            }
                        }
                        Err(e) => {
                            warn!(
                                "Failed to list pods for job {}: {} - skipping ConfigMap deletion for safety",
                                job_name, e
                            );
                            continue;
                        }
                    }
                } else {
                    // ConfigMap has no owner reference - check if any jobs are using it
                    // This protects ConfigMaps that were just created but don't have owner ref yet
                    // Use same label filters as ConfigMap listing to scope the search
                    let job_list_params = ListParams::default().labels(&format!(
                        "app=controller,component=code-runner,github-user={},service={}",
                        Self::sanitize_label_value(github_identifier),
                        Self::sanitize_label_value(&code_run.spec.service)
                    ));

                    let all_jobs = match self.jobs.list(&job_list_params).await {
                        Ok(jobs) => jobs,
                        Err(e) => {
                            warn!(
                                "Failed to list jobs to check ConfigMap usage: {} - skipping deletion for safety",
                                e
                            );
                            continue;
                        }
                    };

                    // Check if any job references this ConfigMap in its volumes
                    let is_used_by_job = all_jobs.items.iter().any(|job| {
                        job.spec
                            .as_ref()
                            .and_then(|spec| spec.template.spec.as_ref())
                            .and_then(|pod_spec| pod_spec.volumes.as_ref())
                            .is_some_and(|volumes| {
                                volumes.iter().any(|vol| {
                                    vol.config_map
                                        .as_ref()
                                        .and_then(|cm| cm.name.as_ref())
                                        .is_some_and(|name| name == &cm_name)
                                })
                            })
                    });

                    if is_used_by_job {
                        info!(
                            "Skipping cleanup of ConfigMap {} - it's referenced by an active job",
                            cm_name
                        );
                        continue;
                    }

                    // Also check if any pods are using this ConfigMap (in case job was deleted but pods remain)
                    // Use same label filters to scope the search
                    let pod_list_params = ListParams::default().labels(&format!(
                        "app=controller,component=code-runner,github-user={},service={}",
                        Self::sanitize_label_value(github_identifier),
                        Self::sanitize_label_value(&code_run.spec.service)
                    ));

                    match pods.list(&pod_list_params).await {
                        Ok(pod_list) => {
                            let is_used_by_pod = pod_list.items.iter().any(|pod| {
                                pod.spec
                                    .as_ref()
                                    .and_then(|spec| spec.volumes.as_ref())
                                    .is_some_and(|volumes| {
                                        volumes.iter().any(|vol| {
                                            vol.config_map
                                                .as_ref()
                                                .and_then(|cm| cm.name.as_ref())
                                                .is_some_and(|name| name == &cm_name)
                                        })
                                    })
                            });

                            if is_used_by_pod {
                                info!(
                                    "Skipping cleanup of ConfigMap {} - it's referenced by an active pod",
                                    cm_name
                                );
                                continue;
                            }
                        }
                        Err(e) => {
                            warn!(
                                "Failed to list pods to check ConfigMap usage: {} - skipping deletion for safety",
                                e
                            );
                            continue;
                        }
                    }
                }

                info!("Deleting old code ConfigMap: {}", cm_name);
                let _ = self
                    .configmaps
                    .delete(&cm_name, &DeleteParams::default())
                    .await;
            }
        }

        Ok(())
    }

    fn sanitize_label_value(input: &str) -> String {
        if input.is_empty() {
            return String::new();
        }

        // Replace spaces with hyphens, convert to lowercase
        let mut sanitized = input.to_lowercase().replace([' ', '_'], "-");

        // Remove any characters that aren't alphanumeric, hyphens, underscores, or dots
        sanitized.retain(|c| c.is_alphanumeric() || c == '-' || c == '_' || c == '.');

        // Ensure it starts and ends with alphanumeric
        let chars: Vec<char> = sanitized.chars().collect();
        let start = chars.iter().position(|c| c.is_alphanumeric()).unwrap_or(0);
        let end = chars
            .iter()
            .rposition(|c| c.is_alphanumeric())
            .unwrap_or(chars.len().saturating_sub(1));

        if start <= end {
            sanitized = chars[start..=end].iter().collect();
        }

        // Truncate to 63 characters (Kubernetes label limit)
        if sanitized.len() > 63 {
            sanitized.truncate(63);
            // Ensure it still ends with alphanumeric after truncation
            if let Some(last_alphanumeric) = sanitized.rfind(|c: char| c.is_alphanumeric()) {
                sanitized.truncate(last_alphanumeric + 1);
            }
        }

        sanitized
    }

    fn container_name_for_cli(cli_type: CLIType, model: &str) -> String {
        let mut name = cli_type.to_string();

        if !model.trim().is_empty() {
            let sanitized_model: String = model
                .chars()
                .map(|c| match c {
                    'a'..='z' | '0'..='9' => c,
                    'A'..='Z' => c.to_ascii_lowercase(),
                    _ => '-',
                })
                .collect();

            let sanitized_model = sanitized_model.trim_matches('-');
            if !sanitized_model.is_empty() {
                name.push('-');
                name.push_str(sanitized_model);
            }
        }

        let collapsed = name
            .split('-')
            .filter(|segment| !segment.is_empty())
            .collect::<Vec<_>>()
            .join("-");

        let mut final_name = if collapsed.is_empty() {
            cli_type.to_string()
        } else {
            collapsed
        };

        if final_name.len() > 63 {
            final_name.truncate(63);
            while final_name.ends_with('-') {
                final_name.pop();
            }
        }

        if final_name.is_empty() {
            "cli".to_string()
        } else {
            final_name
        }
    }

    fn code_run_cli_type(code_run: &CodeRun) -> CLIType {
        code_run
            .spec
            .cli_config
            .as_ref()
            .map_or(CLIType::Claude, |cfg| cfg.cli_type)
    }

    /// Select the appropriate Docker image based on the CLI type specified in the `CodeRun`
    /// Auto-populate CLI config based on agent GitHub app (if not already specified)
    fn populate_cli_config_if_needed(&self, code_run: &Arc<CodeRun>) -> Arc<CodeRun> {
        // If we have no GitHub app context, we cannot enrich the CLI config
        let Some(github_app) = &code_run.spec.github_app else {
            if code_run.spec.cli_config.is_none() {
                info!("No CLI config or GitHub app specified, using defaults");
            }
            return code_run.clone();
        };

        // Extract agent name for logging only—we still continue even if this fails
        let classifier = AgentClassifier::new();
        if let Ok(agent_name) = classifier.extract_agent_name(github_app) {
            info!(
                "🔍 Preparing CLI configuration for agent '{}' ({})",
                agent_name, github_app
            );
        }

        let Some(agent_cli_config) = self.config.agent.agent_cli_configs.get(github_app) else {
            // Nothing to merge, fall back to whatever the CodeRun already provided
            return code_run.clone();
        };

        let mut new_code_run = (**code_run).clone();

        if let Some(existing) = new_code_run.spec.cli_config.as_mut() {
            Self::merge_cli_config(existing, agent_cli_config);
            self.apply_cli_provider(existing);
        } else {
            info!(
                "🔧 Auto-populating CLI config for agent {}: {} ({})",
                github_app, agent_cli_config.cli_type, agent_cli_config.model
            );
            new_code_run.spec.cli_config = Some(agent_cli_config.clone());
            if let Some(existing) = new_code_run.spec.cli_config.as_mut() {
                self.apply_cli_provider(existing);
            }
        }

        Arc::new(new_code_run)
    }

    fn merge_cli_config(existing: &mut CLIConfig, defaults: &CLIConfig) {
        if existing.model.trim().is_empty() {
            existing.model.clone_from(&defaults.model);
        }

        if existing.max_tokens.is_none() {
            existing.max_tokens = defaults.max_tokens;
        }

        if existing.temperature.is_none() {
            existing.temperature = defaults.temperature;
        }

        if existing.model_rotation.is_none() {
            existing.model_rotation.clone_from(&defaults.model_rotation);
        }

        for (key, value) in &defaults.settings {
            existing
                .settings
                .entry(key.clone())
                .or_insert_with(|| value.clone());
        }
    }

    fn apply_cli_provider(&self, existing: &mut CLIConfig) {
        let cli_key = existing.cli_type.to_string().to_lowercase();
        if let Some(provider_name) = self.config.agent.cli_providers.get(&cli_key) {
            // Set simple provider string for backward compatibility
            existing
                .settings
                .entry("provider".to_string())
                .or_insert_with(|| serde_json::Value::String(provider_name.clone()));

            // Build full modelProvider object with env_key from secrets config
            let provider_key = provider_name.to_lowercase();
            if let Some(provider_cfg) = self.config.secrets.provider_api_keys.get(&provider_key) {
                let provider_obj = serde_json::json!({
                    "name": provider_name,
                    "envKey": &provider_cfg.secret_key,
                });
                existing
                    .settings
                    .entry("modelProvider".to_string())
                    .or_insert(provider_obj);
            }
        }
    }

    fn select_image_for_cli(&self, code_run: &CodeRun) -> Result<String> {
        // Check if CLI config is specified
        if let Some(cli_config) = &code_run.spec.cli_config {
            // Try to get CLI-specific image configuration
            let cli_key = cli_config.cli_type.to_string().to_lowercase();
            let cli_image_opt = self.config.agent.cli_images.get(&cli_key).or_else(|| {
                self.config
                    .agent
                    .cli_images
                    .iter()
                    .find(|(key, _)| key.eq_ignore_ascii_case(&cli_key))
                    .map(|(_, img)| img)
            });

            if let Some(cli_image) = cli_image_opt {
                if cli_image.is_configured() {
                    return Ok(format!("{}:{}", cli_image.repository, cli_image.tag));
                }
            }

            return Err(Error::ConfigError(format!(
                "No image configured for CLI type {}. Configure agent.cliImages with an entry for '{}' (available keys: {:?}).",
                cli_config.cli_type,
                cli_key,
                self.config.agent.cli_images.keys().collect::<Vec<_>>()
            )));
        }

        // No CLI config specified - use default image (backward compatibility)
        if self.config.agent.image.is_configured() {
            return Ok(format!(
                "{}:{}",
                self.config.agent.image.repository, self.config.agent.image.tag
            ));
        }

        Err(Error::ConfigError(
            "No CLI configuration provided and agent.image fallback is not set.".to_string(),
        ))
    }
}

#[cfg(test)]
mod tests {
    use super::*;
    use serde_json::json;
    use std::collections::HashMap;

    fn cli_config_with_settings(settings: HashMap<String, serde_json::Value>) -> CLIConfig {
        CLIConfig {
            cli_type: CLIType::Codex,
            model: String::new(),
            settings,
            max_tokens: None,
            temperature: None,
            model_rotation: None,
        }
    }

    #[test]
    fn merge_cli_config_adds_missing_fields_and_reasoning_effort() {
        let mut existing = cli_config_with_settings(HashMap::new());

        let mut defaults_settings = HashMap::new();
        defaults_settings.insert("reasoningEffort".to_string(), json!("high"));
        defaults_settings.insert("approvalPolicy".to_string(), json!("never"));

        let defaults = CLIConfig {
            cli_type: CLIType::Codex,
            model: "gpt-5-codex".to_string(),
            settings: defaults_settings,
            max_tokens: Some(16_000),
            temperature: Some(0.7_f32),
            model_rotation: None,
        };

        CodeResourceManager::merge_cli_config(&mut existing, &defaults);

        assert_eq!(existing.model, "gpt-5-codex");
        assert_eq!(existing.max_tokens, Some(16_000));
        assert_eq!(existing.temperature, Some(0.7_f32));
        assert_eq!(
            existing.settings.get("reasoningEffort"),
            Some(&json!("high"))
        );
        assert_eq!(
            existing.settings.get("approvalPolicy"),
            Some(&json!("never"))
        );
    }

    #[test]
    fn merge_cli_config_preserves_existing_values() {
        let mut existing_settings = HashMap::new();
        existing_settings.insert("reasoningEffort".to_string(), json!("medium"));

        let mut existing = CLIConfig {
            cli_type: CLIType::Codex,
            model: "custom-model".to_string(),
            settings: existing_settings,
            max_tokens: Some(8_192),
            temperature: Some(0.3_f32),
            model_rotation: None,
        };

        let mut defaults_settings = HashMap::new();
        defaults_settings.insert("reasoningEffort".to_string(), json!("high"));

        let defaults = CLIConfig {
            cli_type: CLIType::Codex,
            model: "gpt-5-codex".to_string(),
            settings: defaults_settings,
            max_tokens: Some(16_000),
            temperature: Some(0.9_f32),
            model_rotation: None,
        };

        CodeResourceManager::merge_cli_config(&mut existing, &defaults);

        assert_eq!(existing.model, "custom-model");
        assert_eq!(existing.max_tokens, Some(8_192));
        assert_eq!(existing.temperature, Some(0.3_f32));
        assert_eq!(
            existing.settings.get("reasoningEffort"),
            Some(&json!("medium"))
        );
    }

    #[test]
    fn merge_cli_config_handles_model_rotation() {
        // Test that model_rotation is merged when None
        let mut existing = cli_config_with_settings(HashMap::new());
        assert!(existing.model_rotation.is_none());

        let defaults = CLIConfig {
            cli_type: CLIType::Codex,
            model: "gpt-5-codex".to_string(),
            settings: HashMap::new(),
            max_tokens: None,
            temperature: None,
            model_rotation: Some(json!(["model1", "model2", "model3"])),
        };

        CodeResourceManager::merge_cli_config(&mut existing, &defaults);

        assert_eq!(
            existing.model_rotation,
            Some(json!(["model1", "model2", "model3"]))
        );

        // Test that existing model_rotation is preserved
        let mut existing_with_rotation = CLIConfig {
            cli_type: CLIType::Codex,
            model: "custom-model".to_string(),
            settings: HashMap::new(),
            max_tokens: None,
            temperature: None,
            model_rotation: Some(json!(["existing-model"])),
        };

        CodeResourceManager::merge_cli_config(&mut existing_with_rotation, &defaults);

        assert_eq!(
            existing_with_rotation.model_rotation,
            Some(json!(["existing-model"]))
        );
    }
}<|MERGE_RESOLUTION|>--- conflicted
+++ resolved
@@ -67,13 +67,8 @@
             .and_then(|c| c.settings.get("template"))
             .and_then(|v| v.as_str())
             .unwrap_or("");
-<<<<<<< HEAD
-        let is_healer =
-            template_setting.starts_with("healer/") || service_name.to_lowercase().contains("healer");
-=======
         let is_healer = template_setting.starts_with("healer/")
             || service_name.to_lowercase().contains("healer");
->>>>>>> f1a11605
 
         // Get the appropriate PVC name
         let pvc_name = if is_healer {
