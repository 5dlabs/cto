--- conflicted
+++ resolved
@@ -26,9 +26,4 @@
 tracing.workspace = true
 
 # Time handling
-chrono.workspace = true
-
-<<<<<<< HEAD
-
-=======
->>>>>>> c64c59f6
+chrono.workspace = true