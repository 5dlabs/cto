--- conflicted
+++ resolved
@@ -28,36 +28,21 @@
     ln -sf /root/.local/bin/uv /usr/local/bin/uv
 ENV PATH="/root/.local/bin:$PATH"
 
-<<<<<<< HEAD
-# Clone Dexter repository
-=======
 # Clone Dexter repository and install with uv in a single layer
 # This ensures the clone and install happen together, avoiding cache issues
 # where git metadata exists but files weren't fully checked out
->>>>>>> e6be4c32
 ARG DEXTER_VERSION=latest
 RUN git clone https://github.com/virattt/dexter.git /opt/dexter && \
+    cd /opt/dexter && \
     if [ "$DEXTER_VERSION" != "latest" ]; then \
-<<<<<<< HEAD
-      cd /opt/dexter && git checkout "v${DEXTER_VERSION}"; \
-    fi
-
-# Install Dexter using uv (run from within the project directory)
-WORKDIR /opt/dexter
-RUN --mount=type=cache,target=/root/.cache/uv \
-=======
       git checkout "v${DEXTER_VERSION}"; \
     fi && \
     ls -la && \
->>>>>>> e6be4c32
     uv sync && \
     ln -sf /opt/dexter/.venv/bin/dexter-agent /usr/local/bin/dexter-agent
 
 # Verify installation
-<<<<<<< HEAD
-=======
 WORKDIR /opt/dexter
->>>>>>> e6be4c32
 RUN uv run python -c "from dexter.agent import Agent; print('✅ Dexter installed successfully')"
 
 WORKDIR /workspace
@@ -74,4 +59,4 @@
     DEXTER_MAX_STEPS="20" \
     DEXTER_MAX_STEPS_PER_TASK="5"
 
-USER node
+USER node