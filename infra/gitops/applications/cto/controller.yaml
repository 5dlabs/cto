--- conflicted
+++ resolved
@@ -77,10 +77,6 @@
       - PrunePropagationPolicy=foreground
       - PruneLast=true
       - SkipDryRunOnMissingResource=true
-<<<<<<< HEAD
-      - ServerSideApply=true
-=======
->>>>>>> accf04d2
 
     retry:
       limit: 5
