--- conflicted
+++ resolved
@@ -114,12 +114,9 @@
             enabled: true
           readinessProbe:
             enabled: true
-          # DNS configuration - CoreDNS now has proper DNSSEC validation
+          # DNS configuration - use Google DNS for reliable DNSSEC validation
           extraEnvVars:
             - name: RESOLVER_ADDRESS
-<<<<<<< HEAD
-              value: "10.96.0.10"  # Use CoreDNS service IP
-=======
               value: "8.8.8.8"
             - name: DISABLE_DNSSEC_VALIDATION
               value: "true"
@@ -130,7 +127,6 @@
                 secretKeyRef:
                   name: mailu.mailu-postgres.credentials.postgresql.acid.zalan.do
                   key: password
->>>>>>> c01f6914
             # Override hardcoded SQLite URI with PostgreSQL connection string (with SSL)
             - name: SQLALCHEMY_DATABASE_URI
               value: "postgresql://mailu:$(DB_PW)@mailu-postgres.databases.svc.cluster.local:5432/mailu?sslmode=require"
