--- conflicted
+++ resolved
@@ -77,10 +77,5 @@
       selfHeal: true
     syncOptions:
       - CreateNamespace=true
-<<<<<<< HEAD
-      - RespectIgnoreDifferences=true
       - ServerSideApply=true
-=======
-      - ServerSideApply=true
-      - RespectIgnoreDifferences=true
->>>>>>> accf04d2
+      - RespectIgnoreDifferences=true