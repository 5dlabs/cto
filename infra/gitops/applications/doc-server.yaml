--- conflicted
+++ resolved
@@ -118,55 +118,13 @@
             args: ["--migrate-only"]
           # Service configuration - disabled, managed by doc-server-networking app
           service:
-<<<<<<< HEAD
             enabled: false
-=======
-            type: ClusterIP
-            port: 80
-            targetPort: 3001
-            annotations:
-              argocd.argoproj.io/sync-options: Skip=true
-              argocd.argoproj.io/managed-by: doc-server-networking
-            # Override selector to only include server pods (exclude worker pods)
-            selector:
-              app.kubernetes.io/name: agent-docs-server
-              app.kubernetes.io/instance: doc-server
-              app.kubernetes.io/component: server
->>>>>>> 31495bbb
           # Add component label to main server pods to distinguish from worker
           podLabels:
             app.kubernetes.io/component: server
           # Ingress configuration - disabled, managed by doc-server-networking app
           ingress:
-<<<<<<< HEAD
             enabled: false
-=======
-            enabled: true
-            className: "nginx"
-            annotations:
-              argocd.argoproj.io/sync-options: Skip=true
-              argocd.argoproj.io/managed-by: doc-server-networking
-              kubernetes.io/ingress.class: nginx
-              nginx.ingress.kubernetes.io/proxy-read-timeout: "3600"
-              nginx.ingress.kubernetes.io/proxy-send-timeout: "3600"
-              nginx.ingress.kubernetes.io/proxy-buffering: "off"
-              nginx.ingress.kubernetes.io/proxy-request-buffering: "off"
-              nginx.ingress.kubernetes.io/proxy-http-version: "1.1"
-              nginx.ingress.kubernetes.io/backend-protocol: "HTTP"
-              nginx.ingress.kubernetes.io/configuration-snippet: |
-                proxy_set_header Connection keep-alive;
-                # helpful for SSE; app already sets Cache-Control: no-transform
-                add_header X-Accel-Buffering no always;
-              nginx.ingress.kubernetes.io/ssl-redirect: "false"
-            hosts:
-              - host: mcp.simple-cluster.local
-                paths:
-                  - path: /mcp
-                    pathType: Prefix
-                  - path: /health
-                    pathType: Prefix
-            tls: []
->>>>>>> 31495bbb
           # Tools configuration - managed by CTO
           # This will be mounted as /app/tools.json via ConfigMap
           # Single source of truth - edit this inline configuration directly
