---
# Argo CD Application for CloudNativePG Operator
# The most popular PostgreSQL operator for Kubernetes
# Source: https://cloudnative-pg.io/

apiVersion: argoproj.io/v1alpha1
kind: Application
metadata:
  name: cloudnative-pg-operator
  namespace: argocd
  labels:
    app.kubernetes.io/name: cloudnative-pg-operator
    app.kubernetes.io/part-of: platform
    app.kubernetes.io/component: database
  finalizers:
    - resources-finalizer.argocd.argoproj.io
spec:
  # Project configuration
  project: platform

  # Source configuration - Using official CloudNativePG Helm chart
  source:
    repoURL: https://cloudnative-pg.github.io/charts
    chart: cloudnative-pg
    targetRevision: 0.26.1
    helm:
      values: |
        # Operator configuration
        crds:
          create: true

        # Watch all namespaces
        config:
          create: true
          data:
            # Default configuration for operator
            INHERITED_ANNOTATIONS: "*"
            INHERITED_LABELS: "*"

        # Operator resources
        resources:
          requests:
            cpu: 100m
            memory: 256Mi
          limits:
            cpu: 500m
            memory: 512Mi

        # Monitoring configuration
        monitoring:
          podMonitorEnabled: false  # Enable if using Prometheus Operator

        # Service account
        serviceAccount:
          create: true
          name: cloudnative-pg

  # Destination configuration
  destination:
    server: https://kubernetes.default.svc
    namespace: infra

  # Sync policy
  syncPolicy:
    automated:
      prune: true
      selfHeal: true
      allowEmpty: false

    syncOptions:
      - CreateNamespace=true
      - ServerSideApply=false
      - Replace=true
      - PrunePropagationPolicy=foreground
      - RespectIgnoreDifferences=true

    retry:
      limit: 5
      backoff:
        duration: 10s
        factor: 2
        maxDuration: 3m

<<<<<<< HEAD
  # Ignore certain differences in CRDs and webhook CA bundles
  # The CNPG operator manages its own self-signed certificates and updates
  # the webhook configurations dynamically. We must ignore caBundle changes
  # to prevent ArgoCD from overwriting the operator's certificate updates.
=======
  # Ignore certain differences in CRDs and webhook configurations
>>>>>>> e880d246
  ignoreDifferences:
    - group: apiextensions.k8s.io
      kind: CustomResourceDefinition
      jsonPointers:
        - /spec/conversion
        - /spec/preserveUnknownFields
        - /metadata/annotations
<<<<<<< HEAD
    - group: admissionregistration.k8s.io
      kind: MutatingWebhookConfiguration
      name: cnpg-mutating-webhook-configuration
=======
    # Ignore CA bundle differences - these are dynamically managed by the operator
    - group: admissionregistration.k8s.io
      kind: ValidatingWebhookConfiguration
>>>>>>> e880d246
      jsonPointers:
        - /webhooks/0/clientConfig/caBundle
        - /webhooks/1/clientConfig/caBundle
        - /webhooks/2/clientConfig/caBundle
        - /webhooks/3/clientConfig/caBundle
<<<<<<< HEAD
    - group: admissionregistration.k8s.io
      kind: ValidatingWebhookConfiguration
      name: cnpg-validating-webhook-configuration
=======
        - /webhooks/4/clientConfig/caBundle
    - group: admissionregistration.k8s.io
      kind: MutatingWebhookConfiguration
>>>>>>> e880d246
      jsonPointers:
        - /webhooks/0/clientConfig/caBundle
        - /webhooks/1/clientConfig/caBundle
        - /webhooks/2/clientConfig/caBundle
        - /webhooks/3/clientConfig/caBundle
<<<<<<< HEAD
        - /webhooks/4/clientConfig/caBundle
=======
>>>>>>> e880d246

  # Revision history
  revisionHistoryLimit: 5
<|MERGE_RESOLUTION|>--- conflicted
+++ resolved
@@ -81,14 +81,10 @@
         factor: 2
         maxDuration: 3m
 
-<<<<<<< HEAD
   # Ignore certain differences in CRDs and webhook CA bundles
   # The CNPG operator manages its own self-signed certificates and updates
   # the webhook configurations dynamically. We must ignore caBundle changes
   # to prevent ArgoCD from overwriting the operator's certificate updates.
-=======
-  # Ignore certain differences in CRDs and webhook configurations
->>>>>>> e880d246
   ignoreDifferences:
     - group: apiextensions.k8s.io
       kind: CustomResourceDefinition
@@ -96,38 +92,24 @@
         - /spec/conversion
         - /spec/preserveUnknownFields
         - /metadata/annotations
-<<<<<<< HEAD
+    # Ignore CA bundle differences - these are dynamically managed by the operator
     - group: admissionregistration.k8s.io
       kind: MutatingWebhookConfiguration
       name: cnpg-mutating-webhook-configuration
-=======
-    # Ignore CA bundle differences - these are dynamically managed by the operator
-    - group: admissionregistration.k8s.io
-      kind: ValidatingWebhookConfiguration
->>>>>>> e880d246
       jsonPointers:
         - /webhooks/0/clientConfig/caBundle
         - /webhooks/1/clientConfig/caBundle
         - /webhooks/2/clientConfig/caBundle
         - /webhooks/3/clientConfig/caBundle
-<<<<<<< HEAD
     - group: admissionregistration.k8s.io
       kind: ValidatingWebhookConfiguration
       name: cnpg-validating-webhook-configuration
-=======
-        - /webhooks/4/clientConfig/caBundle
-    - group: admissionregistration.k8s.io
-      kind: MutatingWebhookConfiguration
->>>>>>> e880d246
       jsonPointers:
         - /webhooks/0/clientConfig/caBundle
         - /webhooks/1/clientConfig/caBundle
         - /webhooks/2/clientConfig/caBundle
         - /webhooks/3/clientConfig/caBundle
-<<<<<<< HEAD
         - /webhooks/4/clientConfig/caBundle
-=======
->>>>>>> e880d246
 
   # Revision history
-  revisionHistoryLimit: 5
+  revisionHistoryLimit: 5