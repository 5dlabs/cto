---
# ServiceAccount with permissions to patch deployments
apiVersion: v1
kind: ServiceAccount
metadata:
  name: worker-patcher
  namespace: mcp
---
# Role to patch deployments
apiVersion: rbac.authorization.k8s.io/v1
kind: Role
metadata:
  name: worker-patcher
  namespace: mcp
rules:
- apiGroups: ["apps"]
  resources: ["deployments"]
  verbs: ["get", "patch"]
---
# RoleBinding
apiVersion: rbac.authorization.k8s.io/v1
kind: RoleBinding
metadata:
  name: worker-patcher
  namespace: mcp
roleRef:
  apiGroup: rbac.authorization.k8s.io
  kind: Role
  name: worker-patcher
subjects:
- kind: ServiceAccount
  name: worker-patcher
  namespace: mcp
---
# CronJob to patch the deployment every 5 minutes
apiVersion: batch/v1
kind: CronJob
metadata:
  name: doc-server-worker-redis-patcher
  namespace: mcp
spec:
  schedule: "*/5 * * * *"
  jobTemplate:
    spec:
      template:
        spec:
          serviceAccountName: worker-patcher
          restartPolicy: OnFailure
          containers:
          - name: patcher
            image: bitnami/kubectl:latest
            command:
            - /bin/sh
            - -c
            - |
              echo "Checking doc-server worker Redis URL..."
<<<<<<< HEAD
              DESIRED_URL="redis://redis.databases.svc.cluster.local:6379"
              CURRENT_URL=$(kubectl get deployment doc-server-agent-docs-server-worker -n mcp \
                -o jsonpath='{.spec.template.spec.containers[0].env[?(@.name=="REDIS_URL")].value}')
              if [ "$CURRENT_URL" != "$DESIRED_URL" ]; then
                echo "Patching doc-server worker deployment with correct Redis URL..."
                PATCH_PAYLOAD=$(printf '[{"op": "replace", "path": "%s", "value": "%s"}]' \
                  "/spec/template/spec/containers/0/env/3/value" \
                  "$DESIRED_URL")
                kubectl patch deployment doc-server-agent-docs-server-worker -n mcp \
                  --type='json' \
                  -p="$PATCH_PAYLOAD"
=======
              JSONPATH="{.spec.template.spec.containers[0].env[?(@.name==\"REDIS_URL\")].value}"
              CURRENT_URL=$(kubectl get deployment doc-server-agent-docs-server-worker \
                -n mcp \
                -o jsonpath="${JSONPATH}")
              if [ "$CURRENT_URL" != "redis://redis.databases.svc.cluster.local:6379" ]; then
                echo "Patching doc-server worker deployment with correct Redis URL..."
                kubectl patch deployment doc-server-agent-docs-server-worker \
                  -n mcp \
                  --type='json' \
                  -p="$(cat <<'JSON'
                    [
                      {
                        "op": "replace",
                        "path": "/spec/template/spec/containers/0/env/3/value",
                        "value": "redis://redis.databases.svc.cluster.local:6379"
                      }
                    ]
                  JSON
                  )"
>>>>>>> 18448277
                echo "Patch applied successfully"
              else
                echo "Redis URL is already correct"
              fi<|MERGE_RESOLUTION|>--- conflicted
+++ resolved
@@ -54,19 +54,6 @@
             - -c
             - |
               echo "Checking doc-server worker Redis URL..."
-<<<<<<< HEAD
-              DESIRED_URL="redis://redis.databases.svc.cluster.local:6379"
-              CURRENT_URL=$(kubectl get deployment doc-server-agent-docs-server-worker -n mcp \
-                -o jsonpath='{.spec.template.spec.containers[0].env[?(@.name=="REDIS_URL")].value}')
-              if [ "$CURRENT_URL" != "$DESIRED_URL" ]; then
-                echo "Patching doc-server worker deployment with correct Redis URL..."
-                PATCH_PAYLOAD=$(printf '[{"op": "replace", "path": "%s", "value": "%s"}]' \
-                  "/spec/template/spec/containers/0/env/3/value" \
-                  "$DESIRED_URL")
-                kubectl patch deployment doc-server-agent-docs-server-worker -n mcp \
-                  --type='json' \
-                  -p="$PATCH_PAYLOAD"
-=======
               JSONPATH="{.spec.template.spec.containers[0].env[?(@.name==\"REDIS_URL\")].value}"
               CURRENT_URL=$(kubectl get deployment doc-server-agent-docs-server-worker \
                 -n mcp \
@@ -86,7 +73,6 @@
                     ]
                   JSON
                   )"
->>>>>>> 18448277
                 echo "Patch applied successfully"
               else
                 echo "Redis URL is already correct"
