--- conflicted
+++ resolved
@@ -320,10 +320,6 @@
                           kubectl patch workflow "$workflow_name" -n agent-platform --type='merge' -p "$patch_json"
                         }
 
-<<<<<<< HEAD
-
-=======
->>>>>>> 14a89546
                         ensure_jq
                         ensure_openssl
 
