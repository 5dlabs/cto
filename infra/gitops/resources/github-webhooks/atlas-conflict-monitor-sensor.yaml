--- conflicted
+++ resolved
@@ -130,10 +130,7 @@
                           echo "ℹ️ PR is mergeable and clean, no conflict handling required"
                           exit 0
                         fi
-<<<<<<< HEAD
-
-=======
->>>>>>> c4b07564
+
                         # If mergeable is null/false OR state is dirty/unstable, proceed
                         if [ "$MERGEABLE" = "null" ] || [ -z "$MERGEABLE" ]; then
                           echo "⚠️ Mergeable status is null - will create guardian to monitor"
