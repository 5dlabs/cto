{{- if .Values.argo.enabled }}
---
# Multi-Agent Play Workflow Template
# Orchestrates Rex → Cleo → Tess through event-driven coordination
# Rex implements → Cleo ensures quality → Tess validates E2E in Kubernetes
# Supports parameterized agent selection and suspend/resume patterns

apiVersion: argoproj.io/v1alpha1
kind: WorkflowTemplate
metadata:
  name: play-workflow-template
  namespace: {{.Release.Namespace}}
  labels:
    app.kubernetes.io/name: play-workflow-template
    app.kubernetes.io/part-of: platform
    agents.platform/orchestration: multi-agent
    workflow-type: play-orchestration
spec:
  # Service account with proper permissions for CRD operations
  serviceAccountName: argo-workflow

  # Workflow timeout (14 days for long-running multi-agent workflows)
  activeDeadlineSeconds: 1209600

  # Ensure labels are applied to instantiated Workflows created from this template
  workflowMetadata:
    labels:
      workflow-type: play-orchestration
    annotations:
      # Store initial parameters for forwarding to subsequent tasks
      platform.agents/initial-params: |
        {
          "implementation-agent": "{{`{{workflow.parameters.implementation-agent}}`}}",
          "implementation-cli": "{{`{{workflow.parameters.implementation-cli}}`}}",
          "implementation-model": "{{`{{workflow.parameters.implementation-model}}`}}",
          "frontend-agent": "{{`{{workflow.parameters.frontend-agent}}`}}",
          "frontend-cli": "{{`{{workflow.parameters.frontend-cli}}`}}",
          "frontend-model": "{{`{{workflow.parameters.frontend-model}}`}}",
          "quality-agent": "{{`{{workflow.parameters.quality-agent}}`}}",
          "quality-cli": "{{`{{workflow.parameters.quality-cli}}`}}",
          "quality-model": "{{`{{workflow.parameters.quality-model}}`}}",
          "security-agent": "{{`{{workflow.parameters.security-agent}}`}}",
          "security-cli": "{{`{{workflow.parameters.security-cli}}`}}",
          "security-model": "{{`{{workflow.parameters.security-model}}`}}",
          "testing-agent": "{{`{{workflow.parameters.testing-agent}}`}}",
          "testing-cli": "{{`{{workflow.parameters.testing-cli}}`}}",
          "testing-model": "{{`{{workflow.parameters.testing-model}}`}}",
          "repository": "{{`{{workflow.parameters.repository}}`}}",
          "service": "{{`{{workflow.parameters.service}}`}}",
          "docs-repository": "{{`{{workflow.parameters.docs-repository}}`}}",
          "docs-project-directory": "{{`{{workflow.parameters.docs-project-directory}}`}}",
          "implementation-max-retries": "{{`{{workflow.parameters.implementation-max-retries}}`}}",
          "frontend-max-retries": "{{`{{workflow.parameters.frontend-max-retries}}`}}",
          "quality-max-retries": "{{`{{workflow.parameters.quality-max-retries}}`}}",
          "security-max-retries": "{{`{{workflow.parameters.security-max-retries}}`}}",
          "testing-max-retries": "{{`{{workflow.parameters.testing-max-retries}}`}}",
          "auto-merge": "{{`{{workflow.parameters.auto-merge}}`}}",
          "final-task": "{{`{{workflow.parameters.final-task}}`}}"
        }

  # Main entry point
  entrypoint: main

  # Global arguments for workflow configuration
  arguments:
    parameters:
      # Agent selection parameters (no hardcoded names)
      - name: implementation-agent
        description: "Agent to use for implementation work (e.g., 5DLabs-Rex)"
        value: ""  # Must be provided by MCP client
      - name: frontend-agent
        description: "Agent to use for frontend work (e.g., 5DLabs-Blaze)"
        value: ""  # Must be provided by MCP client
      - name: quality-agent
        description: "Agent to use for quality assurance (e.g., 5DLabs-Cleo)"
        value: ""  # Must be provided by MCP client
      - name: security-agent
        description: "Agent to use for security scanning (e.g., 5DLabs-Cipher)"
        value: ""  # Must be provided by MCP client
      - name: testing-agent
        description: "Agent to use for testing and validation (e.g., 5DLabs-Tess)"
        value: ""  # Must be provided by MCP client

      # Task and repository configuration
      - name: task-id
        description: "Unique task identifier for correlation (required)"
        value: ""  # Must be provided by MCP client
      - name: repository
        description: "GitHub repository for the work"
        value: ""  # Must be provided by MCP client
      - name: service
        description: "Service identifier for persistent workspace"
        value: ""  # Must be provided by MCP client
      - name: docs-repository
        description: "GitHub repository containing documentation"
        value: ""  # Must be provided by MCP client
      - name: docs-project-directory
        description: "Directory within docs repository containing project documentation"
        value: ""  # Must be provided by MCP client

      # CLI configuration per agent (multi-CLI aware)
      - name: implementation-cli
        description: "CLI to use for implementation agent (e.g., codex, claude)"
        value: ""  # Must be provided by MCP client
      - name: implementation-model
        description: "Model to use for implementation agent (e.g., gpt-5-codex, claude-sonnet-4-20250514)"
        value: ""  # Must be provided by MCP client
      - name: quality-cli
        description: "CLI to use for quality agent (e.g., claude, codex)"
        value: ""  # Must be provided by MCP client
      - name: quality-model
        description: "Model to use for quality agent"
        value: ""  # Must be provided by MCP client
      - name: security-cli
        description: "CLI to use for security agent (e.g., claude, codex)"
        value: ""  # Must be provided by MCP client
      - name: security-model
        description: "Model to use for security agent"
        value: ""  # Must be provided by MCP client
      - name: testing-cli
        description: "CLI to use for testing agent"
        value: ""  # Must be provided by MCP client
      - name: testing-model
        description: "Model to use for testing agent"
        value: ""  # Must be provided by MCP client
      - name: frontend-cli
        description: "CLI to use for frontend agent (e.g., codex, claude)"
        value: ""  # Must be provided by MCP client
      - name: frontend-model
        description: "Model to use for frontend agent"
        value: ""  # Must be provided by MCP client

      # Agent tool configurations (JSON strings from client-side config)
      - name: implementation-tools
        description: "JSON string of tools config for implementation agent"
        value: "{}"  # Defaults to empty, populated by MCP client
      - name: quality-tools
        description: "JSON string of tools config for quality agent"
        value: "{}"  # Defaults to empty, populated by MCP client
      - name: security-tools
        description: "JSON string of tools config for security agent"
        value: "{}"  # Defaults to empty, populated by MCP client
      - name: testing-tools
        description: "JSON string of tools config for testing agent"
        value: "{}"  # Defaults to empty, populated by MCP client
      - name: frontend-tools
        description: "JSON string of tools config for frontend agent"
        value: "{}"  # Defaults to empty, populated by MCP client

      # Model rotation configurations (JSON arrays of model names)
      - name: implementation-model-rotation
        description: "JSON array of model names for implementation agent retry rotation"
        value: "[]"  # Defaults to empty array, populated by MCP client from cto-config.json
      - name: quality-model-rotation
        description: "JSON array of model names for quality agent retry rotation"
        value: "[]"  # Defaults to empty array, populated by MCP client from cto-config.json
      - name: security-model-rotation
        description: "JSON array of model names for security agent retry rotation"
        value: "[]"  # Defaults to empty array, populated by MCP client from cto-config.json
      - name: testing-model-rotation
        description: "JSON array of model names for testing agent retry rotation"
        value: "[]"  # Defaults to empty array, populated by MCP client from cto-config.json
      - name: frontend-model-rotation
        description: "JSON array of model names for frontend agent retry rotation"
        value: "[]"  # Defaults to empty array, populated by MCP client from cto-config.json

      # PR context (populated by suspend/resume)
      - name: pr-url
        description: "Pull request URL (populated after PR creation)"
        value: ""
      - name: pr-number
        description: "Pull request number (populated after PR creation)"
        value: ""

      # QA feedback (populated by suspend/resume)
      - name: qa-status
        description: "QA approval status (populated after QA)"
        value: ""
      - name: qa-comments
        description: "QA feedback comments (populated after QA)"
        value: ""
      - name: merge-sha
        description: "Merge commit SHA (populated after PR merge)"
        value: ""

      # Task requirements (secrets and environment variables)
      - name: task-requirements
        description: "Base64-encoded requirements.yaml content for all agents"
        value: ""
      - name: opencode-max-retries
        description: "Maximum retry attempts for OpenCode agent executions (0 = unlimited)"
        value: "10"
      - name: opencode-verbose
        description: "Enable verbose output for OpenCode agents (1 = markdown format, 0 = json)"
        value: "0"
      - name: implementation-max-retries
        description: "Maximum retry attempts for implementation agent executions (0 = unlimited)"
        value: "10"
      - name: quality-max-retries
        description: "Maximum retry attempts for quality agent executions (0 = unlimited)"
        value: "10"
      - name: security-max-retries
        description: "Maximum retry attempts for security agent executions (0 = unlimited)"
        value: "10"
      - name: testing-max-retries
        description: "Maximum retry attempts for testing agent executions (0 = unlimited)"
        value: "10"
      - name: frontend-max-retries
        description: "Maximum retry attempts for frontend agent executions (0 = unlimited)"
        value: "10"
      - name: auto-merge
        description: "Whether Tess should automatically merge PRs after approval (true/false)"
        value: "false"
      - name: final-task
        description: "Whether this is the final task requiring deployment verification (true/false)"
        value: "false"

  # Workflow instance naming pattern
  onExit: cleanup-handler

  templates:
    # Main DAG with sequential task execution and suspend points
    - name: main
      dag:
        tasks:
          # Stage 0: Initialize workflow stage tracking
          - name: initialize-stage
            template: update-workflow-stage
            arguments:
              parameters:
                - name: new-stage
                  value: "pending"
                - name: verify-update
                  value: "true"

          # Remediation loop: Rex → Cleo → Tess until approved
          - name: remediation-iteration
            dependencies: [initialize-stage]
            template: remediation-iteration

          # Update stage after successful remediation (approved status)
          - name: update-to-waiting-merge
            dependencies: [remediation-iteration]
            when: "{{`{{tasks.remediation-iteration.outputs.parameters.remediation-status}}`}} == approved"
            template: update-workflow-stage
            arguments:
              parameters:
                - name: new-stage
                  value: "waiting-pr-merged"
                - name: verify-update
                  value: "true"

          # SKIP PR APPROVAL - GO STRAIGHT TO MERGE
          # Suspend point 3: Wait for PR merged to main
          - name: wait-merge-to-main
            dependencies: [update-to-waiting-merge]
            when: "{{`{{tasks.remediation-iteration.outputs.parameters.remediation-status}}`}} == approved"
            template: suspend-for-event
            arguments:
              parameters:
                - name: event-type
                  value: "pr-merged"
                - name: stage-name
                  value: "waiting-pr-merged"

          - name: complete-task
            dependencies: [wait-merge-to-main]
            when: "{{`{{tasks.remediation-iteration.outputs.parameters.remediation-status}}`}} == approved"
            template: task-completion
            arguments:
              parameters:
                - name: task-id
                  value: "{{`{{workflow.parameters.task-id}}`}}"
                - name: approval-status
                  value: "{{`{{tasks.remediation-iteration.outputs.parameters.remediation-status}}`}}"
                - name: merge-sha
                  value: "{{`{{workflow.parameters.merge-sha}}`}}"

          - name: complete-task-failed
            dependencies: [remediation-iteration]
            when: "{{`{{tasks.remediation-iteration.outputs.parameters.remediation-status}}`}} == failed"
            template: task-completion
            arguments:
              parameters:
                - name: task-id
                  value: "{{`{{workflow.parameters.task-id}}`}}"
                - name: approval-status
                  value: "failed"
                - name: merge-sha
                  value: ""

    # Template for creating CodeRun CRDs for agent execution and waiting for completion
    # Implementation cycle: run Rex, then check/poll for PR; if not found, repeat by failing upstream
    - name: implementation-cycle
      inputs:
        parameters:
          - name: github-app
          - name: task-id
          - name: stage
          - name: cli-type
          - name: model
          - name: model-rotation
            default: "[]"
          - name: max-retries
          - name: task-language
            default: "rust"
          - name: task-framework
            default: ""
      outputs:
        parameters:
          - name: pr-url
            valueFrom:
              parameter: "{{`{{steps.wait-for-pr.outputs.parameters.pr-url}}`}}"
          - name: pr-number
            valueFrom:
              parameter: "{{`{{steps.wait-for-pr.outputs.parameters.pr-number}}`}}"
      steps:
        - - name: implementation-work
            template: agent-coderun
            arguments:
              parameters:
                - name: github-app
                  value: "{{`{{inputs.parameters.github-app}}`}}"
                - name: task-id
                  value: "{{`{{inputs.parameters.task-id}}`}}"
                - name: stage
                  value: "{{`{{inputs.parameters.stage}}`}}"
                - name: cli-type
                  value: "{{`{{inputs.parameters.cli-type}}`}}"
                - name: model
                  value: "{{`{{inputs.parameters.model}}`}}"
                - name: model-rotation
                  value: "{{`{{inputs.parameters.model-rotation}}`}}"
                - name: tools-config
                  value: "{{`{{workflow.parameters.implementation-tools}}`}}"
                - name: max-retries
                  value: "{{`{{inputs.parameters.max-retries}}`}}"
                - name: task-language
                  value: "{{`{{inputs.parameters.task-language}}`}}"
                - name: task-framework
                  value: "{{`{{inputs.parameters.task-framework}}`}}"
        - - name: wait-for-pr
            template: check-or-wait-for-pr
            arguments:
              parameters:
                - name: repository
                  value: "{{`{{workflow.parameters.repository}}`}}"
                - name: task-id
                  value: "{{`{{inputs.parameters.task-id}}`}}"
                - name: stage
                  value: "{{`{{inputs.parameters.stage}}`}}"

    # Run a full remediation iteration (Rex → Cleo → Tess) with automatic retries
    - name: remediation-iteration
      outputs:
        parameters:
          - name: pr-url
            valueFrom:
              parameter: "{{`{{steps.implementation.outputs.parameters.pr-url}}`}}"
          - name: pr-number
            valueFrom:
              parameter: "{{`{{steps.implementation.outputs.parameters.pr-number}}`}}"
          - name: remediation-status
            valueFrom:
              parameter: "{{`{{steps.evaluate-remediation.outputs.parameters.remediation-status}}`}}"
      retryStrategy:
        retryPolicy: Always
        limit: 0
        backoff:
          duration: "60s"
          factor: 2
      steps:
        - - name: determine-agent
            template: determine-task-agent
            arguments:
              parameters:
                - name: task-id
                  value: "{{`{{workflow.parameters.task-id}}`}}"
                - name: docs-repository
                  value: "{{`{{workflow.parameters.docs-repository}}`}}"
                - name: docs-project-directory
                  value: "{{`{{workflow.parameters.docs-project-directory}}`}}"
        - - name: implementation
            template: implementation-cycle
            arguments:
              parameters:
                - name: github-app
                  value: "{{`{{steps.determine-agent.outputs.parameters.github-app}}`}}"
                - name: task-id
                  value: "{{`{{workflow.parameters.task-id}}`}}"
                - name: stage
                  value: "implementation"
                - name: cli-type
                  value: "{{`{{steps.determine-agent.outputs.parameters.cli-type}}`}}"
                - name: model
                  value: "{{`{{steps.determine-agent.outputs.parameters.model}}`}}"
                - name: model-rotation
                  value: "{{`{{steps.determine-agent.outputs.parameters.model-rotation}}`}}"
                - name: max-retries
                  value: "{{`{{steps.determine-agent.outputs.parameters.max-retries}}`}}"
<<<<<<< HEAD
                - name: task-language
                  value: "{{`{{steps.determine-agent.outputs.parameters.task-language}}`}}"
                - name: task-framework
                  value: "{{`{{steps.determine-agent.outputs.parameters.task-framework}}`}}"
=======
>>>>>>> 2c8c1243
        # Note: No longer suspending for PR created event - implementation-cycle already
        # verified PR exists via check-or-wait-for-pr polling. Webhook-based resume was
        # creating race conditions where PR webhook fired before suspend point was reached.
        - - name: update-to-quality-in-progress
            template: update-workflow-stage
            arguments:
              parameters:
                - name: new-stage
                  value: "quality-in-progress"
                - name: verify-update
                  value: "true"
        - - name: quality-work
            template: agent-coderun
            continueOn:
              failed: true  # Allow workflow to proceed to Cipher even if Cleo finds issues
            arguments:
              parameters:
                - name: github-app
                  value: "{{`{{workflow.parameters.quality-agent}}`}}"
                - name: task-id
                  value: "{{`{{workflow.parameters.task-id}}`}}"
                - name: stage
                  value: "quality"
                - name: cli-type
                  value: "{{`{{workflow.parameters.quality-cli}}`}}"
                - name: model
                  value: "{{`{{workflow.parameters.quality-model}}`}}"
                - name: model-rotation
                  value: "{{`{{workflow.parameters.quality-model-rotation}}`}}"
                - name: tools-config
                  value: "{{`{{workflow.parameters.quality-tools}}`}}"
                - name: pr-url
                  value: "{{`{{steps.implementation.outputs.parameters.pr-url}}`}}"
                - name: pr-number
                  value: "{{`{{steps.implementation.outputs.parameters.pr-number}}`}}"
                - name: max-retries
                  value: "{{`{{workflow.parameters.quality-max-retries}}`}}"
        # Proceed to Cipher security scanning after Cleo quality checks
        - - name: update-to-security-in-progress
            template: update-workflow-stage
            arguments:
              parameters:
                - name: new-stage
                  value: "security-in-progress"
                - name: verify-update
                  value: "true"
        - - name: security-work
            template: agent-coderun
            continueOn:
              failed: true  # Allow workflow to proceed to Tess even if Cipher finds security issues
            arguments:
              parameters:
                - name: github-app
                  value: "{{`{{workflow.parameters.security-agent}}`}}"
                - name: task-id
                  value: "{{`{{workflow.parameters.task-id}}`}}"
                - name: stage
                  value: "security"
                - name: cli-type
                  value: "{{`{{workflow.parameters.security-cli}}`}}"
                - name: model
                  value: "{{`{{workflow.parameters.security-model}}`}}"
                - name: model-rotation
                  value: "{{`{{workflow.parameters.security-model-rotation}}`}}"
                - name: tools-config
                  value: "{{`{{workflow.parameters.security-tools}}`}}"
                - name: pr-url
                  value: "{{`{{steps.implementation.outputs.parameters.pr-url}}`}}"
                - name: pr-number
                  value: "{{`{{steps.implementation.outputs.parameters.pr-number}}`}}"
                - name: max-retries
                  value: "{{`{{workflow.parameters.security-max-retries}}`}}"
        # No suspend needed after Cipher - proceed directly to Tess
        # Cipher hands off to Tess, which is final approver
        # continueOn.failed allows Tess to run even if Cipher raises security concerns
        - - name: testing-work
            template: agent-coderun
            arguments:
              parameters:
                - name: github-app
                  value: "{{`{{workflow.parameters.testing-agent}}`}}"
                - name: task-id
                  value: "{{`{{workflow.parameters.task-id}}`}}"
                - name: stage
                  value: "testing"
                - name: cli-type
                  value: "{{`{{workflow.parameters.testing-cli}}`}}"
                - name: model
                  value: "{{`{{workflow.parameters.testing-model}}`}}"
                - name: model-rotation
                  value: "{{`{{workflow.parameters.testing-model-rotation}}`}}"
                - name: tools-config
                  value: "{{`{{workflow.parameters.testing-tools}}`}}"
                - name: pr-url
                  value: "{{`{{steps.implementation.outputs.parameters.pr-url}}`}}"
                - name: pr-number
                  value: "{{`{{steps.implementation.outputs.parameters.pr-number}}`}}"
                - name: max-retries
                  value: "{{`{{workflow.parameters.testing-max-retries}}`}}"
                - name: auto-merge
                  value: "{{`{{workflow.parameters.auto-merge}}`}}"
                - name: final-task
                  value: "{{`{{workflow.parameters.final-task}}`}}"
        - - name: update-to-waiting-qa
            template: update-workflow-stage
            arguments:
              parameters:
                - name: new-stage
                  value: "waiting-ready-for-qa"
                - name: verify-update
                  value: "true"
        # Tess approval happens via GitHub PR review - sensor resumes at waiting-ready-for-qa
        - - name: wait-for-tess-approval
            template: suspend-for-event
            arguments:
              parameters:
                - name: event-type
                  value: "tess-approval"
                - name: stage-name
                  value: "waiting-ready-for-qa"
        - - name: evaluate-remediation
            template: assess-remediation-outcome
            arguments:
              parameters:
                - name: repository
                  value: "{{`{{workflow.parameters.repository}}`}}"
                - name: pr-number
                  value: "{{`{{steps.implementation.outputs.parameters.pr-number}}`}}"

    # Template to check/poll GitHub for PR existence for task label
    - name: check-or-wait-for-pr
      inputs:
        parameters:
          - name: repository
          - name: task-id
          - name: stage
      outputs:
        parameters:
          - name: pr-url
            valueFrom:
              path: /tmp/pr-url.txt
            default: ""
          - name: pr-number
            valueFrom:
              path: /tmp/pr-number.txt
            default: ""
      script:
        image: alpine:3.20
        env:
          - name: GITHUB_APP_ID
            valueFrom:
              secretKeyRef:
                name: github-app-5dlabs-morgan
                key: app-id
          - name: GITHUB_APP_PRIVATE_KEY
            valueFrom:
              secretKeyRef:
                name: github-app-5dlabs-morgan
                key: private-key
        command: [sh]
        source: |
          #!/bin/sh
          set -e
          REPO="{{`{{inputs.parameters.repository}}`}}"
          TASK_ID="{{`{{inputs.parameters.task-id}}`}}"
          LABEL="task-${TASK_ID}"
          RUN_LABEL="run-{{`{{workflow.name}}`}}"
          SERVICE_LABEL="service-{{`{{workflow.parameters.service}}`}}"

          # For single-repo setups, we need to find PRs from the current workflow run
          # Always use both task label AND run label to avoid finding old PRs from previous runs
          STAGE="{{`{{inputs.parameters.stage}}`}}"

          echo "🔎 Stage $STAGE: Looking for PR with labels ${LABEL} and ${RUN_LABEL} in ${REPO}"

          # Ensure tools
          apk add --no-cache curl jq openssl >/dev/null 2>&1 || true

          AUTH_HEADER=""
          OWNER=$(echo "$REPO" | cut -d'/' -f1)
          REPO_NAME=$(echo "$REPO" | cut -d'/' -f2)

          if [ -n "${GITHUB_APP_ID:-}" ] && [ -n "${GITHUB_APP_PRIVATE_KEY:-}" ]; then
            echo "🔐 Using Morgan GitHub App for authenticated API calls"
            TEMP_KEY="/tmp/github-app-key.pem"
            # Support escaped newlines in secret
            printf '%b' "$GITHUB_APP_PRIVATE_KEY" > "$TEMP_KEY"
            chmod 600 "$TEMP_KEY"

            NOW=$(date +%s)
            EXP=$((NOW + 600))
            HDR=$(printf '{"alg":"RS256","typ":"JWT"}' | base64 -w 0 2>/dev/null || printf '{"alg":"RS256","typ":"JWT"}' | base64)
            HDR=$(echo -n "$HDR" | tr '+/' '-_' | tr -d '=')
            PAY=$(printf '{"iat":%d,"exp":%d,"iss":"%s"}' "$NOW" "$EXP" "$GITHUB_APP_ID" | base64 -w 0 2>/dev/null || printf '{"iat":%d,"exp":%d,"iss":"%s"}' "$NOW" "$EXP" "$GITHUB_APP_ID" | base64)
            PAY=$(echo -n "$PAY" | tr '+/' '-_' | tr -d '=')
            SIG=$(printf '%s.%s' "$HDR" "$PAY" | openssl dgst -sha256 -sign "$TEMP_KEY" -binary | base64 -w 0 2>/dev/null || openssl dgst -sha256 -sign "$TEMP_KEY" -binary | base64)
            SIG=$(echo -n "$SIG" | tr '+/' '-_' | tr -d '=')
            JWT="$HDR.$PAY.$SIG"

            # Resolve installation ID (repo first, fallback org)
            INSTALLATION_ID=$(curl -s -L \
              -H "Authorization: Bearer $JWT" \
              -H "Accept: application/vnd.github+json" \
              "https://api.github.com/repos/$OWNER/$REPO_NAME/installation" | jq -r '.id')

            if [ -z "$INSTALLATION_ID" ] || [ "$INSTALLATION_ID" = "null" ]; then
              INSTALLATION_ID=$(curl -s -L \
                -H "Authorization: Bearer $JWT" \
                -H "Accept: application/vnd.github+json" \
                "https://api.github.com/orgs/$OWNER/installation" | jq -r '.id')
            fi

            if [ -n "$INSTALLATION_ID" ] && [ "$INSTALLATION_ID" != "null" ]; then
              TOKEN=$(curl -s -X POST \
                -H "Authorization: Bearer $JWT" \
                -H "Accept: application/vnd.github+json" \
                "https://api.github.com/app/installations/$INSTALLATION_ID/access_tokens" | jq -r '.token')
              if [ -n "$TOKEN" ] && [ "$TOKEN" != "null" ]; then
                AUTH_HEADER="Authorization: Bearer $TOKEN"
              fi
            fi

            rm -f "$TEMP_KEY"
          else
            echo "ℹ️ Morgan credentials not available; using unauthenticated GitHub API"
          fi

          # Poll with reduced attempts for faster failure detection
          # Agents should create PRs quickly; 20s total wait (4 x 5s) is sufficient
          # Previous: 12 attempts = 60s total (too long for typical PR creation)
          attempts=4
          while [ $attempts -gt 0 ]; do
            # First, try to find PR by labels (fast path for already-labeled PRs)
            q_labels=$(printf "%s" "$LABEL,$RUN_LABEL" | sed 's/,/%2C/g')
            url="https://api.github.com/repos/${REPO}/issues?state=open&labels=${q_labels}"
            if [ -n "$AUTH_HEADER" ]; then
              resp=$(curl -sL -H "Accept: application/vnd.github+json" -H "$AUTH_HEADER" "$url") || resp="[]"
            else
              resp=$(curl -sL -H "Accept: application/vnd.github+json" "$url") || resp="[]"
            fi

            pr_url=$(echo "$resp" | jq -r '.[] | select(.pull_request != null) | .html_url' | head -n1)
            pr_number=$(echo "$resp" | jq -r '.[] | select(.pull_request != null) | .number' | head -n1)

            # If not found by labels, try searching by branch name
            if [ -z "$pr_number" ] || [ "$pr_number" = "null" ]; then
              echo "🔍 No PR found by labels, searching by branch name..."
              BRANCH_NAME="feature/task-${TASK_ID}-implementation"
              url="https://api.github.com/repos/${REPO}/pulls?state=open&head=${OWNER}:${BRANCH_NAME}"
              if [ -n "$AUTH_HEADER" ]; then
                resp=$(curl -sL -H "Accept: application/vnd.github+json" -H "$AUTH_HEADER" "$url") || resp="[]"
              else
                resp=$(curl -sL -H "Accept: application/vnd.github+json" "$url") || resp="[]"
              fi
              
              pr_url=$(echo "$resp" | jq -r '.[0].html_url // empty' | head -n1)
              pr_number=$(echo "$resp" | jq -r '.[0].number // empty' | head -n1)
              
              if [ -n "$pr_number" ] && [ "$pr_number" != "null" ]; then
                echo "✅ Found PR #$pr_number by branch name: $BRANCH_NAME"
              fi
            fi

            if [ -n "$pr_number" ] && [ "$pr_number" != "null" ]; then
              echo "$pr_url" > /tmp/pr-url.txt
              echo "$pr_number" > /tmp/pr-number.txt
              echo "✅ Found PR #$pr_number"
              if [ -n "$TOKEN" ]; then
                add_labels_payload=$(printf '{"labels":["%s","%s","%s"]}' "$LABEL" "$RUN_LABEL" "$SERVICE_LABEL")
                curl -s -X POST \
                  -H "Authorization: Bearer $TOKEN" \
                  -H "Accept: application/vnd.github+json" \
                  -H "Content-Type: application/json" \
                  -d "$add_labels_payload" \
                  "https://api.github.com/repos/${REPO}/issues/${pr_number}/labels" >/dev/null 2>&1 || true
                echo "🏷️ Ensured PR #$pr_number has labels: $LABEL, $RUN_LABEL, $SERVICE_LABEL"
              fi
              exit 0
            fi

            attempts=$((attempts-1))
            echo "⏳ PR not found yet, retrying... ($attempts left)"
            sleep 5
          done

          if [ "$STAGE" = "quality" ] || [ "$STAGE" = "security" ] || [ "$STAGE" = "testing" ]; then
            echo "❌ No PR found with labels ${LABEL} and ${RUN_LABEL}. This indicates the implementation stage hasn't created a PR yet."
            # For quality/security/testing, this is an error condition
            > /tmp/pr-url.txt
            > /tmp/pr-number.txt
            exit 1
          else
            echo "❌ No PR found with labels ${LABEL} and ${RUN_LABEL} after waiting."
            # Leave outputs empty; upstream can decide to re-run implementation
            > /tmp/pr-url.txt
            > /tmp/pr-number.txt
            exit 0
          fi
    # Evaluate PR labels to determine remediation outcome
    - name: assess-remediation-outcome
      inputs:
        parameters:
          - name: repository
          - name: pr-number
      outputs:
        parameters:
          - name: remediation-status
            valueFrom:
              path: /tmp/remediation-status.txt
            default: "needs-fixes"
      script:
        image: alpine:3.20
        env:
          - name: GITHUB_APP_ID
            valueFrom:
              secretKeyRef:
                name: github-app-5dlabs-morgan
                key: app-id
          - name: GITHUB_APP_PRIVATE_KEY
            valueFrom:
              secretKeyRef:
                name: github-app-5dlabs-morgan
                key: private-key
        command: [sh]
        source: |
          #!/bin/sh
          set -e

          REPO="{{`{{inputs.parameters.repository}}`}}"
          PR_NUMBER="{{`{{inputs.parameters.pr-number}}`}}"

          if [ -z "$PR_NUMBER" ]; then
            echo "⚠️ No PR number available; assuming remediation still required"
            echo "needs-fixes" > /tmp/remediation-status.txt
            exit 1
          fi

          apk add --no-cache curl jq openssl >/dev/null 2>&1 || true

          OWNER=$(echo "$REPO" | cut -d'/' -f1)
          REPO_NAME=$(echo "$REPO" | cut -d'/' -f2)

          AUTH_HEADER=""
          if [ -n "${GITHUB_APP_ID:-}" ] && [ -n "${GITHUB_APP_PRIVATE_KEY:-}" ]; then
            TEMP_KEY="/tmp/github-app-key.pem"
            printf '%b' "$GITHUB_APP_PRIVATE_KEY" > "$TEMP_KEY"
            chmod 600 "$TEMP_KEY"

            NOW=$(date +%s)
            EXP=$((NOW + 600))
            HDR=$(printf '{"alg":"RS256","typ":"JWT"}' | base64 -w 0 2>/dev/null || printf '{"alg":"RS256","typ":"JWT"}' | base64)
            HDR=$(echo -n "$HDR" | tr '+/' '-_' | tr -d '=')
            PAY=$(printf '{"iat":%d,"exp":%d,"iss":"%s"}' "$NOW" "$EXP" "$GITHUB_APP_ID" | base64 -w 0 2>/dev/null || printf '{"iat":%d,"exp":%d,"iss":"%s"}' "$NOW" "$EXP" "$GITHUB_APP_ID" | base64)
            PAY=$(echo -n "$PAY" | tr '+/' '-_' | tr -d '=')
            SIG=$(printf '%s.%s' "$HDR" "$PAY" | openssl dgst -sha256 -sign "$TEMP_KEY" -binary | base64 -w 0 2>/dev/null || openssl dgst -sha256 -sign "$TEMP_KEY" -binary | base64)
            SIG=$(echo -n "$SIG" | tr '+/' '-_' | tr -d '=')
            JWT="$HDR.$PAY.$SIG"

            INSTALLATION_ID=$(curl -s -L               -H "Authorization: Bearer $JWT"               -H "Accept: application/vnd.github+json"               "https://api.github.com/repos/$OWNER/$REPO_NAME/installation" | jq -r '.id')

            if [ -z "$INSTALLATION_ID" ] || [ "$INSTALLATION_ID" = "null" ]; then
              INSTALLATION_ID=$(curl -s -L                 -H "Authorization: Bearer $JWT"                 -H "Accept: application/vnd.github+json"                 "https://api.github.com/orgs/$OWNER/installation" | jq -r '.id')
            fi

            if [ -n "$INSTALLATION_ID" ] && [ "$INSTALLATION_ID" != "null" ]; then
              TOKEN=$(curl -s -X POST                 -H "Authorization: Bearer $JWT"                 -H "Accept: application/vnd.github+json"                 "https://api.github.com/app/installations/$INSTALLATION_ID/access_tokens" | jq -r '.token')
              if [ -n "$TOKEN" ] && [ "$TOKEN" != "null" ]; then
                AUTH_HEADER="Authorization: Bearer $TOKEN"
              fi
            fi

            rm -f "$TEMP_KEY"
          fi

          MAX_ATTEMPTS=30
          SLEEP_SECONDS=10

          attempt=1
          while [ $attempt -le $MAX_ATTEMPTS ]; do
            echo "🔍 Checking PR #$PR_NUMBER labels (attempt $attempt/$MAX_ATTEMPTS)"

            if [ -n "$AUTH_HEADER" ]; then
              ISSUE=$(curl -s -L                 -H "Accept: application/vnd.github+json"                 -H "$AUTH_HEADER"                 "https://api.github.com/repos/$REPO/issues/$PR_NUMBER")
            else
              ISSUE=$(curl -s -L                 -H "Accept: application/vnd.github+json"                 "https://api.github.com/repos/$REPO/issues/$PR_NUMBER")
            fi

            LABELS=$(echo "$ISSUE" | jq -r '.labels[].name')

            if echo "$LABELS" | grep -q '^approved$'; then
              echo "approved" > /tmp/remediation-status.txt
              echo "✅ PR approved by Tess"
              exit 0
            fi

            if echo "$LABELS" | grep -q '^failed-remediation$'; then
              echo "failed" > /tmp/remediation-status.txt
              echo "⛔ Remediation marked as failed"
              exit 0
            fi

            if echo "$LABELS" | grep -q '^needs-fixes$'; then
              echo "needs-fixes" > /tmp/remediation-status.txt
              echo "🔁 Needs-fixes label detected; triggering another remediation pass"
              exit 1
            fi

            # Note: Stage transitions are now driven by GitHub PR reviews (Cleo/Tess approvals)
            # Labels are only used for correlation (task-*, service-*, run-*) and remediation (needs-fixes)
            if [ -z "$LABELS" ]; then
              echo "ℹ️ PR currently has no workflow labels; waiting"
            else
              echo "ℹ️ Current labels: $LABELS"
            fi

            attempt=$((attempt + 1))
            if [ $attempt -le $MAX_ATTEMPTS ]; then
              sleep $SLEEP_SECONDS
            fi
          done

          echo "needs-fixes" > /tmp/remediation-status.txt
          echo "⚠️ Timed out waiting for remediation decision; retrying iteration"
          exit 1
    - name: agent-coderun
      inputs:
        parameters:
          - name: github-app
          - name: task-id
          - name: stage
          - name: cli-type
            default: ""
          - name: model
            default: ""
          - name: model-rotation
            default: "[]"
          - name: tools-config
            default: "{}"
          - name: pr-url
            default: ""
          - name: pr-number
            default: ""
          - name: qa-ready
            default: "false"
          - name: max-retries
            default: ""
          - name: auto-merge
            default: "false"
          - name: final-task
            default: "false"
          - name: task-language
            default: "rust"
          - name: task-framework
            default: ""
      outputs:
        parameters:
          - name: coderun-name
            valueFrom:
              parameter: "{{`{{steps.resolve-coderun-name.outputs.parameters.coderun-name}}`}}"
      steps:
        - - name: create-coderun-resource
            template: create-coderun-resource
            arguments:
              parameters:
                - name: github-app
                  value: "{{`{{inputs.parameters.github-app}}`}}"
                - name: task-id
                  value: "{{`{{inputs.parameters.task-id}}`}}"
                - name: stage
                  value: "{{`{{inputs.parameters.stage}}`}}"
                - name: cli-type
                  value: "{{`{{inputs.parameters.cli-type}}`}}"
                - name: model
                  value: "{{`{{inputs.parameters.model}}`}}"
                - name: model-rotation
                  value: "{{`{{inputs.parameters.model-rotation}}`}}"
                - name: tools-config
                  value: "{{`{{inputs.parameters.tools-config}}`}}"
                - name: pr-url
                  value: "{{`{{inputs.parameters.pr-url}}`}}"
                - name: pr-number
                  value: "{{`{{inputs.parameters.pr-number}}`}}"
                - name: qa-ready
                  value: "{{`{{inputs.parameters.qa-ready}}`}}"
                - name: max-retries
                  value: "{{`{{inputs.parameters.max-retries}}`}}"
                - name: auto-merge
                  value: "{{`{{inputs.parameters.auto-merge}}`}}"
                - name: final-task
                  value: "{{`{{inputs.parameters.final-task}}`}}"
                - name: task-language
                  value: "{{`{{inputs.parameters.task-language}}`}}"
                - name: task-framework
                  value: "{{`{{inputs.parameters.task-framework}}`}}"
        - - name: resolve-coderun-name
            template: resolve-coderun-name
            arguments:
              parameters:
                - name: stage
                  value: "{{`{{inputs.parameters.stage}}`}}"
                - name: task-id
                  value: "{{`{{inputs.parameters.task-id}}`}}"
                - name: candidate-name
                  value: "{{`{{steps.create-coderun-resource.outputs.parameters.name}}`}}"
        - - name: wait-for-completion
            template: wait-coderun-completion
            arguments:
              parameters:
                - name: coderun-name
                  value: "{{`{{steps.resolve-coderun-name.outputs.parameters.coderun-name}}`}}"

    # Template for creating CodeRun resources
    - name: create-coderun-resource
      inputs:
        parameters:
          - name: github-app
          - name: task-id
          - name: stage
          - name: cli-type
            default: ""
          - name: model
            default: ""
          - name: model-rotation
            default: "[]"
          - name: tools-config
            default: "{}"
          - name: pr-url
            default: ""
          - name: pr-number
            default: ""
          - name: qa-ready
            default: "false"
          - name: max-retries
            default: ""
          - name: auto-merge
            default: "false"
          - name: final-task
            default: "false"
          - name: task-language
            default: "rust"
          - name: task-framework
            default: ""
      outputs:
        parameters:
          - name: name
            valueFrom:
              jsonPath: '{.metadata.name}'
      resource:
        action: create
        setOwnerReference: true
        successCondition: status.phase == Succeeded
        failureCondition: status.phase == Failed
        manifest: |
          apiVersion: agents.platform/v1
          kind: CodeRun
          metadata:
            generateName: "{{`{{workflow.parameters.service}}`}}-t{{`{{inputs.parameters.task-id}}`}}-{{`{{inputs.parameters.stage}}`}}-"
            namespace: {{.Release.Namespace}}
            labels:
              task-id: "{{`{{inputs.parameters.task-id}}`}}"
              service: "{{`{{workflow.parameters.service}}`}}"
              github-app: "{{`{{inputs.parameters.github-app}}`}}"
              workflow-name: "{{`{{workflow.name}}`}}"
              workflow-run: "{{`{{workflow.name}}`}}"
              workflow-stage: "{{`{{inputs.parameters.stage}}`}}"
              workflow-type: "play-orchestration"
            annotations:
              agents.platform/tools-config: |
                {{`{{inputs.parameters.tools-config}}`}}
          spec:
            taskId: {{`{{inputs.parameters.task-id}}`}}
            service: "{{`{{workflow.parameters.service}}`}}"
            repositoryUrl: "{{`{{workflow.parameters.repository}}`}}"
            docsRepositoryUrl: "https://github.com/{{`{{workflow.parameters.docs-repository}}`}}"
            docsProjectDirectory: "{{`{{workflow.parameters.docs-project-directory}}`}}"
            workingDirectory: "."
            githubApp: "{{`{{inputs.parameters.github-app}}`}}"
            model: "{{`{{inputs.parameters.model}}`}}"
            continueSession: true
            overwriteMemory: false
            docsBranch: "main"
            contextVersion: 1
            cliConfig:
              cliType: "{{`{{inputs.parameters.cli-type}}`}}"
              model: "{{`{{inputs.parameters.model}}`}}"
              modelRotation: {{`{{inputs.parameters.model-rotation}}`}}
            # Pass task requirements if available
            taskRequirements: "{{`{{workflow.parameters.task-requirements}}`}}"
            # Pass PR context as environment if available
            env:
              PR_URL: "{{`{{inputs.parameters.pr-url}}`}}"
              PR_NUMBER: "{{`{{inputs.parameters.pr-number}}`}}"
              QA_READY: "{{`{{inputs.parameters.qa-ready}}`}}"
              WORKFLOW_STAGE: "{{`{{inputs.parameters.stage}}`}}"
              WORKFLOW_NAME: "{{`{{workflow.name}}`}}"
              SERVICE_NAME: "{{`{{workflow.parameters.service}}`}}"
              RUN_NAME: "{{`{{workflow.name}}`}}"
              TASK_ID: "{{`{{inputs.parameters.task-id}}`}}"
              TASK_LANGUAGE: "{{`{{inputs.parameters.task-language}}`}}"
              TASK_FRAMEWORK: "{{`{{inputs.parameters.task-framework}}`}}"
              EXECUTION_MAX_RETRIES: "{{`{{inputs.parameters.max-retries}}`}}"
              FACTORY_MAX_RETRIES: "{{`{{inputs.parameters.max-retries}}`}}"
              CODEX_MAX_RETRIES: "{{`{{inputs.parameters.max-retries}}`}}"
              CURSOR_MAX_RETRIES: "{{`{{inputs.parameters.max-retries}}`}}"
              CLAUDE_MAX_RETRIES: "{{`{{inputs.parameters.max-retries}}`}}"
              OPENCODE_MAX_RETRIES: "{{`{{inputs.parameters.max-retries}}`}}"
              OPENCODE_VERBOSE: "{{`{{workflow.parameters.opencode-verbose}}`}}"
              AUTO_MERGE: "{{`{{inputs.parameters.auto-merge}}`}}"
              FINAL_TASK: "{{`{{inputs.parameters.final-task}}`}}"

    # Helper to reliably resolve the created CodeRun name before waiting for completion
    - name: resolve-coderun-name
      inputs:
        parameters:
          - name: stage
          - name: task-id
          - name: candidate-name
            default: ""
      outputs:
        parameters:
          - name: coderun-name
            valueFrom:
              path: /tmp/coderun-name.txt
      script:
        image: alpine/k8s:1.31.0
        command: [sh]
        source: |
          #!/bin/sh
          set -e
          CANDIDATE="{{`{{inputs.parameters.candidate-name}}`}}"
          if [ -n "$CANDIDATE" ] && [ "$CANDIDATE" != "null" ]; then
            echo "$CANDIDATE" > /tmp/coderun-name.txt
            exit 0
          fi
          # Fallback: resolve by labels (assumes a single CodeRun for this workflow/task/stage)
          ATTEMPTS=12
          while [ $ATTEMPTS -gt 0 ]; do
            NAME=$(kubectl get coderun.agents.platform -n {{ .Release.Namespace }} \
              -l workflow-name={{`{{workflow.name}}`}},workflow-stage={{`{{inputs.parameters.stage}}`}},task-id={{`{{inputs.parameters.task-id}}`}} \
              -o jsonpath='{.items[0].metadata.name}' 2>/dev/null || true)
            if [ -n "$NAME" ]; then
              echo "$NAME" > /tmp/coderun-name.txt
              exit 0
            fi
            sleep 5
            ATTEMPTS=$((ATTEMPTS-1))
          done
          echo "No CodeRun found for labels after waiting" >&2
          exit 1
      retryStrategy:
        limit: 50
        retryPolicy: "OnError"
        backoff:
          duration: "30s"
          factor: 2
          # No maxDuration - allow unlimited time for CodeRun creation

    # Template for waiting for CodeRun completion
    - name: wait-coderun-completion
      inputs:
        parameters:
          - name: coderun-name
      resource:
        action: get
        manifest: |
          apiVersion: agents.platform/v1
          kind: CodeRun
          metadata:
            name: "{{`{{inputs.parameters.coderun-name}}`}}"
            namespace: {{.Release.Namespace}}
        successCondition: status.phase == Succeeded
        failureCondition: status.phase == Failed
      retryStrategy:
        limit: 200
        retryPolicy: "OnError"
        backoff:
          duration: "60s"
          factor: 2
          # No maxDuration - allow unlimited time for CodeRun completion

    # Template for atomic workflow stage updates with optimistic locking
    - name: update-workflow-stage
      inputs:
        parameters:
          - name: new-stage
            description: "The new stage to transition to"
          - name: verify-update
            description: "Whether to verify the update succeeded"
            default: "true"
      outputs:
        parameters:
          - name: update-status
            valueFrom:
              path: /tmp/update-status.txt
            default: "unknown"
          - name: resource-version
            valueFrom:
              path: /tmp/resource-version.txt
            default: ""
      script:
        image: alpine/k8s:1.31.0
        command: [bash]
        source: |
          #!/bin/bash
          set -e

          echo "========================================="
          echo "Updating Workflow Stage"
          echo "========================================="
          echo "Workflow: {{`{{workflow.name}}`}}"
          echo "Current Task: {{`{{workflow.parameters.task-id}}`}}"
          echo "New Stage: {{`{{inputs.parameters.new-stage}}`}}"
          echo ""

          # Function to validate stage transition
          validate_stage_transition() {
            local current_stage=$1
            local new_stage=$2

            # Special case: Allow setting initial stage to "pending" when no stage label exists
            if [[ -z "$current_stage" ]] && [[ "$new_stage" == "pending" ]]; then
              echo "✅ Allowing initial stage setting: (none) → $new_stage"
              return 0
            fi

            # Define valid transitions (Rex → Cleo → Cipher → Tess flow)
            case $current_stage in
              "pending")
                # Primary path: pending → quality-in-progress
                [[ $new_stage == "quality-in-progress" ]] && return 0
                # Legacy paths for backward compatibility
                [[ $new_stage == "waiting-quality-complete" ]] && return 0
                [[ $new_stage == "waiting-pr-created" ]] && return 0
                ;;
              "waiting-pr-created")
                [[ $new_stage == "quality-in-progress" ]] && return 0
                [[ $new_stage == "waiting-quality-complete" ]] && return 0
                ;;
              "quality-in-progress")
                # New path: quality → security
                [[ $new_stage == "security-in-progress" ]] && return 0
                # Legacy paths for backward compatibility
                [[ $new_stage == "waiting-quality-complete" ]] && return 0
                ;;
              "security-in-progress")
                # Security → testing
                [[ $new_stage == "waiting-ready-for-qa" ]] && return 0
                ;;
              "waiting-quality-complete")
                [[ $new_stage == "waiting-ready-for-qa" ]] && return 0
                ;;
              "waiting-ready-for-qa")
                [[ $new_stage == "waiting-pr-merged" ]] && return 0
                ;;
              "waiting-pr-merged")
                [[ $new_stage == "completed" ]] && return 0
                ;;
            esac

            echo "❌ Invalid stage transition: $current_stage → $new_stage"
            return 1
          }

          # Get current state and resource version for optimistic locking
          echo "Fetching current workflow state..."
          WORKFLOW_JSON=$(kubectl get workflow "{{`{{workflow.name}}`}}" \
            -n {{ .Release.Namespace }} \
            -o json)

          # Check if current-stage label actually exists (not just defaulted)
          CURRENT_STAGE_RAW=$(echo "$WORKFLOW_JSON" | jq -r '.metadata.labels["current-stage"]')
          if [ "$CURRENT_STAGE_RAW" = "null" ]; then
            CURRENT_STAGE=""
            echo "Current stage: (no label exists)"
          else
            CURRENT_STAGE="$CURRENT_STAGE_RAW"
            echo "Current stage: $CURRENT_STAGE"
          fi

          RESOURCE_VERSION=$(echo "$WORKFLOW_JSON" | jq -r '.metadata.resourceVersion')
          echo "Resource version: $RESOURCE_VERSION"

          TARGET_STAGE="{{`{{inputs.parameters.new-stage}}`}}"

          # Persist the current resource version for downstream steps even if we early-exit
          echo "$RESOURCE_VERSION" > /tmp/resource-version.txt

          if [ "$CURRENT_STAGE" = "$TARGET_STAGE" ]; then
            echo "🔁 Stage is already set to $TARGET_STAGE; no update required"
            echo "success" > /tmp/update-status.txt
            exit 0
          fi

          # Validate stage transition
          if ! validate_stage_transition "$CURRENT_STAGE" "$TARGET_STAGE"; then
            echo "❌ Stage transition validation failed"
            echo "failed" > /tmp/update-status.txt
            exit 1
          fi

          # Prepare the JSON patch with optimistic locking
          REPOSITORY_LABEL=$(echo '{{`{{workflow.parameters.repository}}`}}' | tr '/' '-')
          PATCH_JSON='{
            "metadata": {
              "resourceVersion": "'$RESOURCE_VERSION'",
              "labels": {
                "current-stage": "{{`{{inputs.parameters.new-stage}}`}}",
                "task-id": "{{`{{workflow.parameters.task-id}}`}}",
                "repository": "'$REPOSITORY_LABEL'",
                "previous-stage": "'$CURRENT_STAGE'"
              }
            }
          }'

          echo ""
          echo "Prepared patch payload:"
          echo "$PATCH_JSON" | jq .

          # Apply the patch with exponential backoff retry
          MAX_RETRIES=5
          RETRY_COUNT=0
          UPDATE_SUCCESS=false
          BACKOFF_TIME=1

          while [ $RETRY_COUNT -lt $MAX_RETRIES ]; do
            echo ""
            echo "Attempt $((RETRY_COUNT+1)) of $MAX_RETRIES..."

            if kubectl patch workflow "{{`{{workflow.name}}`}}" \
              --type='merge' \
              --patch="$PATCH_JSON" \
              -n {{ .Release.Namespace }}; then

              UPDATE_SUCCESS=true
              echo "✅ Stage update successful"
              break
            else
              echo "⚠️ Stage update failed with status: $?"
              echo "Retrying in $BACKOFF_TIME seconds..."
              sleep $BACKOFF_TIME

              # Update resource version before retry
              RESOURCE_VERSION=$(kubectl get workflow "{{`{{workflow.name}}`}}" \
                -n {{ .Release.Namespace }} \
                -o jsonpath='{.metadata.resourceVersion}')

              # Update patch with new resource version
              PATCH_JSON=$(echo "$PATCH_JSON" | jq --arg rv "$RESOURCE_VERSION" \
                '.metadata.resourceVersion = $rv')

              RETRY_COUNT=$((RETRY_COUNT+1))
              BACKOFF_TIME=$((BACKOFF_TIME*2))
            fi
          done

          # Save resource version for other templates
          echo "$RESOURCE_VERSION" > /tmp/resource-version.txt

          # Always verify the update
          echo ""
          echo "Verifying stage update..."

          VERIFY_MAX_RETRIES=3
          VERIFY_COUNT=0
          VERIFY_SUCCESS=false

          while [ $VERIFY_COUNT -lt $VERIFY_MAX_RETRIES ]; do
            WORKFLOW_JSON=$(kubectl get workflow "{{`{{workflow.name}}`}}" \
              -n {{ .Release.Namespace }} \
              -o json)

            CURRENT_STAGE=$(echo "$WORKFLOW_JSON" | jq -r '.metadata.labels["current-stage"]')
            PREVIOUS_STAGE=$(echo "$WORKFLOW_JSON" | jq -r '.metadata.labels["previous-stage"]')
            NEW_RESOURCE_VERSION=$(echo "$WORKFLOW_JSON" | jq -r '.metadata.resourceVersion')

            echo "Current Stage: $CURRENT_STAGE"
            echo "Previous Stage: $PREVIOUS_STAGE"
            echo "Resource Version: $NEW_RESOURCE_VERSION"

            if [ "$CURRENT_STAGE" = "{{`{{inputs.parameters.new-stage}}`}}" ]; then
              VERIFY_SUCCESS=true
              echo "✅ Verification successful: Stage transition complete"
              echo "success" > /tmp/update-status.txt
              break
            else
              echo "⚠️ Verification attempt $((VERIFY_COUNT+1)) failed, retrying..."
              VERIFY_COUNT=$((VERIFY_COUNT+1))
              sleep 2
            fi
          done

          if [ "$VERIFY_SUCCESS" != true ]; then
            echo "❌ Stage update verification failed after $VERIFY_MAX_RETRIES attempts"
            echo "failed" > /tmp/update-status.txt
            exit 1
          fi

          # Output monitoring metrics
          cat <<EOF > /tmp/stage-transition-metrics.json
          {
            "workflow": "{{`{{workflow.name}}`}}",
            "task_id": "{{`{{workflow.parameters.task-id}}`}}",
            "transition": {
              "from": "$PREVIOUS_STAGE",
              "to": "$CURRENT_STAGE",
              "timestamp": "$(date -u +"%Y-%m-%dT%H:%M:%SZ")",
              "duration_seconds": "$SECONDS",
              "retry_count": "$RETRY_COUNT",
              "verify_count": "$VERIFY_COUNT",
              "resource_version": "$NEW_RESOURCE_VERSION"
            }
          }
          EOF

          echo ""
          echo "Stage transition completed successfully"
          echo "Duration: $SECONDS seconds"
          echo "Retries required: $RETRY_COUNT"
          echo "Verification attempts: $VERIFY_COUNT"
      retryStrategy:
        limit: 20
        retryPolicy: "OnFailure"
        backoff:
          duration: "60s"
          factor: 2
          # No maxDuration - allow unlimited time for workflow stage updates

    # Template for suspend points waiting for external events via webhooks
    - name: suspend-for-event
      inputs:
        parameters:
          - name: event-type
          - name: stage-name
      metadata:
        labels:
          current-stage: "{{`{{inputs.parameters.stage-name}}`}}"
          task-id: "{{`{{workflow.parameters.task-id}}`}}"
          workflow-type: "play-orchestration"
      suspend: {}  # Indefinite suspend until external resume via webhooks

    # Template for task completion and cleanup
    - name: task-completion
      inputs:
        parameters:
          - name: task-id
          - name: approval-status
          - name: merge-sha
      script:
        image: alpine/k8s:1.31.0
        command: [sh]
        source: |
          #!/bin/sh
          set -e

          echo "========================================="
          echo "Completing Task {{`{{inputs.parameters.task-id}}`}}"
          echo "========================================="
          echo "Approval Status: {{`{{inputs.parameters.approval-status}}`}}"
          echo "Merge SHA: {{`{{inputs.parameters.merge-sha}}`}}"
          echo ""

          # Create completion marker
          echo "Task {{`{{inputs.parameters.task-id}}`}} completed at $(date)" > /tmp/task-complete.txt
          echo "Workflow: {{`{{workflow.name}}`}}" >> /tmp/task-complete.txt
          echo "Duration: {{`{{workflow.duration}}`}}" >> /tmp/task-complete.txt
          echo "PR Approved: {{`{{inputs.parameters.approval-status}}`}}" >> /tmp/task-complete.txt

          # Generate workflow summary
          cat <<EOF > /tmp/workflow-summary.md
          # Task {{`{{inputs.parameters.task-id}}`}} Completion Summary

          ## Workflow Details
          - **Workflow Name**: {{`{{workflow.name}}`}}
          - **Task ID**: {{`{{inputs.parameters.task-id}}`}}
          - **Repository**: {{`{{workflow.parameters.repository}}`}}
          - **Duration**: {{`{{workflow.duration}}`}}

          ## Agent Execution
          - **Implementation Agent**: {{`{{workflow.parameters.implementation-agent}}`}}
          - **Quality Agent**: {{`{{workflow.parameters.quality-agent}}`}}
          - **Testing Agent**: {{`{{workflow.parameters.testing-agent}}`}}

          ## Results
          - **PR Number**: {{`{{workflow.parameters.pr-number}}`}}
          - **Approval Status**: {{`{{inputs.parameters.approval-status}}`}}
          - **Merge SHA**: {{`{{inputs.parameters.merge-sha}}`}}

          ## Stages Completed
          1. ✅ Implementation Work
          2. ✅ Quality Assurance
          3. ✅ Testing & Validation
          4. ✅ PR Approval

          Task successfully completed and merged to main branch.
          EOF

          echo ""
          echo "Workflow summary generated successfully"
          echo "Task {{`{{inputs.parameters.task-id}}`}} workflow completed!"
          echo ""
          echo "Note: Next task will be started automatically by webhook system"

    # Template to determine which agent should handle a task based on its type
    - name: determine-task-agent
      inputs:
        parameters:
          - name: task-id
          - name: docs-repository
          - name: docs-project-directory
      outputs:
        parameters:
          - name: github-app
            valueFrom:
              path: /tmp/github-app.txt
          - name: cli-type
            valueFrom:
              path: /tmp/cli-type.txt
          - name: model
            valueFrom:
              path: /tmp/model.txt
          - name: model-rotation
            valueFrom:
              path: /tmp/model-rotation.txt
          - name: max-retries
            valueFrom:
              path: /tmp/max-retries.txt
<<<<<<< HEAD
          - name: task-language
            valueFrom:
              path: /tmp/task-language.txt
          - name: task-framework
            valueFrom:
              path: /tmp/task-framework.txt
=======
>>>>>>> 2c8c1243
      script:
        image: alpine:3.20
        env:
          - name: GITHUB_APP_ID
            valueFrom:
              secretKeyRef:
                name: github-app-5dlabs-morgan
                key: app-id
          - name: GITHUB_APP_PRIVATE_KEY
            valueFrom:
              secretKeyRef:
                name: github-app-5dlabs-morgan
                key: private-key
        command: [sh]
        source: |
          #!/bin/sh
          set -e
          
          TASK_ID="{{`{{inputs.parameters.task-id}}`}}"
          DOCS_REPO="{{`{{inputs.parameters.docs-repository}}`}}"
          DOCS_PROJECT_DIR="{{`{{inputs.parameters.docs-project-directory}}`}}"
          
          echo "🔍 Determining agent for task ${TASK_ID}"
          echo "   Docs repository: ${DOCS_REPO}"
          echo "   Project directory: ${DOCS_PROJECT_DIR}"
          
          # Install tools
          apk add --no-cache curl jq openssl git >/dev/null 2>&1 || true
          
          # Authenticate with GitHub App
          TEMP_KEY="/tmp/github-app-key.pem"
          printf '%b' "$GITHUB_APP_PRIVATE_KEY" > "$TEMP_KEY"
          chmod 600 "$TEMP_KEY"
          
          NOW=$(date +%s)
          EXP=$((NOW + 600))
          HDR=$(printf '{"alg":"RS256","typ":"JWT"}' | base64 -w 0 2>/dev/null || printf '{"alg":"RS256","typ":"JWT"}' | base64)
          HDR=$(echo -n "$HDR" | tr '+/' '-_' | tr -d '=')
          PAY=$(printf '{"iat":%d,"exp":%d,"iss":"%s"}' "$NOW" "$EXP" "$GITHUB_APP_ID" | base64 -w 0 2>/dev/null || printf '{"iat":%d,"exp":%d,"iss":"%s"}' "$NOW" "$EXP" "$GITHUB_APP_ID" | base64)
          PAY=$(echo -n "$PAY" | tr '+/' '-_' | tr -d '=')
          SIG=$(printf '%s.%s' "$HDR" "$PAY" | openssl dgst -sha256 -sign "$TEMP_KEY" -binary | base64 -w 0 2>/dev/null || openssl dgst -sha256 -sign "$TEMP_KEY" -binary | base64)
          SIG=$(echo -n "$SIG" | tr '+/' '-_' | tr -d '=')
          JWT="$HDR.$PAY.$SIG"
          
          OWNER=$(echo "$DOCS_REPO" | cut -d'/' -f1)
          REPO_NAME=$(echo "$DOCS_REPO" | cut -d'/' -f2)
          
          # Get installation token
          INSTALLATION_ID=$(curl -s -L \
            -H "Authorization: Bearer $JWT" \
            -H "Accept: application/vnd.github+json" \
            "https://api.github.com/repos/$OWNER/$REPO_NAME/installation" | jq -r '.id')
          
          if [ -z "$INSTALLATION_ID" ] || [ "$INSTALLATION_ID" = "null" ]; then
            INSTALLATION_ID=$(curl -s -L \
              -H "Authorization: Bearer $JWT" \
              -H "Accept: application/vnd.github+json" \
              "https://api.github.com/orgs/$OWNER/installation" | jq -r '.id')
          fi
          
          TOKEN=$(curl -s -X POST \
            -H "Authorization: Bearer $JWT" \
            -H "Accept: application/vnd.github+json" \
            "https://api.github.com/app/installations/$INSTALLATION_ID/access_tokens" | jq -r '.token')
          
          rm -f "$TEMP_KEY"
          
          # Clone docs repository to read task file
          CLONE_DIR="/tmp/docs-repo"
          rm -rf "$CLONE_DIR"
          
          echo "📥 Cloning docs repository..."
          git clone --depth 1 "https://x-access-token:${TOKEN}@github.com/${DOCS_REPO}.git" "$CLONE_DIR" 2>&1 || {
            echo "❌ Failed to clone repository"
            # Fallback to implementation agent
            echo "{{`{{workflow.parameters.implementation-agent}}`}}" > /tmp/github-app.txt
            echo "{{`{{workflow.parameters.implementation-cli}}`}}" > /tmp/cli-type.txt
            echo "{{`{{workflow.parameters.implementation-model}}`}}" > /tmp/model.txt
            echo "{{`{{workflow.parameters.implementation-model-rotation}}`}}" > /tmp/model-rotation.txt
            echo "{{`{{workflow.parameters.implementation-max-retries}}`}}" > /tmp/max-retries.txt
            exit 0
          }
          
          # Find and read task file
          TASK_FILE="${CLONE_DIR}/${DOCS_PROJECT_DIR}/.taskmaster/tasks/task-${TASK_ID}.md"
          
          if [ ! -f "$TASK_FILE" ]; then
            echo "⚠️ Task file not found: ${TASK_FILE}"
            echo "   Using default implementation agent"
            echo "{{`{{workflow.parameters.implementation-agent}}`}}" > /tmp/github-app.txt
            echo "{{`{{workflow.parameters.implementation-cli}}`}}" > /tmp/cli-type.txt
            echo "{{`{{workflow.parameters.implementation-model}}`}}" > /tmp/model.txt
            echo "{{`{{workflow.parameters.implementation-model-rotation}}`}}" > /tmp/model-rotation.txt
            echo "{{`{{workflow.parameters.implementation-max-retries}}`}}" > /tmp/max-retries.txt
            exit 0
          fi
          
          echo "📄 Reading task file: ${TASK_FILE}"
          
          # Extract agentType from task file (look for "**Agent Type**: frontend" pattern)
          AGENT_TYPE=$(grep -i "^\*\*Agent Type\*\*:" "$TASK_FILE" | sed 's/.*: *//; s/ *$//' || echo "")
          
          if [ -z "$AGENT_TYPE" ]; then
            # Try alternative format: "Agent Type: frontend"
            AGENT_TYPE=$(grep -i "^Agent Type:" "$TASK_FILE" | sed 's/.*: *//; s/ *$//' || echo "")
          fi
          
          # Convert to lowercase for comparison
          AGENT_TYPE=$(echo "$AGENT_TYPE" | tr '[:upper:]' '[:lower:]')
          
<<<<<<< HEAD
          # Extract language from task file (look for "**Language**: typescript" pattern)
          LANGUAGE=$(grep -i "^\*\*Language\*\*:" "$TASK_FILE" | sed 's/.*: *//; s/ *$//' || echo "")
          
          if [ -z "$LANGUAGE" ]; then
            # Try alternative format: "Language: typescript"
            LANGUAGE=$(grep -i "^Language:" "$TASK_FILE" | sed 's/.*: *//; s/ *$//' || echo "")
          fi
          
          # Convert to lowercase for comparison
          LANGUAGE=$(echo "$LANGUAGE" | tr '[:upper:]' '[:lower:]')
          
          # Extract framework from task file (look for "**Framework**: react, nextjs" pattern)
          FRAMEWORK=$(grep -i "^\*\*Framework\*\*:" "$TASK_FILE" | sed 's/.*: *//; s/ *$//' || echo "")
          
          if [ -z "$FRAMEWORK" ]; then
            # Try alternative format: "Framework: react"
            FRAMEWORK=$(grep -i "^Framework:" "$TASK_FILE" | sed 's/.*: *//; s/ *$//' || echo "")
          fi
          
          # Convert to lowercase for comparison
          FRAMEWORK=$(echo "$FRAMEWORK" | tr '[:upper:]' '[:lower:]')
          
          # Default language/framework if not specified
          if [ -z "$LANGUAGE" ]; then
            if [ "$AGENT_TYPE" = "frontend" ] || [ "$AGENT_TYPE" = "ui" ]; then
              LANGUAGE="typescript"
            else
              LANGUAGE="rust"
            fi
          fi
          
          echo "   Detected agent type: '${AGENT_TYPE}'"
          echo "   Detected language: '${LANGUAGE}'"
          echo "   Detected framework: '${FRAMEWORK}'"
=======
          echo "   Detected agent type: '${AGENT_TYPE}'"
>>>>>>> 2c8c1243
          
          # Determine which agent to use based on agent type
          case "$AGENT_TYPE" in
            "frontend"|"ui"|"react"|"nextjs")
              echo "✅ Routing to FRONTEND agent (Blaze)"
              echo "{{`{{workflow.parameters.frontend-agent}}`}}" > /tmp/github-app.txt
              echo "{{`{{workflow.parameters.frontend-cli}}`}}" > /tmp/cli-type.txt
              echo "{{`{{workflow.parameters.frontend-model}}`}}" > /tmp/model.txt
              echo "{{`{{workflow.parameters.frontend-model-rotation}}`}}" > /tmp/model-rotation.txt
              echo "{{`{{workflow.parameters.frontend-max-retries}}`}}" > /tmp/max-retries.txt
              ;;
            *)
              echo "✅ Routing to IMPLEMENTATION agent (Rex)"
              echo "{{`{{workflow.parameters.implementation-agent}}`}}" > /tmp/github-app.txt
              echo "{{`{{workflow.parameters.implementation-cli}}`}}" > /tmp/cli-type.txt
              echo "{{`{{workflow.parameters.implementation-model}}`}}" > /tmp/model.txt
              echo "{{`{{workflow.parameters.implementation-model-rotation}}`}}" > /tmp/model-rotation.txt
              echo "{{`{{workflow.parameters.implementation-max-retries}}`}}" > /tmp/max-retries.txt
              ;;
          esac
          
<<<<<<< HEAD
          # Write language and framework to output files
          echo "$LANGUAGE" > /tmp/task-language.txt
          echo "$FRAMEWORK" > /tmp/task-framework.txt
          
          echo "   GitHub App: $(cat /tmp/github-app.txt)"
          echo "   CLI Type: $(cat /tmp/cli-type.txt)"
          echo "   Model: $(cat /tmp/model.txt)"
          echo "   Language: ${LANGUAGE}"
          echo "   Framework: ${FRAMEWORK}"
=======
          echo "   GitHub App: $(cat /tmp/github-app.txt)"
          echo "   CLI Type: $(cat /tmp/cli-type.txt)"
          echo "   Model: $(cat /tmp/model.txt)"
>>>>>>> 2c8c1243
          echo ""
          echo "🎯 Agent determination complete"

    # Cleanup handler for workflow completion/failure
    - name: cleanup-handler
      script:
        image: alpine:3.20
        command: [sh]
        source: |
          #!/bin/sh
          echo "========================================="
          echo "Workflow Cleanup Handler"
          echo "========================================="
          echo "Workflow Name: {{`{{workflow.name}}`}}"
          echo "Status: {{`{{workflow.status}}`}}"
          echo "Task ID: {{`{{workflow.parameters.task-id}}`}}"

          # Log final workflow state
          if [ "{{`{{workflow.status}}`}}" = "Succeeded" ]; then
            echo "✅ Workflow completed successfully"
          else
            echo "❌ Workflow failed or was terminated"
          fi

          echo "Cleanup completed"

  # TTL strategy for workflow cleanup
  ttlStrategy:
    secondsAfterCompletion: 86400    # Keep completed workflows for 24 hours
    secondsAfterFailure: 259200      # Keep failed workflows for 3 days
    secondsAfterSuccess: 86400       # Keep successful workflows for 24 hours

  # Pod garbage collection
  podGC:
    strategy: OnPodCompletion
    deleteDelayDuration: 60s
{{- end }}<|MERGE_RESOLUTION|>--- conflicted
+++ resolved
@@ -398,13 +398,10 @@
                   value: "{{`{{steps.determine-agent.outputs.parameters.model-rotation}}`}}"
                 - name: max-retries
                   value: "{{`{{steps.determine-agent.outputs.parameters.max-retries}}`}}"
-<<<<<<< HEAD
                 - name: task-language
                   value: "{{`{{steps.determine-agent.outputs.parameters.task-language}}`}}"
                 - name: task-framework
                   value: "{{`{{steps.determine-agent.outputs.parameters.task-framework}}`}}"
-=======
->>>>>>> 2c8c1243
         # Note: No longer suspending for PR created event - implementation-cycle already
         # verified PR exists via check-or-wait-for-pr polling. Webhook-based resume was
         # creating race conditions where PR webhook fired before suspend point was reached.
@@ -1431,15 +1428,12 @@
           - name: max-retries
             valueFrom:
               path: /tmp/max-retries.txt
-<<<<<<< HEAD
           - name: task-language
             valueFrom:
               path: /tmp/task-language.txt
           - name: task-framework
             valueFrom:
               path: /tmp/task-framework.txt
-=======
->>>>>>> 2c8c1243
       script:
         image: alpine:3.20
         env:
@@ -1520,6 +1514,8 @@
             echo "{{`{{workflow.parameters.implementation-model}}`}}" > /tmp/model.txt
             echo "{{`{{workflow.parameters.implementation-model-rotation}}`}}" > /tmp/model-rotation.txt
             echo "{{`{{workflow.parameters.implementation-max-retries}}`}}" > /tmp/max-retries.txt
+            echo "rust" > /tmp/task-language.txt
+            echo "" > /tmp/task-framework.txt
             exit 0
           }
           
@@ -1534,6 +1530,8 @@
             echo "{{`{{workflow.parameters.implementation-model}}`}}" > /tmp/model.txt
             echo "{{`{{workflow.parameters.implementation-model-rotation}}`}}" > /tmp/model-rotation.txt
             echo "{{`{{workflow.parameters.implementation-max-retries}}`}}" > /tmp/max-retries.txt
+            echo "rust" > /tmp/task-language.txt
+            echo "" > /tmp/task-framework.txt
             exit 0
           fi
           
@@ -1550,7 +1548,6 @@
           # Convert to lowercase for comparison
           AGENT_TYPE=$(echo "$AGENT_TYPE" | tr '[:upper:]' '[:lower:]')
           
-<<<<<<< HEAD
           # Extract language from task file (look for "**Language**: typescript" pattern)
           LANGUAGE=$(grep -i "^\*\*Language\*\*:" "$TASK_FILE" | sed 's/.*: *//; s/ *$//' || echo "")
           
@@ -1585,9 +1582,6 @@
           echo "   Detected agent type: '${AGENT_TYPE}'"
           echo "   Detected language: '${LANGUAGE}'"
           echo "   Detected framework: '${FRAMEWORK}'"
-=======
-          echo "   Detected agent type: '${AGENT_TYPE}'"
->>>>>>> 2c8c1243
           
           # Determine which agent to use based on agent type
           case "$AGENT_TYPE" in
@@ -1609,7 +1603,6 @@
               ;;
           esac
           
-<<<<<<< HEAD
           # Write language and framework to output files
           echo "$LANGUAGE" > /tmp/task-language.txt
           echo "$FRAMEWORK" > /tmp/task-framework.txt
@@ -1619,11 +1612,6 @@
           echo "   Model: $(cat /tmp/model.txt)"
           echo "   Language: ${LANGUAGE}"
           echo "   Framework: ${FRAMEWORK}"
-=======
-          echo "   GitHub App: $(cat /tmp/github-app.txt)"
-          echo "   CLI Type: $(cat /tmp/cli-type.txt)"
-          echo "   Model: $(cat /tmp/model.txt)"
->>>>>>> 2c8c1243
           echo ""
           echo "🎯 Agent determination complete"
 
