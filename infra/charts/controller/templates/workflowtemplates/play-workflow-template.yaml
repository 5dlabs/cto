{{- if .Values.argo.enabled }}
---
# Multi-Agent Play Workflow Template
# Orchestrates Rex/Blaze → Cleo → Tess through event-driven coordination
# Supports parameterized agent selection and suspend/resume patterns

apiVersion: argoproj.io/v1alpha1
kind: WorkflowTemplate
metadata:
  name: play-workflow-template
  namespace: {{ .Release.Namespace }}
  labels:
    app.kubernetes.io/name: play-workflow-template
    app.kubernetes.io/part-of: platform
    agents.platform/orchestration: multi-agent
    workflow-type: play-orchestration
spec:
  # Extended deadline for realistic multi-day development cycles
  activeDeadlineSeconds: 1209600  # 14 days

  # Service account with proper permissions for CRD operations
  serviceAccountName: argo-workflow

  # Main entry point
  entrypoint: main

  # Global arguments for workflow configuration
  arguments:
    parameters:
      # Agent selection parameters (no hardcoded names)
      - name: implementation-agent
        description: "Agent to use for implementation work (e.g., 5DLabs-Rex, 5DLabs-Blaze)"
        value: "5DLabs-Rex"
      - name: quality-agent
        description: "Agent to use for quality assurance (e.g., 5DLabs-Cleo)"
        value: "5DLabs-Cleo"
      - name: testing-agent
        description: "Agent to use for testing and validation (e.g., 5DLabs-Tess)"
        value: "5DLabs-Tess"

      # Task and repository configuration
      - name: task-id
        description: "Unique task identifier for correlation (required)"
        value: ""
      - name: repository
        description: "GitHub repository for the work"
        value: "5dlabs/cto"
      - name: service
        description: "Service identifier for persistent workspace"
        value: "cto"

      # Model configuration
      - name: model
        description: "Claude model to use for all agents"
        value: "claude-3-5-sonnet-20241022"

      # PR context (populated by suspend/resume)
      - name: pr-url
        description: "Pull request URL (populated after PR creation)"
        value: ""
      - name: pr-number
        description: "Pull request number (populated after PR creation)"
        value: ""

      # QA feedback (populated by suspend/resume)
      - name: qa-status
        description: "QA approval status (populated after QA)"
        value: ""
      - name: qa-comments
        description: "QA feedback comments (populated after QA)"
        value: ""

  # Workflow instance naming pattern
  onExit: cleanup-handler

  # Volume claim templates for shared workspace
  volumeClaimTemplates:
    - metadata:
        name: workspace
      spec:
        accessModes: ["ReadWriteOnce"]
        resources:
          requests:
            storage: 10Gi

  templates:
    # Main DAG with sequential task execution and suspend points
    - name: main
      dag:
        tasks:
          # Stage 1: Implementation work
          - name: implementation-work
            template: agent-coderun
            arguments:
              parameters:
              - name: github-app
                value: "{{`{{workflow.parameters.implementation-agent}}`}}"
              - name: task-id
                value: "{{`{{workflow.parameters.task-id}}`}}"
              - name: stage
                value: "implementation"

          # Update stage after implementation completes
          - name: update-to-waiting-pr
            dependencies: [implementation-work]
            template: update-workflow-stage
            arguments:
              parameters:
              - name: new-stage
                value: "waiting-pr-created"
              - name: verify-update
                value: "true"

          # Suspend point 1: Wait for PR creation
          - name: wait-pr-created
            dependencies: [update-to-waiting-pr]
            template: suspend-for-event
            arguments:
              parameters:
              - name: event-type
                value: "pr-created"
              - name: stage-name
                value: "waiting-pr-created"

          # Stage 2: Quality work
          - name: quality-work
            dependencies: [wait-pr-created]
            template: agent-coderun
            arguments:
              parameters:
              - name: github-app
                value: "{{`{{workflow.parameters.quality-agent}}`}}"
              - name: task-id
                value: "{{`{{workflow.parameters.task-id}}`}}"
              - name: stage
                value: "quality"
              - name: pr-url
                value: "{{`{{tasks.wait-pr-created.outputs.parameters.pr-url}}`}}"
              - name: pr-number
                value: "{{`{{tasks.wait-pr-created.outputs.parameters.pr-number}}`}}"

          # Update stage after quality work completes
          - name: update-to-waiting-qa
            dependencies: [quality-work]
            template: update-workflow-stage
            arguments:
              parameters:
              - name: new-stage
                value: "waiting-ready-for-qa"
              - name: verify-update
                value: "true"

          # Suspend point 2: Wait for ready-for-qa label
          - name: wait-ready-for-qa
            dependencies: [update-to-waiting-qa]
            template: suspend-for-event
            arguments:
              parameters:
              - name: event-type
                value: "ready-for-qa"
              - name: stage-name
                value: "waiting-ready-for-qa"

          # Stage 3: Testing work
          - name: testing-work
            dependencies: [wait-ready-for-qa]
            template: agent-coderun
            arguments:
              parameters:
              - name: github-app
                value: "{{`{{workflow.parameters.testing-agent}}`}}"
              - name: task-id
                value: "{{`{{workflow.parameters.task-id}}`}}"
              - name: stage
                value: "testing"
              - name: pr-url
                value: "{{`{{tasks.wait-pr-created.outputs.parameters.pr-url}}`}}"
              - name: pr-number
                value: "{{`{{tasks.wait-pr-created.outputs.parameters.pr-number}}`}}"
              - name: qa-ready
                value: "true"

          # Update stage after testing work completes
          - name: update-to-waiting-approval
            dependencies: [testing-work]
            template: update-workflow-stage
            arguments:
              parameters:
              - name: new-stage
                value: "waiting-pr-approved"
              - name: verify-update
                value: "true"

          # Suspend point 3: Wait for PR approval
          - name: wait-pr-approved
            dependencies: [update-to-waiting-approval]
            template: suspend-for-event
            arguments:
              parameters:
              - name: event-type
                value: "pr-approved"
              - name: stage-name
                value: "waiting-pr-approved"

          # Stage 4: Complete task
          - name: complete-task
            dependencies: [wait-pr-approved]
            template: task-completion
            arguments:
              parameters:
              - name: task-id
                value: "{{`{{workflow.parameters.task-id}}`}}"
              - name: approval-status
                value: "{{`{{tasks.wait-pr-approved.outputs.parameters.approval-status}}`}}"
              - name: merge-sha
                value: "{{`{{tasks.wait-pr-approved.outputs.parameters.merge-sha}}`}}"

    # Template for creating CodeRun CRDs for agent execution
    - name: agent-coderun
      inputs:
        parameters:
        - name: github-app
        - name: task-id
        - name: stage
        - name: pr-url
          default: ""
        - name: pr-number
          default: ""
        - name: qa-ready
          default: "false"
      outputs:
        parameters:
        - name: coderun-name
          valueFrom:
            jsonPath: '{.metadata.name}'
        - name: coderun-status
          valueFrom:
            jsonPath: '{.status.phase}'
      resource:
        action: create
        setOwnerReference: true
        manifest: |
          apiVersion: agents.platform/v1
          kind: CodeRun
          metadata:
            generateName: "coderun-{{`{{inputs.parameters.stage}}`}}-task{{`{{inputs.parameters.task-id}}`}}-"
            namespace: {{ .Release.Namespace }}
            labels:
              task-id: "{{`{{inputs.parameters.task-id}}`}}"
              github-app: "{{`{{inputs.parameters.github-app}}`}}"
              workflow-name: "{{`{{workflow.name}}`}}"
              workflow-stage: "{{`{{inputs.parameters.stage}}`}}"
              workflow-type: "play-orchestration"
          spec:
            taskId: {{`{{inputs.parameters.task-id}}`}}
            service: "{{`{{workflow.parameters.service}}`}}"
            repositoryUrl: "{{`{{workflow.parameters.repository}}`}}"
            docsRepositoryUrl: "5dlabs/cto"
            docsProjectDirectory: "docs"
            workingDirectory: "."
            githubApp: "{{`{{inputs.parameters.github-app}}`}}"
            model: "{{`{{workflow.parameters.model}}`}}"
            continueSession: true
            overwriteMemory: false
            docsBranch: "main"
            contextVersion: 1
            # Pass PR context as environment if available
            env:
              PR_URL: "{{`{{inputs.parameters.pr-url}}`}}"
              PR_NUMBER: "{{`{{inputs.parameters.pr-number}}`}}"
              QA_READY: "{{`{{inputs.parameters.qa-ready}}`}}"
              WORKFLOW_STAGE: "{{`{{inputs.parameters.stage}}`}}"
      retryStrategy:
        limit: 2
        retryPolicy: "Always"
        backoff:
          duration: "30s"
          factor: 2
          maxDuration: "5m"

    # Template for atomic workflow stage updates with optimistic locking
    - name: update-workflow-stage
      inputs:
        parameters:
        - name: new-stage
          description: "The new stage to transition to"
        - name: verify-update
          description: "Whether to verify the update succeeded"
          default: "true"
      outputs:
        parameters:
        - name: update-status
          valueFrom:
            path: /tmp/update-status.txt
          default: "unknown"
        - name: resource-version
          valueFrom:
            path: /tmp/resource-version.txt
          default: ""
      script:
        image: alpine/k8s:1.31.0
        command: [bash]
        source: |
          #!/bin/bash
          set -e

          echo "========================================="
          echo "Updating Workflow Stage"
          echo "========================================="
          echo "Workflow: {{`{{workflow.name}}`}}"
          echo "Current Task: {{`{{workflow.parameters.task-id}}`}}"
          echo "New Stage: {{`{{inputs.parameters.new-stage}}`}}"
          echo ""

          # Function to validate stage transition
          validate_stage_transition() {
            local current_stage=$1
            local new_stage=$2

            # Define valid transitions
            case $current_stage in
              "pending")
                [[ $new_stage == "waiting-pr-created" ]] && return 0
                ;;
              "waiting-pr-created")
                [[ $new_stage == "waiting-ready-for-qa" ]] && return 0
                ;;
              "waiting-ready-for-qa")
                [[ $new_stage == "waiting-pr-approved" ]] && return 0
                ;;
              "waiting-pr-approved")
                [[ $new_stage == "completed" ]] && return 0
                ;;
            esac

            echo "❌ Invalid stage transition: $current_stage → $new_stage"
            return 1
          }

          # Get current state and resource version for optimistic locking
          echo "Fetching current workflow state..."
          WORKFLOW_JSON=$(kubectl get workflow "{{`{{workflow.name}}`}}" \
            -n {{ .Release.Namespace }} \
            -o json)

          CURRENT_STAGE=$(echo "$WORKFLOW_JSON" | jq -r '.metadata.labels["current-stage"] // "pending"')
          RESOURCE_VERSION=$(echo "$WORKFLOW_JSON" | jq -r '.metadata.resourceVersion')

          echo "Current stage: $CURRENT_STAGE"
          echo "Resource version: $RESOURCE_VERSION"

          # Validate stage transition
          if ! validate_stage_transition "$CURRENT_STAGE" "{{`{{inputs.parameters.new-stage}}`}}"; then
            echo "❌ Stage transition validation failed"
            echo "failed" > /tmp/update-status.txt
            exit 1
          fi

          # Prepare the JSON patch with optimistic locking
          PATCH_JSON='{
            "metadata": {
              "resourceVersion": "'$RESOURCE_VERSION'",
              "labels": {
                "current-stage": "{{`{{inputs.parameters.new-stage}}`}}",
                "task-id": "{{`{{workflow.parameters.task-id}}`}}",
                "repository": "{{`{{workflow.parameters.repository}}`}}",
                "previous-stage": "'$CURRENT_STAGE'",
                "updated-at": "'$(date -u +"%Y-%m-%dT%H:%M:%SZ")'"
              }
            }
          }'

          echo ""
          echo "Prepared patch payload:"
          echo "$PATCH_JSON" | jq .

          # Apply the patch with exponential backoff retry
          MAX_RETRIES=5
          RETRY_COUNT=0
          UPDATE_SUCCESS=false
          BACKOFF_TIME=1

          while [ $RETRY_COUNT -lt $MAX_RETRIES ]; do
            echo ""
            echo "Attempt $((RETRY_COUNT+1)) of $MAX_RETRIES..."

            if kubectl patch workflow "{{`{{workflow.name}}`}}" \
              --type='strategic-merge' \
              --patch="$PATCH_JSON" \
              -n {{ .Release.Namespace }}; then

              UPDATE_SUCCESS=true
              echo "✅ Stage update successful"
              break
            else
              echo "⚠️ Stage update failed with status: $?"
              echo "Retrying in $BACKOFF_TIME seconds..."
              sleep $BACKOFF_TIME
              
              # Update resource version before retry
              RESOURCE_VERSION=$(kubectl get workflow "{{`{{workflow.name}}`}}" \
                -n {{ .Release.Namespace }} \
                -o jsonpath='{.metadata.resourceVersion}')
              
              # Update patch with new resource version
              PATCH_JSON=$(echo "$PATCH_JSON" | jq --arg rv "$RESOURCE_VERSION" \
                '.metadata.resourceVersion = $rv')

              RETRY_COUNT=$((RETRY_COUNT+1))
              BACKOFF_TIME=$((BACKOFF_TIME*2))
            fi
          done

          # Save resource version for other templates
          echo "$RESOURCE_VERSION" > /tmp/resource-version.txt

          # Always verify the update
          echo ""
          echo "Verifying stage update..."

          VERIFY_MAX_RETRIES=3
          VERIFY_COUNT=0
          VERIFY_SUCCESS=false

          while [ $VERIFY_COUNT -lt $VERIFY_MAX_RETRIES ]; do
            WORKFLOW_JSON=$(kubectl get workflow "{{`{{workflow.name}}`}}" \
              -n {{ .Release.Namespace }} \
<<<<<<< HEAD
              -o jsonpath='{.metadata.labels["current-stage"]}')
=======
              -o json)

            CURRENT_STAGE=$(echo "$WORKFLOW_JSON" | jq -r '.metadata.labels["current-stage"]')
            PREVIOUS_STAGE=$(echo "$WORKFLOW_JSON" | jq -r '.metadata.labels["previous-stage"]')
            NEW_RESOURCE_VERSION=$(echo "$WORKFLOW_JSON" | jq -r '.metadata.resourceVersion')

            echo "Current Stage: $CURRENT_STAGE"
            echo "Previous Stage: $PREVIOUS_STAGE"
            echo "Resource Version: $NEW_RESOURCE_VERSION"
>>>>>>> 67e9d050

            if [ "$CURRENT_STAGE" = "{{`{{inputs.parameters.new-stage}}`}}" ]; then
              VERIFY_SUCCESS=true
              echo "✅ Verification successful: Stage transition complete"
              echo "success" > /tmp/update-status.txt
              break
            else
              echo "⚠️ Verification attempt $((VERIFY_COUNT+1)) failed, retrying..."
              VERIFY_COUNT=$((VERIFY_COUNT+1))
              sleep 2
            fi
          done

          if [ "$VERIFY_SUCCESS" != true ]; then
            echo "❌ Stage update verification failed after $VERIFY_MAX_RETRIES attempts"
            echo "failed" > /tmp/update-status.txt
            exit 1
          fi

          # Output monitoring metrics
          cat <<EOF > /tmp/stage-transition-metrics.json
          {
            "workflow": "{{`{{workflow.name}}`}}",
            "task_id": "{{`{{workflow.parameters.task-id}}`}}",
            "transition": {
              "from": "$PREVIOUS_STAGE",
              "to": "$CURRENT_STAGE",
              "timestamp": "$(date -u +"%Y-%m-%dT%H:%M:%SZ")",
              "duration_seconds": "$SECONDS",
              "retry_count": "$RETRY_COUNT",
              "verify_count": "$VERIFY_COUNT",
              "resource_version": "$NEW_RESOURCE_VERSION"
            }
          }
          EOF

          echo ""
          echo "Stage transition completed successfully"
          echo "Duration: $SECONDS seconds"
          echo "Retries required: $RETRY_COUNT"
          echo "Verification attempts: $VERIFY_COUNT"
      retryStrategy:
        limit: 3
        retryPolicy: "OnFailure"
        backoff:
          duration: "10s"
          factor: 2
          maxDuration: "1m"

    # Template for suspend points waiting for external events
    - name: suspend-for-event
      inputs:
        parameters:
        - name: event-type
        - name: stage-name
      outputs:
        parameters:
        - name: pr-url
          value: "{{`{{workflow.parameters.pr-url}}`}}"
        - name: pr-number
          value: "{{`{{workflow.parameters.pr-number}}`}}"
        - name: approval-status
          value: "{{`{{workflow.parameters.qa-status}}`}}"
        - name: merge-sha
          value: ""
      metadata:
        labels:
          current-stage: "{{`{{inputs.parameters.stage-name}}`}}"
          task-id: "{{`{{workflow.parameters.task-id}}`}}"
          workflow-type: "play-orchestration"
          repository: "{{`{{workflow.parameters.repository}}`}}"
      suspend: {}  # Indefinite suspend until external resume

    # Template for task completion and cleanup
    - name: task-completion
      inputs:
        parameters:
        - name: task-id
        - name: approval-status
        - name: merge-sha
      script:
        image: alpine:3.20
        command: [sh]
        source: |
          #!/bin/sh
          set -e

          echo "========================================="
          echo "Completing Task {{`{{inputs.parameters.task-id}}`}}"
          echo "========================================="
          echo "Approval Status: {{`{{inputs.parameters.approval-status}}`}}"
          echo "Merge SHA: {{`{{inputs.parameters.merge-sha}}`}}"
          echo ""

          # Create completion marker
          echo "Task {{`{{inputs.parameters.task-id}}`}} completed at $(date)" > /tmp/task-complete.txt
          echo "Workflow: {{`{{workflow.name}}`}}" >> /tmp/task-complete.txt
          echo "Duration: {{`{{workflow.duration}}`}}" >> /tmp/task-complete.txt
          echo "PR Approved: {{`{{inputs.parameters.approval-status}}`}}" >> /tmp/task-complete.txt

          # Generate workflow summary
          cat <<EOF > /tmp/workflow-summary.md
          # Task {{`{{inputs.parameters.task-id}}`}} Completion Summary

          ## Workflow Details
          - **Workflow Name**: {{`{{workflow.name}}`}}
          - **Task ID**: {{`{{inputs.parameters.task-id}}`}}
          - **Repository**: {{`{{workflow.parameters.repository}}`}}
          - **Duration**: {{`{{workflow.duration}}`}}

          ## Agent Execution
          - **Implementation Agent**: {{`{{workflow.parameters.implementation-agent}}`}}
          - **Quality Agent**: {{`{{workflow.parameters.quality-agent}}`}}
          - **Testing Agent**: {{`{{workflow.parameters.testing-agent}}`}}

          ## Results
          - **PR Number**: {{`{{workflow.parameters.pr-number}}`}}
          - **Approval Status**: {{`{{inputs.parameters.approval-status}}`}}
          - **Merge SHA**: {{`{{inputs.parameters.merge-sha}}`}}

          ## Stages Completed
          1. ✅ Implementation Work
          2. ✅ Quality Assurance
          3. ✅ Testing & Validation
          4. ✅ PR Approval

          Task successfully completed and merged to main branch.
          EOF

          echo ""
          echo "Workflow summary generated successfully"
          echo "Task {{`{{inputs.parameters.task-id}}`}} workflow completed!"
        volumeMounts:
        - name: workspace
          mountPath: /work

    # Cleanup handler for workflow completion/failure
    - name: cleanup-handler
      script:
        image: alpine:3.20
        command: [sh]
        source: |
          #!/bin/sh
          echo "========================================="
          echo "Workflow Cleanup Handler"
          echo "========================================="
          echo "Workflow Name: {{`{{workflow.name}}`}}"
          echo "Status: {{`{{workflow.status}}`}}"
          echo "Task ID: {{`{{workflow.parameters.task-id}}`}}"

          # Log final workflow state
          if [ "{{`{{workflow.status}}`}}" = "Succeeded" ]; then
            echo "✅ Workflow completed successfully"
          else
            echo "❌ Workflow failed or was terminated"
          fi

          echo "Cleanup completed"

  # TTL strategy for workflow cleanup
  ttlStrategy:
    secondsAfterCompletion: 86400    # Keep completed workflows for 24 hours
    secondsAfterFailure: 259200      # Keep failed workflows for 3 days
    secondsAfterSuccess: 86400       # Keep successful workflows for 24 hours

  # Pod garbage collection
  podGC:
    strategy: OnPodCompletion
    deleteDelayDuration: 60s
{{- end }}<|MERGE_RESOLUTION|>--- conflicted
+++ resolved
@@ -425,9 +425,6 @@
           while [ $VERIFY_COUNT -lt $VERIFY_MAX_RETRIES ]; do
             WORKFLOW_JSON=$(kubectl get workflow "{{`{{workflow.name}}`}}" \
               -n {{ .Release.Namespace }} \
-<<<<<<< HEAD
-              -o jsonpath='{.metadata.labels["current-stage"]}')
-=======
               -o json)
 
             CURRENT_STAGE=$(echo "$WORKFLOW_JSON" | jq -r '.metadata.labels["current-stage"]')
@@ -437,7 +434,6 @@
             echo "Current Stage: $CURRENT_STAGE"
             echo "Previous Stage: $PREVIOUS_STAGE"
             echo "Resource Version: $NEW_RESOURCE_VERSION"
->>>>>>> 67e9d050
 
             if [ "$CURRENT_STAGE" = "{{`{{inputs.parameters.new-stage}}`}}" ]; then
               VERIFY_SUCCESS=true
