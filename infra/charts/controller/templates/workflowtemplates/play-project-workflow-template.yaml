{{- if .Values.argo.enabled }}
---
# Full Project Play Workflow Template
# Executes all tasks in a project sequentially from task-1 to task-N
# Implements task discovery, current-task markers, and archiving

apiVersion: argoproj.io/v1alpha1
kind: WorkflowTemplate
metadata:
  name: play-project-workflow-template
  namespace: {{ .Release.Namespace }}
  labels:
    app.kubernetes.io/name: play-project-workflow-template
    app.kubernetes.io/part-of: platform
    agents.platform/orchestration: full-project
    workflow-type: project-orchestration
spec:
  # Service account with proper permissions
  serviceAccountName: argo-workflow

  # Ensure labels are applied to instantiated Workflows created from this template
  workflowMetadata:
    labels:
      workflow-type: project-orchestration

  # Main entry point
  entrypoint: orchestrate-project

  # Global arguments
  arguments:
    parameters:
      # Agent selection (using same pattern as play-workflow-template)
      - name: implementation-agent
        value: "5DLabs-Rex"
        description: "Default agent for backend/general implementation tasks"
      - name: implementation-cli
        value: "factory"
      - name: implementation-model
        value: "claude-sonnet-4-5-20250929"
      - name: implementation-tools
        value: '{"remote":[],"localServers":{}}'
      - name: implementation-model-rotation
        value: '[]'
      - name: implementation-max-retries
        value: "10"
      - name: frontend-agent
        value: "5DLabs-Blaze"
        description: "Specialized agent for frontend tasks (React, UI components)"
      - name: frontend-cli
        value: "codex"
      - name: frontend-model
        value: "gpt-5-codex"
      - name: frontend-tools
        value: '{"remote":[],"localServers":{}}'
      - name: frontend-model-rotation
        value: '[]'
      - name: frontend-max-retries
        value: "10"
      - name: quality-agent
        value: "5DLabs-Cleo"
      - name: quality-cli
        value: "claude"
      - name: quality-model
        value: "claude-sonnet-4-5-20250929"
      - name: quality-tools
        value: '{"remote":[],"localServers":{}}'
      - name: quality-model-rotation
        value: '[]'
      - name: quality-max-retries
        value: "5"
      - name: security-agent
        value: "5DLabs-Cipher"
      - name: security-cli
        value: "codex"
      - name: security-model
        value: "gpt-5"
      - name: security-tools
        value: '{"remote":[],"localServers":{}}'
      - name: security-model-rotation
        value: '[]'
      - name: security-max-retries
        value: "5"
      - name: testing-agent
        value: "5DLabs-Tess"
      - name: testing-cli
        value: "claude"
      - name: testing-model
        value: "claude-sonnet-4-5-20250929"
      - name: testing-tools
        value: '{"remote":[],"localServers":{}}'
      - name: testing-model-rotation
        value: '[]'
      - name: testing-max-retries
        value: "5"
      - name: opencode-max-retries
        value: "3"

      # Repository configuration
      - name: repository
        value: "5dlabs/cto-play-test"
      - name: service
        value: "play-test"
      - name: docs-repository
        value: "https://github.com/5dlabs/cto-play-test"
      - name: docs-project-directory
        value: "docs"
      - name: docs-branch
        value: "main"

      # Execution control
      - name: start-from-task
        value: "1"
        description: "Task ID to start/resume from"
      - name: max-tasks
        value: "100"
        description: "Maximum number of tasks to execute"
      - name: parallel-execution
        value: "true"
        description: "Enable parallel execution of independent tasks"
      - name: integration-pr-enabled
        value: "true"
        description: "Create an integration PR per level merging all task branches"
      - name: integration-base-branch
        value: "main"
        description: "Base branch for integration merges"
      - name: conflict-detection
        value: "true"
        description: "Detect overlapping changed files across PRs within a level"
      - name: auto-merge
        value: "false"
        description: "Whether Tess should automatically merge PRs after approval (true/false)"

      # Model configuration
      - name: model
        value: "claude-3-5-sonnet-20241022"

  # Shared volume for Morgan PM state
  volumeClaimTemplates:
    - metadata:
        name: morgan-pm-workspace
      spec:
        accessModes: ["ReadWriteOnce"]
        storageClassName: {{ .Values.storage.storageClassName | quote }}
        resources:
          requests:
            storage: 1Gi

  templates:
    # Main orchestration template - using DAG to allow Morgan PM to run in parallel
    - name: orchestrate-project
<<<<<<< HEAD
      steps:
        # Step 0: Launch Morgan PM daemon (runs throughout workflow)
        - - name: launch-morgan-pm
            template: morgan-project-manager
            # CRITICAL FIX: Run as daemon to avoid blocking subsequent steps
            daemon: true
=======
      dag:
        tasks:
        # Morgan PM runs as daemon throughout workflow (no dependencies, starts immediately)
        - name: launch-morgan-pm
          template: morgan-project-manager
>>>>>>> ec496b3b
        
        # Discover all tasks (no dependencies, can start immediately)
        - name: discover-tasks
          template: task-discovery
          arguments:
            parameters:
            - name: docs-directory
              value: "{{`{{workflow.parameters.docs-project-directory}}`}}"
            - name: start-from
              value: "{{`{{workflow.parameters.start-from-task}}`}}"
            - name: max-tasks
              value: "{{`{{workflow.parameters.max-tasks}}`}}"

        # Build dependency graph (depends on discover-tasks, only if parallel execution enabled)
        - name: build-dependency-graph
          dependencies: [discover-tasks]
          template: dependency-graph-builder
          arguments:
            parameters:
            - name: docs-directory
              value: "{{`{{workflow.parameters.docs-project-directory}}`}}"
          when: "{{`{{workflow.parameters.parallel-execution}}`}}"

        # Process tasks in parallel (depends on build-dependency-graph)
        - name: process-tasks-parallel
          dependencies: [build-dependency-graph]
          template: parallel-task-processor
          arguments:
            parameters:
            - name: execution-levels
              value: "{{`{{tasks.build-dependency-graph.outputs.parameters.execution-levels}}`}}"
            - name: task-count
              value: "{{`{{tasks.discover-tasks.outputs.parameters.task-count}}`}}"
          when: "{{`{{workflow.parameters.parallel-execution}}`}}"
        
        # Process tasks sequentially (depends on discover-tasks)
        - name: process-tasks-sequential
          dependencies: [discover-tasks]
          template: sequential-task-processor
          arguments:
            parameters:
            - name: task-list
              value: "{{`{{tasks.discover-tasks.outputs.parameters.task-list}}`}}"
            - name: task-count
              value: "{{`{{tasks.discover-tasks.outputs.parameters.task-count}}`}}"
          when: "!{{`{{workflow.parameters.parallel-execution}}`}}"

    # Task discovery template
    - name: task-discovery
      inputs:
        parameters:
        - name: docs-directory
        - name: start-from
        - name: max-tasks
      outputs:
        parameters:
        - name: task-list
          valueFrom:
            path: /tmp/task-list.txt
        - name: task-count
          valueFrom:
            path: /tmp/task-count.txt
      script:
        image: alpine/k8s:1.31.0
        env:
        - name: GITHUB_APP_ID
          valueFrom:
            secretKeyRef:
              name: github-app-5dlabs-morgan
              key: app-id
        - name: GITHUB_APP_PRIVATE_KEY
          valueFrom:
            secretKeyRef:
              name: github-app-5dlabs-morgan
              key: private-key
        command: [sh]
        source: |
          #!/bin/sh
          set -e

          echo "🔍 Discovering tasks in workspace..."

          # Clone repository to get task structure
          apk add --no-cache git curl openssl jq

          # Normalize docs-repository: accept either org/repo or full URL
          DOCS_REPO_INPUT="{{`{{workflow.parameters.docs-repository}}`}}"
          case "$DOCS_REPO_INPUT" in
            http://*|https://*)
              DOCS_REPO_URL="$DOCS_REPO_INPUT"
              ;;
            *)
              DOCS_REPO_URL="https://github.com/$DOCS_REPO_INPUT"
              ;;
          esac

          AUTH_URL="$DOCS_REPO_URL"
          # If Morgan App credentials are present, generate an installation token
          if [ -n "${GITHUB_APP_ID:-}" ] && [ -n "${GITHUB_APP_PRIVATE_KEY:-}" ]; then
            echo "🔐 Using Morgan GitHub App to authenticate clone"
            # Write the private key to a temp file (support escaped newlines)
            TEMP_KEY="/tmp/github-app-key.pem"
            printf '%b' "$GITHUB_APP_PRIVATE_KEY" > "$TEMP_KEY"
            chmod 600 "$TEMP_KEY"

            # Build JWT manually
            NOW=$(date +%s)
            EXP=$((NOW + 600))
            JWT_HEADER=$(printf '{"alg":"RS256","typ":"JWT"}' | base64 -w 0 2>/dev/null || base64)
            JWT_HEADER=$(echo -n "$JWT_HEADER" | tr '+/' '-_' | tr -d '=')
            JWT_PAYLOAD=$(printf '{"iat":%d,"exp":%d,"iss":"%s"}' "$NOW" "$EXP" "$GITHUB_APP_ID" | base64 -w 0 2>/dev/null || base64)
            JWT_PAYLOAD=$(echo -n "$JWT_PAYLOAD" | tr '+/' '-_' | tr -d '=')
            JWT_SIGNATURE=$(printf '%s.%s' "$JWT_HEADER" "$JWT_PAYLOAD" | openssl dgst -sha256 -sign "$TEMP_KEY" -binary | base64 -w 0 2>/dev/null || base64)
            JWT_SIGNATURE=$(echo -n "$JWT_SIGNATURE" | tr '+/' '-_' | tr -d '=')
            JWT_TOKEN="$JWT_HEADER.$JWT_PAYLOAD.$JWT_SIGNATURE"

            # Derive owner/repo from input if possible for repo-scoped installation lookup
            OWNER=""
            REPO=""
            case "$DOCS_REPO_INPUT" in
              http://*|https://*)
                OWNER=$(echo "$DOCS_REPO_INPUT" | sed -E 's#https?://github.com/([^/]+)/.*#\1#')
                REPO=$(echo "$DOCS_REPO_INPUT" | sed -E 's#https?://github.com/[^/]+/([^/]+)(\.git)?$#\1#')
                ;;
              *)
                OWNER=$(echo "$DOCS_REPO_INPUT" | cut -d'/' -f1)
                REPO=$(echo "$DOCS_REPO_INPUT" | cut -d'/' -f2)
                ;;
            esac

            echo "🔎 Resolving installation for $OWNER/$REPO"
            INSTALLATION_ID=$(curl -s -L \
              -H "Authorization: Bearer $JWT_TOKEN" \
              -H "Accept: application/vnd.github+json" \
              "https://api.github.com/repos/$OWNER/$REPO/installation" | jq -r '.id')

            if [ -z "$INSTALLATION_ID" ] || [ "$INSTALLATION_ID" = "null" ]; then
              echo "ℹ️ Repo installation not found, trying org installation"
              INSTALLATION_ID=$(curl -s -L \
                -H "Authorization: Bearer $JWT_TOKEN" \
                -H "Accept: application/vnd.github+json" \
                "https://api.github.com/orgs/$OWNER/installation" | jq -r '.id')
            fi

            if [ -n "$INSTALLATION_ID" ] && [ "$INSTALLATION_ID" != "null" ]; then
              TOKEN=$(curl -s -X POST \
                -H "Authorization: Bearer $JWT_TOKEN" \
                -H "Accept: application/vnd.github+json" \
                "https://api.github.com/app/installations/$INSTALLATION_ID/access_tokens" | jq -r '.token')
              if [ -n "$TOKEN" ] && [ "$TOKEN" != "null" ]; then
                AUTH_URL=$(echo "$DOCS_REPO_URL" | sed "s#^https://#https://x-access-token:$TOKEN@#")
              else
                echo "⚠️ Failed to obtain installation token; proceeding anonymously"
              fi
            else
              echo "⚠️ No installation found for $OWNER; proceeding anonymously"
            fi

            rm -f "$TEMP_KEY"
          fi

          echo "🔗 Cloning: $DOCS_REPO_URL"
          git clone --depth 1 --branch "{{`{{workflow.parameters.docs-branch}}`}}" \
            "$AUTH_URL" /workspace

          cd /workspace/"{{`{{inputs.parameters.docs-directory}}`}}"

          # Resilient task directory discovery - check both possible locations
          TASK_DIR=""
          if [ -d ".taskmaster/docs" ] && [ -n "$(ls -A .taskmaster/docs/task-* 2>/dev/null)" ]; then
            TASK_DIR=".taskmaster/docs"
            echo "✓ Found task files in docs/ directory"
          elif [ -d ".taskmaster/tasks" ] && [ -n "$(ls -A .taskmaster/tasks/task-* 2>/dev/null)" ]; then
            TASK_DIR=".taskmaster/tasks"
            echo "✓ Found task files in tasks/ directory"
          fi

          if [ -z "$TASK_DIR" ]; then
            echo "❌ No TaskMaster task directories found. Checked:"
            echo "   - .taskmaster/docs/task-*"
            echo "   - .taskmaster/tasks/task-*"
            # Create empty output files so Argo can read them
            echo "" > /tmp/task-list.txt
            echo "0" > /tmp/task-count.txt
            exit 1
          fi

          # Discover task directories
          echo "📋 Scanning for task-* directories in $TASK_DIR..."
          tasks=""
          count=0

          for dir in $(ls -1d $TASK_DIR/task-* 2>/dev/null | sort -V); do
            task_num=$(basename "$dir" | sed 's/task-//')

            # Check if task number is >= start-from
            if [ "$task_num" -ge "{{`{{inputs.parameters.start-from}}`}}" ]; then
              if [ -z "$tasks" ]; then
                tasks="$task_num"
              else
                tasks="$tasks,$task_num"
              fi
              count=$((count + 1))

              # Check max tasks limit
              if [ "$count" -ge "{{`{{inputs.parameters.max-tasks}}`}}" ]; then
                echo "⚠️ Reached max tasks limit: {{`{{inputs.parameters.max-tasks}}`}}"
                break
              fi
            fi
          done

          if [ -z "$tasks" ]; then
            echo "❌ No tasks found starting from task-{{`{{inputs.parameters.start-from}}`}}"
            # Create empty output files so Argo can read them
            echo "" > /tmp/task-list.txt
            echo "0" > /tmp/task-count.txt
            exit 1
          fi

          echo "✅ Found $count tasks: $tasks"
          echo "$tasks" > /tmp/task-list.txt
          echo "$count" > /tmp/task-count.txt

    # Dependency graph builder - parses tasks.json and builds execution levels
    - name: dependency-graph-builder
      inputs:
        parameters:
        - name: docs-directory
      outputs:
        parameters:
        - name: execution-levels
          valueFrom:
            path: /tmp/execution-levels.json
        - name: parallelism-stats
          valueFrom:
            path: /tmp/parallelism-stats.json
      script:
        image: alpine/k8s:1.31.0
        env:
        - name: GITHUB_APP_ID
          valueFrom:
            secretKeyRef:
              name: github-app-5dlabs-morgan
              key: app-id
        - name: GITHUB_APP_PRIVATE_KEY
          valueFrom:
            secretKeyRef:
              name: github-app-5dlabs-morgan
              key: private-key
        command: [sh]
        source: |
          #!/bin/sh
          set -e

          echo "📊 Building dependency graph from TaskMaster data..."

          # Install Python and required packages
          apk add --no-cache python3 git curl openssl jq

          # Normalize docs-repository: accept either org/repo or full URL
          DOCS_REPO_INPUT="{{`{{workflow.parameters.docs-repository}}`}}"
          case "$DOCS_REPO_INPUT" in
            http://*|https://*)
              DOCS_REPO_URL="$DOCS_REPO_INPUT"
              ;;
            *)
              DOCS_REPO_URL="https://github.com/$DOCS_REPO_INPUT"
              ;;
          esac

          AUTH_URL="$DOCS_REPO_URL"
          # If Morgan App credentials are present, generate an installation token
          if [ -n "${GITHUB_APP_ID:-}" ] && [ -n "${GITHUB_APP_PRIVATE_KEY:-}" ]; then
            echo "🔐 Using Morgan GitHub App to authenticate clone"
            # Write the private key to a temp file (support escaped newlines)
            TEMP_KEY="/tmp/github-app-key.pem"
            printf '%b' "$GITHUB_APP_PRIVATE_KEY" > "$TEMP_KEY"
            chmod 600 "$TEMP_KEY"

            # Build JWT manually
            NOW=$(date +%s)
            EXP=$((NOW + 600))
            JWT_HEADER=$(printf '{"alg":"RS256","typ":"JWT"}' | base64 -w 0 2>/dev/null || base64)
            JWT_HEADER=$(echo -n "$JWT_HEADER" | tr '+/' '-_' | tr -d '=')
            JWT_PAYLOAD=$(printf '{"iat":%d,"exp":%d,"iss":"%s"}' "$NOW" "$EXP" "$GITHUB_APP_ID" | base64 -w 0 2>/dev/null || base64)
            JWT_PAYLOAD=$(echo -n "$JWT_PAYLOAD" | tr '+/' '-_' | tr -d '=')
            JWT_SIGNATURE=$(printf '%s.%s' "$JWT_HEADER" "$JWT_PAYLOAD" | openssl dgst -sha256 -sign "$TEMP_KEY" -binary | base64 -w 0 2>/dev/null || base64)
            JWT_SIGNATURE=$(echo -n "$JWT_SIGNATURE" | tr '+/' '-_' | tr -d '=')
            JWT_TOKEN="$JWT_HEADER.$JWT_PAYLOAD.$JWT_SIGNATURE"

            # Derive owner/repo from input if possible for repo-scoped installation lookup
            OWNER=""
            REPO=""
            case "$DOCS_REPO_INPUT" in
              http://*|https://*)
                OWNER=$(echo "$DOCS_REPO_INPUT" | sed -E 's#https?://github.com/([^/]+)/.*#\1#')
                REPO=$(echo "$DOCS_REPO_INPUT" | sed -E 's#https?://github.com/[^/]+/([^/]+)(\.git)?$#\1#')
                ;;
              *)
                OWNER=$(echo "$DOCS_REPO_INPUT" | cut -d'/' -f1)
                REPO=$(echo "$DOCS_REPO_INPUT" | cut -d'/' -f2)
                ;;
            esac

            echo "🔎 Resolving installation for $OWNER/$REPO"
            INSTALLATION_ID=$(curl -s -L \
              -H "Authorization: Bearer $JWT_TOKEN" \
              -H "Accept: application/vnd.github+json" \
              "https://api.github.com/repos/$OWNER/$REPO/installation" | jq -r '.id')

            if [ -z "$INSTALLATION_ID" ] || [ "$INSTALLATION_ID" = "null" ]; then
              echo "ℹ️ Repo installation not found, trying org installation"
              INSTALLATION_ID=$(curl -s -L \
                -H "Authorization: Bearer $JWT_TOKEN" \
                -H "Accept: application/vnd.github+json" \
                "https://api.github.com/orgs/$OWNER/installation" | jq -r '.id')
            fi

            if [ -n "$INSTALLATION_ID" ] && [ "$INSTALLATION_ID" != "null" ]; then
              TOKEN=$(curl -s -X POST \
                -H "Authorization: Bearer $JWT_TOKEN" \
                -H "Accept: application/vnd.github+json" \
                "https://api.github.com/app/installations/$INSTALLATION_ID/access_tokens" | jq -r '.token')
              if [ -n "$TOKEN" ] && [ "$TOKEN" != "null" ]; then
                AUTH_URL=$(echo "$DOCS_REPO_URL" | sed "s#^https://#https://x-access-token:$TOKEN@#")
              else
                echo "⚠️ Failed to obtain installation token; proceeding anonymously"
              fi
            else
              echo "⚠️ No installation found for $OWNER; proceeding anonymously"
            fi

            rm -f "$TEMP_KEY"
          fi

          echo "🔗 Cloning: $DOCS_REPO_URL"
          git clone --depth 1 --branch "{{`{{workflow.parameters.docs-branch}}`}}" \
            "$AUTH_URL" /workspace

          cd /workspace/"{{`{{inputs.parameters.docs-directory}}`}}"

          # Check for .taskmaster/tasks/tasks.json
          TASKS_JSON=".taskmaster/tasks/tasks.json"
          if [ ! -f "$TASKS_JSON" ]; then
            echo "❌ TaskMaster tasks.json not found: $TASKS_JSON"
            exit 1
          fi

          # Download dependency graph builder script
          echo "📥 Fetching dependency graph builder..."
          curl -sSL https://raw.githubusercontent.com/5dlabs/cto/main/scripts/build-dependency-graph.py \
            -o /tmp/build-dependency-graph.py
          chmod +x /tmp/build-dependency-graph.py

          # Run dependency graph builder
          echo "🔧 Building dependency graph..."
          python3 /tmp/build-dependency-graph.py "$TASKS_JSON" /tmp/graph-output.json

          # Extract execution levels and stats
          jq -c '.levels' /tmp/graph-output.json > /tmp/execution-levels.json
          jq -c '.stats' /tmp/graph-output.json > /tmp/parallelism-stats.json

          echo "✅ Dependency graph built successfully"
          echo "📊 Parallelism stats:"
          jq '.' /tmp/parallelism-stats.json

    # Parallel task processor - processes tasks by execution level
    - name: parallel-task-processor
      inputs:
        parameters:
        - name: execution-levels
        - name: task-count
      script:
        image: alpine/k8s:1.31.0
        env:
        - name: GITHUB_APP_ID
          valueFrom:
            secretKeyRef:
              name: github-app-5dlabs-morgan
              key: app-id
        - name: GITHUB_APP_PRIVATE_KEY
          valueFrom:
            secretKeyRef:
              name: github-app-5dlabs-morgan
              key: private-key
        command: [sh]
        source: |
          #!/bin/sh
          set -e

          echo "🚀 Processing tasks in parallel by dependency levels..."

          apk add --no-cache jq

          # Parse execution levels
          LEVELS='{{`{{inputs.parameters.execution-levels}}`}}'
          echo "📊 Execution levels: $LEVELS"

          # Count total levels
          NUM_LEVELS=$(echo "$LEVELS" | jq '. | length')
          echo "📊 Total execution levels: $NUM_LEVELS"

          # Process each level
          level_index=0
          while [ $level_index -lt $NUM_LEVELS ]; do
            echo ""
            echo "════════════════════════════════════════"
            echo "📊 LEVEL $level_index"
            echo "════════════════════════════════════════"

            # Get tasks for this level
            level_tasks=$(echo "$LEVELS" | jq -r ".[$level_index] | @json")
            task_array=$(echo "$level_tasks" | jq -r '.[]')
            
            if [ -z "$task_array" ]; then
              echo "⚠️ No tasks in level $level_index, skipping..."
              level_index=$((level_index + 1))
              continue
            fi

            # Launch all tasks in this level in parallel
            echo "🚀 Launching parallel tasks for level $level_index:"
            workflow_names=""
            for task_id in $task_array; do
              echo "  → Task $task_id"
              
              # Agent routing is handled by child workflow's determine-task-agent step
              # Parent simply passes through all agent parameters for child to use
              
              cat > /tmp/workflow-task-${task_id}.yaml <<EOF
          apiVersion: argoproj.io/v1alpha1
          kind: Workflow
          metadata:
            generateName: play-task-${task_id}-
            namespace: {{ .Release.Namespace }}
            labels:
              task-id: "$task_id"
              execution-level: "$level_index"
              repository: "$(echo "{{`{{workflow.parameters.repository}}`}}" | tr '/' '-')"
              current-stage: "pending"
              parent-workflow: "{{`{{workflow.name}}`}}"
              project-play: "true"
              parallel-execution: "true"
          spec:
            workflowTemplateRef:
              name: play-workflow-template
            arguments:
              parameters:
                - name: task-id
                  value: "$task_id"
                - name: repository
                  value: "{{`{{workflow.parameters.repository}}`}}"
                - name: service
                  value: "{{`{{workflow.parameters.service}}`}}"
                - name: docs-repository
                  value: "{{`{{workflow.parameters.docs-repository}}`}}"
                - name: docs-project-directory
                  value: "{{`{{workflow.parameters.docs-project-directory}}`}}"
                - name: docs-branch
                  value: "{{`{{workflow.parameters.docs-branch}}`}}"
                - name: implementation-agent
                  value: "{{`{{workflow.parameters.implementation-agent}}`}}"
                - name: implementation-cli
                  value: "{{`{{workflow.parameters.implementation-cli}}`}}"
                - name: implementation-model
                  value: "{{`{{workflow.parameters.implementation-model}}`}}"
                - name: implementation-tools
                  value: '{{`{{workflow.parameters.implementation-tools}}`}}'
                - name: implementation-model-rotation
                  value: '{{`{{workflow.parameters.implementation-model-rotation}}`}}'
                - name: frontend-agent
                  value: "{{`{{workflow.parameters.frontend-agent}}`}}"
                - name: frontend-cli
                  value: "{{`{{workflow.parameters.frontend-cli}}`}}"
                - name: frontend-model
                  value: "{{`{{workflow.parameters.frontend-model}}`}}"
                - name: frontend-tools
                  value: '{{`{{workflow.parameters.frontend-tools}}`}}'
                - name: frontend-model-rotation
                  value: '{{`{{workflow.parameters.frontend-model-rotation}}`}}'
                - name: frontend-max-retries
                  value: "{{`{{workflow.parameters.frontend-max-retries}}`}}"
                - name: quality-agent
                  value: "{{`{{workflow.parameters.quality-agent}}`}}"
                - name: quality-cli
                  value: "{{`{{workflow.parameters.quality-cli}}`}}"
                - name: quality-model
                  value: "{{`{{workflow.parameters.quality-model}}`}}"
                - name: quality-tools
                  value: '{{`{{workflow.parameters.quality-tools}}`}}'
                - name: quality-model-rotation
                  value: '{{`{{workflow.parameters.quality-model-rotation}}`}}'
                - name: security-agent
                  value: "{{`{{workflow.parameters.security-agent}}`}}"
                - name: security-cli
                  value: "{{`{{workflow.parameters.security-cli}}`}}"
                - name: security-model
                  value: "{{`{{workflow.parameters.security-model}}`}}"
                - name: security-tools
                  value: '{{`{{workflow.parameters.security-tools}}`}}'
                - name: security-model-rotation
                  value: '{{`{{workflow.parameters.security-model-rotation}}`}}'
                - name: testing-agent
                  value: "{{`{{workflow.parameters.testing-agent}}`}}"
                - name: testing-cli
                  value: "{{`{{workflow.parameters.testing-cli}}`}}"
                - name: testing-model
                  value: "{{`{{workflow.parameters.testing-model}}`}}"
                - name: testing-tools
                  value: '{{`{{workflow.parameters.testing-tools}}`}}'
                - name: testing-model-rotation
                  value: '{{`{{workflow.parameters.testing-model-rotation}}`}}'
                - name: implementation-max-retries
                  value: "{{`{{workflow.parameters.implementation-max-retries}}`}}"
                - name: quality-max-retries
                  value: "{{`{{workflow.parameters.quality-max-retries}}`}}"
                - name: security-max-retries
                  value: "{{`{{workflow.parameters.security-max-retries}}`}}"
                - name: testing-max-retries
                  value: "{{`{{workflow.parameters.testing-max-retries}}`}}"
                - name: opencode-max-retries
                  value: "{{`{{workflow.parameters.opencode-max-retries}}`}}"
                - name: auto-merge
                  value: "{{`{{workflow.parameters.auto-merge}}`}}"
                - name: model
                  value: "{{`{{workflow.parameters.model}}`}}"
          EOF

              workflow_name=$(kubectl create -f /tmp/workflow-task-${task_id}.yaml -o jsonpath='{.metadata.name}')
              
              if [ -z "$workflow_name" ]; then
                echo "❌ Failed to create workflow for task-$task_id"
                exit 1
              fi
              
              echo "    ✅ Created workflow: $workflow_name"
              
              if [ -z "$workflow_names" ]; then
                workflow_names="$workflow_name"
              else
                workflow_names="$workflow_names $workflow_name"
              fi
            done

            # Wait for all tasks in this level to complete
            echo ""
            echo "⏳ Waiting for all tasks in level $level_index to complete..."
            max_wait=7200  # 2 hours max wait per level
            elapsed=0
            interval=30

            while [ $elapsed -lt $max_wait ]; do
              all_done=true
              any_failed=false
              
              for workflow_name in $workflow_names; do
                status=$(kubectl get workflow "$workflow_name" \
                  -n {{ .Release.Namespace }} \
                  -o jsonpath='{.status.phase}' 2>/dev/null || echo "NotFound")

                case "$status" in
                  "Succeeded")
                    # Task completed successfully
                    ;;
                  "Failed"|"Error")
                    echo "❌ Workflow $workflow_name failed"
                    any_failed=true
                    all_done=false
                    ;;
                  "Running"|"Pending")
                    all_done=false
                    ;;
                  *)
                    all_done=false
                    ;;
                esac
              done

              if [ "$any_failed" = "true" ]; then
                echo "❌ One or more tasks in level $level_index failed"
                exit 1
              fi

              if [ "$all_done" = "true" ]; then
                echo "✅ All tasks in level $level_index completed successfully"

              # Optional: Create integration PR that merges all task branches in this level
              if [ "{{`{{workflow.parameters.integration-pr-enabled}}`}}" = "true" ]; then
                echo "🧩 Coordinating integration PR for level $level_index"

                apk add --no-cache git curl openssl

                # Normalize repository: accept either org/repo or full URL
                REPO_INPUT="{{`{{workflow.parameters.repository}}`}}"
                case "$REPO_INPUT" in
                  http://*|https://*)
                    REPO_URL="$REPO_INPUT"
                    ;;
                  *)
                    REPO_URL="https://github.com/$REPO_INPUT"
                    ;;
                esac

                # Build Morgan GitHub App JWT to get installation token
                if [ -n "${GITHUB_APP_ID:-}" ] && [ -n "${GITHUB_APP_PRIVATE_KEY:-}" ]; then
                  echo "🔐 Using Morgan GitHub App to authenticate repo clone and push"
                  TEMP_KEY="/tmp/github-app-key.pem"
                  printf '%b' "$GITHUB_APP_PRIVATE_KEY" > "$TEMP_KEY"
                  chmod 600 "$TEMP_KEY"

                  NOW=$(date +%s)
                  EXP=$((NOW + 600))
                  JWT_HEADER=$(printf '{"alg":"RS256","typ":"JWT"}' | base64 -w 0 2>/dev/null || base64)
                  JWT_HEADER=$(echo -n "$JWT_HEADER" | tr '+/' '-_' | tr -d '=')
                  JWT_PAYLOAD=$(printf '{"iat":%d,"exp":%d,"iss":"%s"}' "$NOW" "$EXP" "$GITHUB_APP_ID" | base64 -w 0 2>/dev/null || base64)
                  JWT_PAYLOAD=$(echo -n "$JWT_PAYLOAD" | tr '+/' '-_' | tr -d '=')
                  JWT_SIGNATURE=$(printf '%s.%s' "$JWT_HEADER" "$JWT_PAYLOAD" | openssl dgst -sha256 -sign "$TEMP_KEY" -binary | base64 -w 0 2>/dev/null || base64)
                  JWT_SIGNATURE=$(echo -n "$JWT_SIGNATURE" | tr '+/' '-_' | tr -d '=')
                  JWT_TOKEN="$JWT_HEADER.$JWT_PAYLOAD.$JWT_SIGNATURE"

                  # Derive owner/repo
                  OWNER=""
                  REPO=""
                  case "$REPO_INPUT" in
                    http://*|https://*)
                      OWNER=$(echo "$REPO_INPUT" | sed -E 's#https?://github.com/([^/]+)/.*#\1#')
                      REPO=$(echo "$REPO_INPUT" | sed -E 's#https?://github.com/[^/]+/([^/]+)(\.git)?$#\1#')
                      ;;
                    *)
                      OWNER=$(echo "$REPO_INPUT" | cut -d'/' -f1)
                      REPO=$(echo "$REPO_INPUT" | cut -d'/' -f2)
                      ;;
                  esac

                  echo "🔎 Resolving installation for $OWNER/$REPO"
                  INSTALLATION_ID=$(curl -s -L \
                    -H "Authorization: Bearer $JWT_TOKEN" \
                    -H "Accept: application/vnd.github+json" \
                    "https://api.github.com/repos/$OWNER/$REPO/installation" | jq -r '.id')

                  if [ -z "$INSTALLATION_ID" ] || [ "$INSTALLATION_ID" = "null" ]; then
                    echo "ℹ️ Repo installation not found, trying org installation"
                    INSTALLATION_ID=$(curl -s -L \
                      -H "Authorization: Bearer $JWT_TOKEN" \
                      -H "Accept: application/vnd.github+json" \
                      "https://api.github.com/orgs/$OWNER/installation" | jq -r '.id')
                  fi

                  TOKEN=""
                  if [ -n "$INSTALLATION_ID" ] && [ "$INSTALLATION_ID" != "null" ]; then
                    TOKEN=$(curl -s -X POST \
                      -H "Authorization: Bearer $JWT_TOKEN" \
                      -H "Accept: application/vnd.github+json" \
                      "https://api.github.com/app/installations/$INSTALLATION_ID/access_tokens" | jq -r '.token')
                  fi

                  if [ -z "$TOKEN" ] || [ "$TOKEN" = "null" ]; then
                    echo "❌ Failed to obtain installation token; cannot create integration PR"
                  else
                    AUTH_URL=$(echo "$REPO_URL" | sed "s#^https://#https://x-access-token:$TOKEN@#")

                    # Clone repo and prepare integration branch
                    WORKDIR="/tmp/integration-$level_index"
                    rm -rf "$WORKDIR" && mkdir -p "$WORKDIR"
                    git clone --depth 1 --branch "{{`{{workflow.parameters.integration-base-branch}}`}}" "$AUTH_URL" "$WORKDIR"
                    cd "$WORKDIR"

                    BASE_BRANCH="{{`{{workflow.parameters.integration-base-branch}}`}}"
                    INTEGRATION_BRANCH="integration/level-$level_index-{{`{{workflow.name}}`}}"

                    # Create or reset integration branch
                    git checkout -B "$INTEGRATION_BRANCH" "origin/$BASE_BRANCH"

                    # Optional conflict detection via PR changed files
                    if [ "{{`{{workflow.parameters.conflict-detection}}`}}" = "true" ]; then
                      echo "🧪 Performing pre-merge conflict detection"
                      ALL_FILES="/tmp/changed-files.txt"
                      : > "$ALL_FILES"
                      CONFLICT_WARNING=false
                      for task_id in $task_array; do
                        # Find PR number for branch feature/task-$task_id-implementation
                        HEAD_BRANCH="feature/task-${task_id}-implementation"
                        PR_DATA=$(curl -s -L \
                          -H "Authorization: Bearer $JWT_TOKEN" \
                          -H "Accept: application/vnd.github+json" \
                          "https://api.github.com/repos/$OWNER/$REPO/pulls?state=open&head=$OWNER:$HEAD_BRANCH")
                        PR_NUM=$(echo "$PR_DATA" | jq -r '.[0].number // empty')
                        if [ -n "$PR_NUM" ]; then
                          curl -s -L \
                            -H "Authorization: Bearer $JWT_TOKEN" \
                            -H "Accept: application/vnd.github+json" \
                            "https://api.github.com/repos/$OWNER/$REPO/pulls/$PR_NUM/files" | jq -r '.[].filename' >> "$ALL_FILES"
                        fi
                      done
                      if [ -s "$ALL_FILES" ]; then
                        SORTED=$(sort "$ALL_FILES")
                        DUPES=$(echo "$SORTED" | uniq -d)
                        if [ -n "$DUPES" ]; then
                          echo "⚠️ Potential overlap detected across PRs in level $level_index:"
                          echo "$DUPES"
                          CONFLICT_WARNING=true
                        fi
                      fi
                    fi

                    # Merge each task branch into integration branch
                    MERGE_FAILED=false
                    for task_id in $task_array; do
                      BR="feature/task-${task_id}-implementation"
                      echo "🔀 Merging $BR into $INTEGRATION_BRANCH"
                      git fetch origin "$BR:$BR" || true
                      if git show-ref --verify --quiet "refs/heads/$BR" || git ls-remote --exit-code --heads origin "$BR" >/dev/null 2>&1; then
                        # Ensure local ref exists
                        git fetch origin "$BR:$BR" || true
                        if ! git merge --no-ff -m "Merge $BR into $INTEGRATION_BRANCH" "$BR"; then
                          echo "❌ Merge conflict when merging $BR"
                          MERGE_FAILED=true
                          break
                        fi
                      else
                        echo "ℹ️ Branch $BR not found; skipping"
                      fi
                    done

                    if [ "$MERGE_FAILED" = "true" ]; then
                      echo "❌ Integration merge failed due to conflicts"
                      exit 1
                    fi

                    # Push integration branch and create PR
                    git push -f origin "$INTEGRATION_BRANCH"

                    PR_TITLE="Integration PR: Level $level_index for {{`{{workflow.name}}`}}"
                    PR_BODY="This PR merges task branches for level $level_index: $(echo $task_array | tr '\n' ' ')"
                    CREATE_BODY=$(printf '{"title":"%s","head":"%s","base":"%s","body":"%s"}' "$PR_TITLE" "$INTEGRATION_BRANCH" "$BASE_BRANCH" "$PR_BODY")
                    EXISTING=$(curl -s -L \
                      -H "Authorization: Bearer $JWT_TOKEN" \
                      -H "Accept: application/vnd.github+json" \
                      "https://api.github.com/repos/$OWNER/$REPO/pulls?state=open&head=$OWNER:$INTEGRATION_BRANCH")
                    EXISTING_NUM=$(echo "$EXISTING" | jq -r '.[0].number // empty')
                    if [ -n "$EXISTING_NUM" ]; then
                      echo "✅ Integration PR already exists: #$EXISTING_NUM"
                    else
                      RESP=$(curl -s -X POST \
                        -H "Authorization: Bearer $JWT_TOKEN" \
                        -H "Accept: application/vnd.github+json" \
                        -d "$CREATE_BODY" \
                        "https://api.github.com/repos/$OWNER/$REPO/pulls")
                      URL=$(echo "$RESP" | jq -r '.html_url // empty')
                      NUM=$(echo "$RESP" | jq -r '.number // empty')
                      if [ -n "$NUM" ]; then
                        echo "✅ Created integration PR #$NUM: $URL"
                      else
                        echo "⚠️ Failed to create integration PR"
                      fi
                    fi

                    # Cleanup
                    rm -f "$TEMP_KEY"
                  fi
                else
                  echo "⚠️ Morgan GitHub App credentials not available; skipping integration PR"
                fi
              fi
                break
              fi

              if [ $((elapsed % 300)) -eq 0 ]; then
                echo "🔄 Level $level_index still running... ($elapsed seconds elapsed)"
              fi

              sleep $interval
              elapsed=$((elapsed + interval))
            done

            if [ $elapsed -ge $max_wait ]; then
              echo ""
              echo "═══════════════════════════════════════════════════════════════"
              echo "⏱️ TIMEOUT: Level $level_index exceeded maximum wait time ($max_wait seconds)"
              echo "═══════════════════════════════════════════════════════════════"
              echo ""
              
              # Detailed diagnostics for each workflow
              echo "📊 DIAGNOSTICS: Checking status of all workflows in level $level_index..."
              echo ""
              
              stuck_count=0
              failed_count=0
              succeeded_count=0
              unknown_count=0
              
              for workflow_name in $workflow_names; do
                status=$(kubectl get workflow "$workflow_name" \
                  -n {{ .Release.Namespace }} \
                  -o jsonpath='{.status.phase}' 2>/dev/null || echo "NotFound")
                
                message=$(kubectl get workflow "$workflow_name" \
                  -n {{ .Release.Namespace }} \
                  -o jsonpath='{.status.message}' 2>/dev/null || echo "")
                
                case "$status" in
                  "Succeeded")
                    echo "  ✅ $workflow_name: Succeeded"
                    succeeded_count=$((succeeded_count + 1))
                    ;;
                  "Failed"|"Error")
                    echo "  ❌ $workflow_name: $status"
                    if [ -n "$message" ]; then
                      echo "     Message: $message"
                    fi
                    failed_count=$((failed_count + 1))
                    # Get node status for more details
                    failed_nodes=$(kubectl get workflow "$workflow_name" \
                      -n {{ .Release.Namespace }} \
                      -o jsonpath='{.status.nodes[*].phase}' 2>/dev/null | tr ' ' '\n' | grep -E "Failed|Error" | wc -l || echo "0")
                    if [ "$failed_nodes" -gt 0 ]; then
                      echo "     Failed nodes: $failed_nodes"
                    fi
                    ;;
                  "Running"|"Pending")
                    echo "  ⏳ $workflow_name: $status (stuck or still processing)"
                    stuck_count=$((stuck_count + 1))
                    
                    # Get active pods for this workflow
                    active_pods=$(kubectl get pods \
                      -n {{ .Release.Namespace }} \
                      -l workflows.argoproj.io/workflow="$workflow_name" \
                      --field-selector=status.phase=Running \
                      -o jsonpath='{.items[*].metadata.name}' 2>/dev/null || echo "")
                    
                    if [ -n "$active_pods" ]; then
                      echo "     Active pods: $(echo "$active_pods" | wc -w | tr -d ' ')"
                      for pod in $active_pods; do
                        pod_age=$(kubectl get pod "$pod" \
                          -n {{ .Release.Namespace }} \
                          -o jsonpath='{.status.startTime}' 2>/dev/null || echo "")
                        if [ -n "$pod_age" ]; then
                          echo "       - $pod (running since: $pod_age)"
                        else
                          echo "       - $pod"
                        fi
                      done
                    else
                      echo "     No active pods found"
                    fi
                    ;;
                  "NotFound")
                    echo "  ⚠️  $workflow_name: Not found (may have been deleted)"
                    unknown_count=$((unknown_count + 1))
                    ;;
                  *)
                    echo "  ❓ $workflow_name: Unknown status '$status'"
                    unknown_count=$((unknown_count + 1))
                    ;;
                esac
                echo ""
              done
              
              echo "═══════════════════════════════════════════════════════════════"
              echo "📈 SUMMARY:"
              echo "  ✅ Succeeded: $succeeded_count"
              echo "  ❌ Failed: $failed_count"
              echo "  ⏳ Still running/stuck: $stuck_count"
              echo "  ❓ Unknown: $unknown_count"
              echo "═══════════════════════════════════════════════════════════════"
              echo ""
              
              # Provide actionable remediation steps
              if [ "$failed_count" -gt 0 ]; then
                echo "🔧 REMEDIATION:"
                echo "  1. Check failed workflow logs: kubectl logs -n {{ .Release.Namespace }} -l workflows.argoproj.io/workflow=<workflow-name>"
                echo "  2. Review workflow status: kubectl get workflow <workflow-name> -n {{ .Release.Namespace }} -o yaml"
                echo "  3. Check CodeRun status if applicable: kubectl get coderun -n {{ .Release.Namespace }}"
                echo ""
              fi
              
              if [ "$stuck_count" -gt 0 ]; then
                echo "🔧 REMEDIATION FOR STUCK WORKFLOWS:"
                echo "  1. Check pod logs: kubectl logs -n {{ .Release.Namespace }} <pod-name>"
                echo "  2. Check workflow suspend status: kubectl get workflow <workflow-name> -n {{ .Release.Namespace }} -o jsonpath='{.status.nodes[*].phase}'"
                echo "  3. Workflows may be waiting on external events (PR creation, webhooks, etc.)"
                echo "  4. Consider increasing max_wait timeout if tasks legitimately take longer than 2 hours"
                echo ""
              fi
              
              # Exit with error, but provide context
              if [ "$failed_count" -gt 0 ] && [ "$stuck_count" -eq 0 ]; then
                echo "❌ Level $level_index failed: $failed_count task(s) failed"
                exit 1
              elif [ "$stuck_count" -gt 0 ]; then
                echo "⏱️ Level $level_index timeout: $stuck_count task(s) did not complete within $max_wait seconds"
                echo "   This may indicate:"
                echo "   - Workflows waiting on external events (GitHub PRs, webhooks)"
                echo "   - Long-running implementation tasks that exceed timeout"
                echo "   - Workflow suspension/resume issues"
                exit 1
              else
                echo "❌ Level $level_index timeout: Unknown issue preventing completion"
                exit 1
              fi
            fi

            # Progress report
            completed_levels=$((level_index + 1))
            percent=$((completed_levels * 100 / NUM_LEVELS))
            echo ""
            echo "📊 PROGRESS: $completed_levels/$NUM_LEVELS levels complete ($percent%)"
            printf "["
            for i in $(seq 1 20); do
              if [ $((i * 5)) -le $percent ]; then
                printf "█"
              else
                printf "░"
              fi
            done
            printf "] $percent%%\n"
            echo ""

            level_index=$((level_index + 1))
          done

          echo ""
          echo "════════════════════════════════════════"
          echo "🎉 ALL LEVELS COMPLETED SUCCESSFULLY!"
          echo "════════════════════════════════════════"

          # Create telemetry summary
          WORKFLOW_END=$(date +%s)
          WORKFLOW_START=$(kubectl get workflow "{{`{{workflow.name}}`}}" -n {{ .Release.Namespace }} -o jsonpath='{.status.startedAt}' | xargs -I {} date -d {} +%s 2>/dev/null || echo "$WORKFLOW_END")
          TOTAL_DURATION=$((WORKFLOW_END - WORKFLOW_START))
          
          # Estimate sequential time (sum of all task durations)
          SEQUENTIAL_ESTIMATE=$(({{`{{inputs.parameters.task-count}}`}} * 1800))  # Assume 30min per task average
          
          # Calculate actual speedup
          ACTUAL_SPEEDUP="1.0"
          if [ $TOTAL_DURATION -gt 0 ]; then
            ACTUAL_SPEEDUP=$(echo "scale=2; $SEQUENTIAL_ESTIMATE / $TOTAL_DURATION" | bc -l 2>/dev/null || echo "1.0")
          fi

          cat > /tmp/telemetry.json <<EOF
          {
            "workflow_name": "{{`{{workflow.name}}`}}",
            "execution_mode": "parallel",
            "total_tasks": {{`{{inputs.parameters.task-count}}`}},
            "execution_levels": $NUM_LEVELS,
            "total_duration_seconds": $TOTAL_DURATION,
            "estimated_sequential_seconds": $SEQUENTIAL_ESTIMATE,
            "actual_speedup": "$ACTUAL_SPEEDUP",
            "completed_at": "$(date -u +"%Y-%m-%dT%H:%M:%SZ")"
          }
          EOF

          echo "📊 PERFORMANCE TELEMETRY"
          echo "════════════════════════════════════════"
          echo "🎯 Total tasks: {{`{{inputs.parameters.task-count}}`}}"
          echo "📊 Execution levels: $NUM_LEVELS"
          echo "⏱️ Total duration: ${TOTAL_DURATION}s"
          echo "🚀 Estimated speedup: ${ACTUAL_SPEEDUP}x"
          echo ""

          # Store telemetry as ConfigMap for later analysis
          kubectl create configmap "telemetry-{{`{{workflow.name}}`}}" \
            --from-file=telemetry.json=/tmp/telemetry.json \
            -n {{ .Release.Namespace }} \
            --dry-run=client -o yaml | kubectl apply -n {{ .Release.Namespace }} -f -

    # Sequential task processor - processes tasks one by one
    - name: sequential-task-processor
      inputs:
        parameters:
        - name: task-list
        - name: task-count
      script:
        image: alpine/k8s:1.31.0
        env:
        - name: GITHUB_APP_ID
          valueFrom:
            secretKeyRef:
              name: github-app-5dlabs-morgan
              key: app-id
        - name: GITHUB_APP_PRIVATE_KEY
          valueFrom:
            secretKeyRef:
              name: github-app-5dlabs-morgan
              key: private-key
        command: [sh]
        source: |
          #!/bin/sh
          set -e

          echo "📋 Processing {{`{{inputs.parameters.task-count}}`}} tasks sequentially..."

          # Convert comma-separated list to space-separated for iteration
          task_list="{{`{{inputs.parameters.task-list}}`}}"
          task_list="${task_list//,/ }"

          # Process each task sequentially
          task_index=1
          for task_id in $task_list; do
            echo ""
            echo "════════════════════════════════════════"
            echo "🎯 Starting Task $task_id ($task_index/{{`{{inputs.parameters.task-count}}`}})"
            echo "════════════════════════════════════════"

            # Create current-task marker
            cat > /tmp/current-task.json <<EOF
          {
            "task_id": "$task_id",
            "started_at": "$(date -u +"%Y-%m-%dT%H:%M:%SZ")",
            "workflow_id": "{{`{{workflow.name}}`}}",
            "task_index": $task_index,
            "total_tasks": {{`{{inputs.parameters.task-count}}`}}
          }
          EOF
            kubectl create configmap current-task-{{`{{workflow.name}}`}} \
              --from-file=current-task.json=/tmp/current-task.json \
              -n {{ .Release.Namespace }} \
              --dry-run=client -o yaml | kubectl apply -n {{ .Release.Namespace }} -f -

            # Submit workflow for this task
            echo "🚀 Submitting workflow for task-$task_id..."

            # Agent routing is handled by child workflow's determine-task-agent step
            # Parent simply passes through all agent parameters for child to use

            cat > /tmp/workflow.yaml <<EOF
          apiVersion: argoproj.io/v1alpha1
          kind: Workflow
          metadata:
            generateName: play-task-${task_id}-
            namespace: {{ .Release.Namespace }}
            labels:
              task-id: "$task_id"
              repository: "$(echo "{{`{{workflow.parameters.repository}}`}}" | tr '/' '-')"
              current-stage: "pending"
              parent-workflow: "{{`{{workflow.name}}`}}"
              project-play: "true"
          spec:
            workflowTemplateRef:
              name: play-workflow-template
            arguments:
              parameters:
                - name: task-id
                  value: "$task_id"
                - name: repository
                  value: "{{`{{workflow.parameters.repository}}`}}"
                - name: service
                  value: "{{`{{workflow.parameters.service}}`}}"
                - name: docs-repository
                  value: "{{`{{workflow.parameters.docs-repository}}`}}"
                - name: docs-project-directory
                  value: "{{`{{workflow.parameters.docs-project-directory}}`}}"
                - name: docs-branch
                  value: "{{`{{workflow.parameters.docs-branch}}`}}"
                - name: implementation-agent
                  value: "{{`{{workflow.parameters.implementation-agent}}`}}"
                - name: implementation-cli
                  value: "{{`{{workflow.parameters.implementation-cli}}`}}"
                - name: implementation-model
                  value: "{{`{{workflow.parameters.implementation-model}}`}}"
                - name: implementation-tools
                  value: '{{`{{workflow.parameters.implementation-tools}}`}}'
                - name: implementation-model-rotation
                  value: '{{`{{workflow.parameters.implementation-model-rotation}}`}}'
                - name: frontend-agent
                  value: "{{`{{workflow.parameters.frontend-agent}}`}}"
                - name: frontend-cli
                  value: "{{`{{workflow.parameters.frontend-cli}}`}}"
                - name: frontend-model
                  value: "{{`{{workflow.parameters.frontend-model}}`}}"
                - name: frontend-tools
                  value: '{{`{{workflow.parameters.frontend-tools}}`}}'
                - name: frontend-model-rotation
                  value: '{{`{{workflow.parameters.frontend-model-rotation}}`}}'
                - name: frontend-max-retries
                  value: "{{`{{workflow.parameters.frontend-max-retries}}`}}"
                - name: quality-agent
                  value: "{{`{{workflow.parameters.quality-agent}}`}}"
                - name: quality-cli
                  value: "{{`{{workflow.parameters.quality-cli}}`}}"
                - name: quality-model
                  value: "{{`{{workflow.parameters.quality-model}}`}}"
                - name: quality-tools
                  value: '{{`{{workflow.parameters.quality-tools}}`}}'
                - name: quality-model-rotation
                  value: '{{`{{workflow.parameters.quality-model-rotation}}`}}'
                - name: security-agent
                  value: "{{`{{workflow.parameters.security-agent}}`}}"
                - name: security-cli
                  value: "{{`{{workflow.parameters.security-cli}}`}}"
                - name: security-model
                  value: "{{`{{workflow.parameters.security-model}}`}}"
                - name: security-tools
                  value: '{{`{{workflow.parameters.security-tools}}`}}'
                - name: security-model-rotation
                  value: '{{`{{workflow.parameters.security-model-rotation}}`}}'
                - name: testing-agent
                  value: "{{`{{workflow.parameters.testing-agent}}`}}"
                - name: testing-cli
                  value: "{{`{{workflow.parameters.testing-cli}}`}}"
                - name: testing-model
                  value: "{{`{{workflow.parameters.testing-model}}`}}"
                - name: testing-tools
                  value: '{{`{{workflow.parameters.testing-tools}}`}}'
                - name: testing-model-rotation
                  value: '{{`{{workflow.parameters.testing-model-rotation}}`}}'
                - name: implementation-max-retries
                  value: "{{`{{workflow.parameters.implementation-max-retries}}`}}"
                - name: quality-max-retries
                  value: "{{`{{workflow.parameters.quality-max-retries}}`}}"
                - name: security-max-retries
                  value: "{{`{{workflow.parameters.security-max-retries}}`}}"
                - name: testing-max-retries
                  value: "{{`{{workflow.parameters.testing-max-retries}}`}}"
                - name: opencode-max-retries
                  value: "{{`{{workflow.parameters.opencode-max-retries}}`}}"
                - name: auto-merge
                  value: "{{`{{workflow.parameters.auto-merge}}`}}"
                - name: model
                  value: "{{`{{workflow.parameters.model}}`}}"
          EOF

            workflow_name=$(kubectl create -f /tmp/workflow.yaml -o jsonpath='{.metadata.name}')

            if [ -z "$workflow_name" ]; then
              echo "❌ Failed to create workflow for task-$task_id"
              exit 1
            fi

            echo "✅ Created workflow: $workflow_name"

            # Wait for workflow completion
            echo "⏳ Waiting for task-$task_id to complete..."
            max_wait=7200  # 2 hours max wait per task
            elapsed=0
            interval=30

            while [ $elapsed -lt $max_wait ]; do
              status=$(kubectl get workflow "$workflow_name" \
                -n {{ .Release.Namespace }} \
                -o jsonpath='{.status.phase}' 2>/dev/null || echo "NotFound")

              case "$status" in
                "Succeeded")
                  echo "✅ Task $task_id completed successfully"
                  break
                  ;;
                "Failed"|"Error")
                  echo "❌ Task $task_id failed"
                  kubectl get workflow "$workflow_name" -n {{ .Release.Namespace }} -o yaml | tail -20
                  exit 1
                  ;;
                "Running"|"Pending")
                  if [ $((elapsed % 300)) -eq 0 ]; then
                    echo "🔄 Task $task_id still running... ($elapsed seconds elapsed)"
                  fi
                  ;;
                *)
                  echo "📊 Task $task_id status: $status"
                  ;;
              esac

              sleep $interval
              elapsed=$((elapsed + interval))
            done

            if [ $elapsed -ge $max_wait ]; then
              echo ""
              echo "═══════════════════════════════════════════════════════════════"
              echo "⏱️ TIMEOUT: Task $task_id exceeded maximum wait time ($max_wait seconds)"
              echo "═══════════════════════════════════════════════════════════════"
              echo ""
              
              # Get detailed workflow status
              status=$(kubectl get workflow "$workflow_name" \
                -n {{ .Release.Namespace }} \
                -o jsonpath='{.status.phase}' 2>/dev/null || echo "NotFound")
              
              message=$(kubectl get workflow "$workflow_name" \
                -n {{ .Release.Namespace }} \
                -o jsonpath='{.status.message}' 2>/dev/null || echo "")
              
              echo "📊 Workflow Status: $status"
              if [ -n "$message" ]; then
                echo "📝 Message: $message"
              fi
              
              # Get active pods
              active_pods=$(kubectl get pods \
                -n {{ .Release.Namespace }} \
                -l workflows.argoproj.io/workflow="$workflow_name" \
                --field-selector=status.phase=Running \
                -o jsonpath='{.items[*].metadata.name}' 2>/dev/null || echo "")
              
              if [ -n "$active_pods" ]; then
                echo "🔍 Active pods:"
                for pod in $active_pods; do
                  echo "   - $pod"
                done
              fi
              
              echo ""
              echo "🔧 REMEDIATION:"
              echo "  1. Check workflow logs: kubectl logs -n {{ .Release.Namespace }} -l workflows.argoproj.io/workflow=$workflow_name"
              echo "  2. Review workflow: kubectl get workflow $workflow_name -n {{ .Release.Namespace }} -o yaml"
              echo "  3. Check if workflow is suspended waiting for external events"
              echo ""
              
              exit 1
            fi

            # Archive task (placeholder for now)
            echo "📦 Archiving task-$task_id..."
            kubectl create configmap task-archive-${task_id}-{{`{{workflow.name}}`}} \
              --from-literal=task_id="$task_id" \
              --from-literal=completed_at="$(date -u +"%Y-%m-%dT%H:%M:%SZ")" \
              -n {{ .Release.Namespace }} \
              --dry-run=client -o yaml | kubectl apply -n {{ .Release.Namespace }} -f -

            # Progress report
            percent=$((task_index * 100 / {{`{{inputs.parameters.task-count}}`}}))
            echo ""
            echo "📊 PROGRESS: $task_index/{{`{{inputs.parameters.task-count}}`}} tasks complete ($percent%)"
            printf "["
            for i in $(seq 1 20); do
              if [ $((i * 5)) -le $percent ]; then
                printf "█"
              else
                printf "░"
              fi
            done
            printf "] $percent%%\n"
            echo ""

            task_index=$((task_index + 1))
          done

          # Clean up current-task marker
          kubectl delete configmap current-task-{{`{{workflow.name}}`}} \
            -n {{ .Release.Namespace }} --ignore-not-found=true

          echo ""
          echo "════════════════════════════════════════"
          echo "🎉 ALL TASKS COMPLETED SUCCESSFULLY!"
          echo "════════════════════════════════════════"

    # Morgan Project Manager - Runs once during workflow initialization
    - name: morgan-project-manager
      daemon: true  # Run as background daemon - doesn't block workflow progression
      script:
        image: {{ .Values.agent.cliImages.claude.repository }}:{{ .Values.agent.cliImages.claude.tag }}
        command: ["/bin/bash"]
        source: |
          #!/bin/bash
          set -euo pipefail
          
          # Note: envsubst is not needed - we use sed for template rendering
          # sed is already installed in the claude image and doesn't require root
          
          echo "🔧 Rendering Morgan PM templates..."
          
          # Define template variables
          REPOSITORY_URL="{{`{{workflow.parameters.repository}}`}}"
          WORKFLOW_NAME="{{`{{workflow.name}}`}}"
          NAMESPACE={{ .Release.Namespace | quote }}
          
          # Render templates using sed (no root required, already installed)
          sed -e "s|{{`{{repository_url}}`}}|$REPOSITORY_URL|g" \
              -e "s|{{`{{workflow_name}}`}}|$WORKFLOW_NAME|g" \
              -e "s|{{`{{namespace}}`}}|$NAMESPACE|g" \
              /pm-templates/github-projects-helpers.sh.hbs > /workspace/github-projects-helpers.sh
          chmod +x /workspace/github-projects-helpers.sh
          
          sed -e "s|{{`{{repository_url}}`}}|$REPOSITORY_URL|g" \
              -e "s|{{`{{workflow_name}}`}}|$WORKFLOW_NAME|g" \
              -e "s|{{`{{namespace}}`}}|$NAMESPACE|g" \
              /pm-templates/morgan-pm.sh.hbs > /workspace/morgan-pm.sh
          chmod +x /workspace/morgan-pm.sh
          
          sed -e "s|{{`{{repository_url}}`}}|$REPOSITORY_URL|g" \
              -e "s|{{`{{workflow_name}}`}}|$WORKFLOW_NAME|g" \
              -e "s|{{`{{namespace}}`}}|$NAMESPACE|g" \
              /pm-templates/process-issue-comment.sh.hbs > /workspace/process-issue-comment.sh
          chmod +x /workspace/process-issue-comment.sh
          
          echo "✅ Templates rendered, starting Morgan PM..."
          exec /workspace/morgan-pm.sh
        env:
          # GitHub App credentials for Morgan
          - name: GITHUB_APP_ID
            valueFrom:
              secretKeyRef:
                name: github-app-5dlabs-morgan
                key: app-id
          - name: GITHUB_APP_PRIVATE_KEY
            valueFrom:
              secretKeyRef:
                name: github-app-5dlabs-morgan
                key: private-key
          # Workflow context
          - name: WORKFLOW_NAME
            value: "{{`{{workflow.name}}`}}"
          - name: NAMESPACE
            value: {{ .Release.Namespace | quote }}
          # Repository information
          - name: REPOSITORY_URL
            value: "{{`{{workflow.parameters.repository}}`}}"
          - name: DOCS_REPOSITORY
            value: "{{`{{workflow.parameters.docs-repository}}`}}"
          - name: DOCS_BRANCH
            value: "{{`{{workflow.parameters.docs-branch}}`}}"
          - name: DOCS_PROJECT_DIRECTORY
            value: "{{`{{workflow.parameters.docs-project-directory}}`}}"
          - name: SERVICE_NAME
            value: "{{`{{workflow.parameters.service}}`}}"
        volumeMounts:
          - name: morgan-pm-workspace
            mountPath: /shared
          - name: pm-templates
            mountPath: /pm-templates
            readOnly: true
        resources:
          requests:
            cpu: 100m
            memory: 256Mi
          limits:
            cpu: 500m
            memory: 512Mi
      volumes:
        - name: pm-templates
          configMap:
            name: {{ include "controller.fullname" . }}-agent-templates-pm
            defaultMode: 0755

{{- end }}
<|MERGE_RESOLUTION|>--- conflicted
+++ resolved
@@ -148,20 +148,11 @@
   templates:
     # Main orchestration template - using DAG to allow Morgan PM to run in parallel
     - name: orchestrate-project
-<<<<<<< HEAD
-      steps:
-        # Step 0: Launch Morgan PM daemon (runs throughout workflow)
-        - - name: launch-morgan-pm
-            template: morgan-project-manager
-            # CRITICAL FIX: Run as daemon to avoid blocking subsequent steps
-            daemon: true
-=======
       dag:
         tasks:
         # Morgan PM runs as daemon throughout workflow (no dependencies, starts immediately)
         - name: launch-morgan-pm
           template: morgan-project-manager
->>>>>>> ec496b3b
         
         # Discover all tasks (no dependencies, can start immediately)
         - name: discover-tasks
