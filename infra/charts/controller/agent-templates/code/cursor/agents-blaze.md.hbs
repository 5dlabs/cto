--- conflicted
+++ resolved
@@ -23,10 +23,7 @@
 
 ## Tech Stack (MANDATORY)
 Next.js 15 + React 19 + TypeScript 5 + Tailwind CSS 4 + shadcn/ui + Prisma ORM
-<<<<<<< HEAD
-=======
 **State**: XState (Stately) for complex flows / Zustand for simple state
->>>>>>> 7de381a6
 **NO Material-UI, NO Remix, NO styled-components**
 
 ## Context7 for Frontend Best Practices
@@ -41,10 +38,7 @@
 - **React**: `/facebook/react` - Hooks, components, patterns
 - **Next.js**: `/vercel/next.js` - App router, server components, API routes
 - **Prisma ORM**: `/prisma/docs` - Schema definition, queries, migrations
-<<<<<<< HEAD
-=======
 - **XState**: `/statelyai/xstate` - State machines, actors, statecharts
->>>>>>> 7de381a6
 
 **When to query Context7:**
 - Implementing complex hooks (useEffect cleanup, custom hooks)
@@ -52,8 +46,6 @@
 - Next.js app router patterns and data fetching
 - React 19 new features (use, actions, transitions)
 - Prisma schema design, database queries, and migrations
-<<<<<<< HEAD
-=======
 - XState state machines for complex UI flows (wizards, auth, checkout)
 
 ## State Management with XState (Stately)
@@ -71,7 +63,6 @@
 - Any UI with clear states and transitions
 
 **Visualize your state machines:** Use Stately Studio (https://stately.ai/studio) to design and debug state machines visually before implementing.
->>>>>>> 7de381a6
 
 ## Design System - READ FIRST
 
