#!/bin/sh

# Ensure Rust environment is always properly set up
echo "🔧 Setting up Rust environment..."

# Source Rust environment if available (fixes cargo not found issues)
if [ -f "$HOME/.cargo/env" ]; then
    . "$HOME/.cargo/env"
    echo "✓ Sourced Rust environment from $HOME/.cargo/env"
fi

# Also try root cargo env as fallback
if [ -f "/root/.cargo/env" ]; then
    . "/root/.cargo/env"
    echo "✓ Sourced Rust environment from /root/.cargo/env"
fi

# Ensure rustup has a default toolchain set
if command -v rustup >/dev/null 2>&1; then
    rustup default stable 2>/dev/null || true
    echo "✓ Ensured stable Rust toolchain is default"
else
    echo "⚠️ rustup not found in PATH"
fi

# Verify Rust is available
if command -v cargo >/dev/null 2>&1; then
    echo "✓ Cargo is available: $(cargo --version)"
else
    echo "❌ Cargo not found in PATH"
    echo "Current PATH: $PATH"
    echo "Attempting to find cargo..."
    find /usr -name cargo 2>/dev/null | head -5 || echo "No cargo found in /usr"
    find /home -name cargo 2>/dev/null | head -5 || echo "No cargo found in /home"
fi

echo '════════════════════════════════════════════════════════════════'
echo '║                 IMPLEMENTATION TASK STARTING                 ║'
echo '════════════════════════════════════════════════════════════════'

# Disable interactive Git prompts globally
export GIT_TERMINAL_PROMPT=0
export GIT_ASKPASS=/bin/true
export SSH_ASKPASS=/bin/true

# Repository URL
REPO_URL="{{repository_url}}"

# GitHub App authentication is configured via environment variables
echo "Using GitHub App authentication"

# Authenticate with GitHub App
if [ -n "$GITHUB_APP_PRIVATE_KEY" ] && [ -n "$GITHUB_APP_ID" ]; then
    echo "Authenticating with GitHub App..."

    # Create temporary private key file (support escaped newlines)
    TEMP_KEY_FILE="/tmp/github-app-key.pem"
    printf '%b' "$GITHUB_APP_PRIVATE_KEY" > "$TEMP_KEY_FILE"
    chmod 600 "$TEMP_KEY_FILE"

    # Generate JWT token for GitHub App (fixed JWT generation for Linux containers)
    # JWT header
    JWT_HEADER=$(printf '{"alg":"RS256","typ":"JWT"}' | base64 -w 0 | tr '+/' '-_' | tr -d '=')

    # JWT payload with current time and expiration (10 minutes)
    NOW=$(date +%s)
    EXP=$((NOW + 600))
    JWT_PAYLOAD=$(printf '{"iat":%d,"exp":%d,"iss":"%s"}' "$NOW" "$EXP" "$GITHUB_APP_ID" | base64 -w 0 | tr '+/' '-_' | tr -d '=')

    # Sign the JWT
    JWT_SIGNATURE=$(printf '%s.%s' "$JWT_HEADER" "$JWT_PAYLOAD" | openssl dgst -sha256 -sign "$TEMP_KEY_FILE" -binary | base64 -w 0 | tr '+/' '-_' | tr -d '=')
    JWT_TOKEN="$JWT_HEADER.$JWT_PAYLOAD.$JWT_SIGNATURE"

    # Get installation ID for the repository (robust parsing of owner/repo)
    INPUT_REPO="{{repository_url}}"
    REPO_OWNER=""
    REPO_NAME=""

    if echo "$INPUT_REPO" | grep -qE '^https://github.com/'; then
        REPO_OWNER=$(echo "$INPUT_REPO" | sed -E 's|https://github.com/([^/]+)/.*|\1|')
        REPO_NAME=$(echo "$INPUT_REPO" | sed -E 's|https://github.com/[^/]+/([^/]+)(\.git)?|\1|')
    elif echo "$INPUT_REPO" | grep -qE '^git@github.com:'; then
        # SSH format git@github.com:owner/repo(.git)
        REPO_OWNER=$(echo "$INPUT_REPO" | sed -E 's|git@github.com:([^/]+)/.*|\1|')
        REPO_NAME=$(echo "$INPUT_REPO" | sed -E 's|git@github.com:[^/]+/([^/]+)(\.git)?|\1|')
    else
        # Fallback: assume slug owner/repo (possibly with .git)
        SLUG=$(echo "$INPUT_REPO" | sed -E 's|\.git$||')
        REPO_OWNER=$(echo "$SLUG" | cut -d'/' -f1)
        REPO_NAME=$(echo "$SLUG" | cut -d'/' -f2)
    fi

    echo "DEBUG: Parsed repository - Owner: '$REPO_OWNER', Name: '$REPO_NAME'"

    echo "Getting installation ID for $REPO_OWNER/$REPO_NAME..."

    # Get the installation ID (retry and follow redirects). Fallback to org installation.
    INSTALLATION_RESPONSE=$(curl -s -L --retry 5 --retry-delay 2 --retry-connrefused \
        --connect-timeout 5 --max-time 12 \
        -H "Authorization: Bearer $JWT_TOKEN" \
        -H "Accept: application/vnd.github+json" \
        "https://api.github.com/repos/$REPO_OWNER/$REPO_NAME/installation")

    INSTALLATION_ID=$(echo "$INSTALLATION_RESPONSE" | jq -r '.id')

    if [ "$INSTALLATION_ID" = "null" ] || [ -z "$INSTALLATION_ID" ]; then
        echo "⚠️ Repo installation not found, trying org installation..."
        ORG_INSTALLATION_RESPONSE=$(curl -s -L --retry 5 --retry-delay 2 --retry-connrefused \
            --connect-timeout 5 --max-time 12 \
            -H "Authorization: Bearer $JWT_TOKEN" \
            -H "Accept: application/vnd.github+json" \
            "https://api.github.com/orgs/$REPO_OWNER/installation")
        INSTALLATION_ID=$(echo "$ORG_INSTALLATION_RESPONSE" | jq -r '.id')
    fi

    if [ "$INSTALLATION_ID" = "null" ] || [ -z "$INSTALLATION_ID" ]; then
        echo "❌ Failed to get installation ID for $REPO_OWNER/$REPO_NAME"
        echo "Response (repo): $INSTALLATION_RESPONSE"
        echo "Response (org):  ${ORG_INSTALLATION_RESPONSE:-[none]}"
        rm -f "$TEMP_KEY_FILE"
        exit 1
    fi

    echo "Installation ID: $INSTALLATION_ID"

    # Get installation access token
    TOKEN_RESPONSE=$(curl -s -X POST \
        -H "Authorization: Bearer $JWT_TOKEN" \
        -H "Accept: application/vnd.github+json" \
        "https://api.github.com/app/installations/$INSTALLATION_ID/access_tokens")

    GITHUB_TOKEN=$(echo "$TOKEN_RESPONSE" | jq -r '.token')

    if [ "$GITHUB_TOKEN" = "null" ] || [ -z "$GITHUB_TOKEN" ]; then
        echo "❌ Failed to get installation access token"
        echo "Response: $TOKEN_RESPONSE"
        rm -f "$TEMP_KEY_FILE"
        exit 1
    fi

    # Clean up temporary key file
    rm -f "$TEMP_KEY_FILE"

    # Export the token for git to use
    export GITHUB_TOKEN

    # Configure git to use the token (use --replace-all to handle multiple existing helpers)
    git config --global --replace-all credential.helper store
    echo "https://x-access-token:${GITHUB_TOKEN}@github.com" > ~/.git-credentials

    # Also authenticate gh CLI with the token
    echo "$GITHUB_TOKEN" | gh auth login --with-token

    echo "✓ GitHub App authenticated successfully"

else
    echo "❌ GITHUB_APP_PRIVATE_KEY or GITHUB_APP_ID not found"
    exit 1
fi

# Git configuration with proper GitHub App attribution
git config --global --add safe.directory /workspace

# Set GitHub App attribution - use generic format for all agents
GITHUB_APP="{{github_app}}"
# Generic attribution that works for any agent
GIT_AUTHOR_NAME="${GITHUB_APP} Agent (Claude Code)"
GIT_AUTHOR_EMAIL="${GITHUB_APP}[bot]@users.noreply.github.com"

# Configure git with proper GitHub App attribution
git config --global user.name "$GIT_AUTHOR_NAME"
git config --global user.email "$GIT_AUTHOR_EMAIL"

# Set environment variables for Claude Code to use
export GIT_AUTHOR_NAME="$GIT_AUTHOR_NAME"
export GIT_AUTHOR_EMAIL="$GIT_AUTHOR_EMAIL"
export GIT_COMMITTER_NAME="$GIT_AUTHOR_NAME"
export GIT_COMMITTER_EMAIL="$GIT_AUTHOR_EMAIL"
echo "✓ Git configured"

# =============================================================================
# AUTHENTICATION VERIFICATION
# =============================================================================
echo ""
echo "═══════════════════════════════════════════════════════════════"
echo "🔐 AUTHENTICATION VERIFICATION"
echo "═══════════════════════════════════════════════════════════════"
echo ""

# Repository URLs - Handle both full URLs and org/repo format
# Check if repository_url already contains https://github.com/
if echo "{{repository_url}}" | grep -q "^https://github.com/"; then
    REPO_HTTP_URL="{{repository_url}}"
    if ! echo "{{repository_url}}" | grep -q "\.git$"; then
        REPO_HTTP_URL="${REPO_HTTP_URL}.git"
    fi
else
    REPO_HTTP_URL="https://github.com/{{repository_url}}.git"
fi

# Same for docs repository
if echo "{{docs_repository_url}}" | grep -q "^https://github.com/"; then
    DOCS_HTTP_URL="{{docs_repository_url}}"
    if ! echo "{{docs_repository_url}}" | grep -q "\.git$"; then
        DOCS_HTTP_URL="${DOCS_HTTP_URL}.git"
    fi
else
    DOCS_HTTP_URL="https://github.com/{{docs_repository_url}}.git"
fi

# DEBUG: Show what URLs are being constructed
echo "🔍 DEBUG: URL Construction & Parameters"
echo "  Input repository_url: '{{repository_url}}'"
echo "  Input docs_repository_url: '{{docs_repository_url}}'"
echo "  Input docs_project_directory: '{{docs_project_directory}}'"
echo "  Input working_directory: '{{working_directory}}'"
echo "  Input docs_branch: '{{docs_branch}}'"
echo "  Input github_app: '{{github_app}}'"
echo "  Input task_id: '{{task_id}}'"
echo "  Input service: '{{service}}'"
echo "  Constructed REPO_HTTP_URL: '$REPO_HTTP_URL'"
echo "  Constructed DOCS_HTTP_URL: '$DOCS_HTTP_URL'"
echo "  Current working directory: $(pwd)"
echo "  Available environment variables:"
env | grep -E "(GITHUB|ANTHROPIC)" | sort

# Test HTTPS access to repository
echo "🔍 DEBUG: Testing HTTPS repository access..."
echo "  Command: git ls-remote \"$REPO_HTTP_URL\" HEAD"
if git ls-remote "$REPO_HTTP_URL" HEAD > /tmp/repo_test.out 2>&1; then
  echo "✓ HTTPS repository access successful"
  echo "  Repository: {{repository_url}} ($REPO_HTTP_URL)"
  echo "  Output: $(cat /tmp/repo_test.out | head -1)"
else
  echo "❌ HTTPS repository access failed"
  echo "  Repository: {{repository_url}} ($REPO_HTTP_URL)"
  echo "  Error output: $(cat /tmp/repo_test.out)"
  echo "  Git credential helper status:"
  git config --list | grep credential || echo "  No credential helpers configured"
  echo ""
  echo "🚫 ABORTING: Cannot access repository via HTTPS"
  exit 1
fi

# Test docs repository access
echo "🔍 DEBUG: Testing docs repository access..."
echo "  Command: git ls-remote \"$DOCS_HTTP_URL\" HEAD"
if git ls-remote "$DOCS_HTTP_URL" HEAD > /tmp/docs_test.out 2>&1; then
  echo "✓ Docs repository access successful"
  echo "  Repository: {{docs_repository_url}} ($DOCS_HTTP_URL)"
  echo "  Output: $(cat /tmp/docs_test.out | head -1)"
else
  echo "❌ Docs repository access failed"
  echo "  Repository: {{docs_repository_url}} ($DOCS_HTTP_URL)"
  echo "  Error output: $(cat /tmp/docs_test.out)"
  echo ""
  echo "🚫 ABORTING: Cannot access docs repository via HTTPS"
  exit 1
fi

# Dual Repository Setup - Platform repo for docs, Target repo for implementation
echo ""
echo "═══════════════════════════════════════════════════════════════"
echo "║                 DUAL REPOSITORY SETUP                        ║"
echo "═══════════════════════════════════════════════════════════════"

# Repository Information
DOCS_BRANCH="{{docs_branch}}"
GITHUB_APP="{{github_app}}"

# Helper: derive safe workspace directory name from repo input (URL, SSH, or slug)
sanitize_repo_dir() {
    input="$1"
    if echo "$input" | grep -qE '^https://github.com/'; then
        owner=$(echo "$input" | sed -E 's|https://github.com/([^/]+)/.*|\1|')
        name=$(echo "$input" | sed -E 's|https://github.com/[^/]+/([^/]+)(\\.git)?|\1|')
        printf '%s-%s' "$owner" "$name"
    elif echo "$input" | grep -qE '^git@github.com:'; then
        owner=$(echo "$input" | sed -E 's|git@github.com:([^/]+)/.*|\1|')
        name=$(echo "$input" | sed -E 's|git@github.com:[^/]+/([^/]+)(\\.git)?|\1|')
        printf '%s-%s' "$owner" "$name"
    else
        # Assume owner/repo (optionally with .git)
        slug=$(echo "$input" | sed -E 's|\\.git$||')
        echo "$slug" | tr '/' '-'
    fi
}

# Derive workspace directory names (owner-repo)
DOCS_REPO_DIR=$(sanitize_repo_dir "{{docs_repository_url}}")
TARGET_REPO_DIR=$(sanitize_repo_dir "{{repository_url}}")

echo "=== REPOSITORY SETUP ==="
echo "Docs repository: {{docs_repository_url}} ($DOCS_HTTP_URL)"
echo "Target repository: {{repository_url}} ($REPO_HTTP_URL)"
echo "Docs branch: $DOCS_BRANCH"
echo "GitHub App: $GITHUB_APP"

# Determine workflow type
echo "🔍 DEBUG: Workflow type detection"
echo "  docs_repository_url: '{{docs_repository_url}}'"
echo "  repository_url: '{{repository_url}}'"
echo "  Comparison result: $( [ "{{docs_repository_url}}" = "{{repository_url}}" ] && echo 'EQUAL' || echo 'DIFFERENT' )"

if [ "{{docs_repository_url}}" = "{{repository_url}}" ]; then
    echo "✓ Single-repo workflow detected (same repository for docs and implementation)"
    WORKFLOW_TYPE="single-repo"
    echo "  └─ TaskMaster files expected at repository root"
else
    echo "✓ Multi-repo workflow detected (separate docs and target repositories)"
    WORKFLOW_TYPE="multi-repo"
    echo "  └─ TaskMaster files expected in docs repo at: {{docs_project_directory}}"
fi
echo "🔍 DEBUG: WORKFLOW_TYPE set to: $WORKFLOW_TYPE"

# Repository Setup Based on Workflow Type
if [ "$WORKFLOW_TYPE" = "single-repo" ]; then
    echo "=== SINGLE-REPO WORKFLOW ==="
    # Check if repository already exists (retry scenario)
    echo "🔍 DEBUG: Checking for existing repository directory: $TARGET_REPO_DIR"
    echo "  Workspace contents: $(ls -la /workspace/ | grep -v '^total')"

    if [ -d "$TARGET_REPO_DIR" ]; then
        echo "🔄 REPOSITORY: UPDATE - directory already exists"
        echo "📁 Found existing repository '$TARGET_REPO_DIR', updating..."
        echo "  Directory contents: $(ls -la $TARGET_REPO_DIR | head -5)"
        cd "$TARGET_REPO_DIR"
        echo "  Current branch: $(git branch --show-current 2>/dev/null || echo 'unknown')"
        echo "  Git status before update: $(git status --porcelain | wc -l) files changed"
        git fetch origin
        git checkout "$DOCS_BRANCH"
        git reset --hard "origin/$DOCS_BRANCH"
        cd /workspace
        echo "✓ Repository updated successfully to $DOCS_BRANCH"
    else
        echo "📥 REPOSITORY: CLONING - first time setup"
        echo "  Clone command: git clone \"$REPO_HTTP_URL\" \"$TARGET_REPO_DIR\""
        if ! git clone "$REPO_HTTP_URL" "$TARGET_REPO_DIR"; then
            echo "❌ Failed to clone repository: {{repository_url}} ($REPO_HTTP_URL)"
            echo "  Last git error: $(git config --get-regexp 'credential|remote')"
            exit 1
        fi
        echo "  Clone successful, changing to directory and checking out $DOCS_BRANCH"
        cd "$TARGET_REPO_DIR" && git checkout "$DOCS_BRANCH" && cd /workspace
        echo "✓ Repository cloned successfully"
        echo "  Final directory structure: $(ls -la $TARGET_REPO_DIR | head -5)"
    fi

    # Preserve Task Master files before branch switching (single-repo workflow)
    echo "🔄 Preserving Task Master files from docs branch before switching to feature branch..."
    TEMP_TASK_DIR="/tmp/taskmaster-preserve"
    rm -rf "$TEMP_TASK_DIR"
    mkdir -p "$TEMP_TASK_DIR"

    cd "/workspace/$TARGET_REPO_DIR"
    echo "🔍 DEBUG: TaskMaster file preservation"
    echo "  docs_project_directory: '{{docs_project_directory}}'"
    echo "  task_id: '{{task_id}}'"

    # Copy Task Master files from docs branch to temporary location
    {{#if docs_project_directory}}
    if [ "{{docs_project_directory}}" = "." ]; then
        PRESERVE_FROM="/workspace/$TARGET_REPO_DIR/.taskmaster/docs/task-{{task_id}}"
        echo "  └─ Using root taskmaster path (docs_project_directory='.')"
    else
        PRESERVE_FROM="/workspace/$TARGET_REPO_DIR/{{docs_project_directory}}/.taskmaster/docs/task-{{task_id}}"
        echo "  └─ Using project subdirectory: {{docs_project_directory}}"
    fi
    {{else}}
    PRESERVE_FROM="/workspace/$TARGET_REPO_DIR/.taskmaster/docs/task-{{task_id}}"
    echo "  └─ Using default root taskmaster path (no docs_project_directory)"
    {{/if}}

    echo "  PRESERVE_FROM resolved to: $PRESERVE_FROM"

    echo "🔍 DEBUG: Attempting to preserve Task Master files from: $PRESERVE_FROM"
    echo "  Checking if directory exists..."
    if [ -d "$PRESERVE_FROM" ]; then
        echo "  ✓ TaskMaster directory found!"
        echo "  Directory contents: $(ls -la "$PRESERVE_FROM" | wc -l) items"
        ls -la "$PRESERVE_FROM"
        cp -r "$PRESERVE_FROM"/* "$TEMP_TASK_DIR/" 2>/dev/null && echo "✓ Task Master files preserved to temporary location" || echo "⚠️ Some files may not have been preserved"

        # Also preserve architecture.md from docs directory (one level up from task directory)
        {{#if docs_project_directory}}
        if [ "{{docs_project_directory}}" = "." ]; then
            ARCH_SOURCE="/workspace/$TARGET_REPO_DIR/.taskmaster/docs/architecture.md"
        else
            ARCH_SOURCE="/workspace/$TARGET_REPO_DIR/{{docs_project_directory}}/.taskmaster/docs/architecture.md"
        fi
        {{else}}
        ARCH_SOURCE="/workspace/$TARGET_REPO_DIR/.taskmaster/docs/architecture.md"
        {{/if}}

        if [ -f "$ARCH_SOURCE" ]; then
            cp "$ARCH_SOURCE" "$TEMP_TASK_DIR/" && echo "✓ architecture.md preserved from docs branch" || echo "⚠️ Failed to preserve architecture.md"
        else
            echo "⚠️ architecture.md not found at: $ARCH_SOURCE"
        fi

        echo "🔍 DEBUG: Preserved files:"
        ls -la "$TEMP_TASK_DIR/" || echo "No files in temp directory"
    else
        echo "❌ Task Master directory not found at: $PRESERVE_FROM"
        echo "❌ CRITICAL: TaskMaster files must exist at the specified location"
        echo "❌ Expected location: $PRESERVE_FROM"
        echo "❌ This job cannot continue without the specified TaskMaster files"
        echo "❌ Verify that:"
        echo "   1. The docs-project-directory parameter is correct"
        echo "   2. The task-id exists in the TaskMaster directory"
        echo "   3. The docs-branch contains the TaskMaster files"
        exit 1
    fi
    cd /workspace

    # Set working directory to the repository root
    REPO_NAME="$TARGET_REPO_DIR"
    echo "✓ Working directory: /workspace/$REPO_NAME"
    echo "✓ Task files preserved from docs branch"

else
    echo "=== MULTI-REPO WORKFLOW ==="

    # Step 1: Clone or update docs repository temporarily
    if [ -d "/tmp/docs-repo" ]; then
        echo "🔄 DOCS REPOSITORY: UPDATE - temporary directory exists"
        cd /tmp/docs-repo
        git fetch origin
        git checkout "$DOCS_BRANCH"
        git reset --hard "origin/$DOCS_BRANCH"
        cd /workspace
        echo "✓ Docs repository updated"
    else
        echo "📥 DOCS REPOSITORY: CLONING - extracting task files"
        if ! git clone "$DOCS_HTTP_URL" /tmp/docs-repo; then
            echo "❌ Failed to clone docs repository: {{docs_repository_url}} ($DOCS_HTTP_URL)"
            exit 1
        fi
        cd /tmp/docs-repo && git checkout "$DOCS_BRANCH" && cd /workspace
        echo "✓ Docs repository cloned to temporary location"
    fi

    # Step 2: Clone or update target repository
    if [ -d "$TARGET_REPO_DIR" ]; then
        echo "🔄 TARGET REPOSITORY: UPDATE - directory already exists"
        echo "📁 Found existing target repository '$TARGET_REPO_DIR', updating..."
        cd "$TARGET_REPO_DIR"
        git fetch origin main
        git reset --hard origin/main
        cd /workspace
        echo "✓ Target repository updated successfully"
    else
        echo "📥 TARGET REPOSITORY: CLONING - first time setup"
        if ! git clone "$REPO_HTTP_URL" "$TARGET_REPO_DIR"; then
            echo "❌ Failed to clone target repository: {{repository_url}} ($REPO_HTTP_URL)"
            exit 1
        fi
        echo "✓ Target repository cloned successfully"
    fi

    # Step 3: Copy task files from docs repo to target repo
    echo "📋 TASK FILES: COPYING from docs to target repository"
    mkdir -p "/workspace/$TARGET_REPO_DIR/task"

    # Determine docs project directory path
    {{#if docs_project_directory}}
    if [ "{{docs_project_directory}}" = "." ]; then
        DOCS_PATH="/tmp/docs-repo/.taskmaster"
    else
        DOCS_PATH="/tmp/docs-repo/{{docs_project_directory}}/.taskmaster"
    fi
    {{else}}
    DOCS_PATH="/tmp/docs-repo/.taskmaster"
    {{/if}}

    # Copy specific task files
    TASK_DIR="$DOCS_PATH/docs/task-{{task_id}}"
    echo "🔍 DEBUG: Looking for task files at: $TASK_DIR"
    echo "🔍 DEBUG: Docs path is: $DOCS_PATH"
    echo "🔍 DEBUG: Contents of docs temp directory:"
    ls -la /tmp/docs-repo/.taskmaster/ || echo "No .taskmaster found"
    echo "🔍 DEBUG: Contents of docs directory:"
    ls -la /tmp/docs-repo/.taskmaster/docs/ || echo "No docs directory found"

    if [ -d "$TASK_DIR" ]; then
        echo "🔍 DEBUG: Task directory found, contents:"
        ls -la "$TASK_DIR"

        echo "✅ Copying task.md..."
        cp "$TASK_DIR/task.md" "/workspace/$TARGET_REPO_DIR/task/" && echo "✓ task.md copied" || echo "❌ task.md copy failed"

        echo "✅ Copying acceptance-criteria.md..."
        cp "$TASK_DIR/acceptance-criteria.md" "/workspace/$TARGET_REPO_DIR/task/" && echo "✓ acceptance-criteria.md copied" || echo "❌ acceptance-criteria.md copy failed"

        echo "✅ Copying prompt.md..."
        cp "$TASK_DIR/prompt.md" "/workspace/$TARGET_REPO_DIR/task/" && echo "✓ prompt.md copied" || echo "❌ prompt.md copy failed"

        echo "✅ Copying client-config.json..."
        if [ -f "$TASK_DIR/client-config.json" ]; then
            cp "$TASK_DIR/client-config.json" "$CLAUDE_WORK_DIR/client-config.json" && echo "✓ client-config.json copied to Claude working directory" || echo "❌ client-config.json copy failed"
        else
            echo "⚠️ client-config.json not found - MCP client may not be configured"
        fi

        echo "✅ Copying toolman-guide.md..."
        if [ -f "$TASK_DIR/toolman-guide.md" ]; then
            cp "$TASK_DIR/toolman-guide.md" "/workspace/$TARGET_REPO_DIR/task/" && echo "✓ toolman-guide.md copied" || echo "❌ toolman-guide.md copy failed"
        else
            echo "⚠️ toolman-guide.md not found - code agent won't have tool usage guidance"
        fi

        echo "✓ Task {{task_id}} files copied from $TASK_DIR"
    else
        echo "❌ CRITICAL: Task {{task_id}} directory not found at: $TASK_DIR"
        echo "🔍 DEBUG: Available directories in docs:"
        find /tmp/docs-repo -name "task-*" -type d || echo "No task directories found"
    fi

    # Copy architecture.md from docs root
    ARCH_FILE="$DOCS_PATH/docs/architecture.md"
    if [ -f "$ARCH_FILE" ]; then
        cp "$ARCH_FILE" "/workspace/$TARGET_REPO_DIR/task/"
        echo "✓ Architecture documentation copied"
    else
        echo "⚠️ architecture.md not found at: $ARCH_FILE"
    fi

    # Copy tasks.json if it exists
    if [ -f "$DOCS_PATH/tasks.json" ]; then
        cp "$DOCS_PATH/tasks.json" "/workspace/$TARGET_REPO_DIR/task/"
        echo "✓ tasks.json copied"
    fi

    echo "✓ Task files copied to target repository"

    # DEBUG: Verify files were copied successfully
    echo "🔍 DEBUG: Contents of target task directory after copy:"
    ls -la "/workspace/$TARGET_REPO_DIR/task/" || echo "Task directory not found"
    echo "🔍 DEBUG: Checking if prompt.md exists:"
    [ -f "/workspace/$TARGET_REPO_DIR/task/prompt.md" ] && echo "✅ prompt.md exists" || echo "❌ prompt.md missing"

    # Step 4: Clean up docs repository
    echo "🧹 CLEANUP: Removing temporary docs repository"
    rm -rf /tmp/docs-repo
    echo "✓ Docs repository cleaned up"

    # Set working directory to the target repository root
    REPO_NAME="$TARGET_REPO_DIR"
    echo "✓ Working directory: /workspace/$REPO_NAME"
fi

# Setup feature branch for implementation
echo "=== BRANCH SETUP ==="
cd "/workspace/$REPO_NAME"

# Sync with latest main to prevent conflicts
echo "🔄 Syncing with latest main to prevent conflicts..."
git fetch origin main 2>/dev/null || git fetch origin master 2>/dev/null || echo "⚠️ Could not fetch main/master branch"

# Create or checkout feature branch
FEATURE_BRANCH="feature/task-{{task_id}}-implementation"
BRANCH_EXISTS="false"

    if git show-ref --verify --quiet refs/heads/$FEATURE_BRANCH; then
        BRANCH_EXISTS="true"
        echo "Feature branch '$FEATURE_BRANCH' exists, checking out..."
        git checkout $FEATURE_BRANCH

        echo "📥 Merging latest main into $FEATURE_BRANCH..."
        if git merge origin/main --no-edit; then
            echo "✓ Successfully merged latest main into feature branch"
        else
            echo "⚠️ MERGE CONFLICT: Cannot auto-merge main into $FEATURE_BRANCH"
            echo "❗ Manual conflict resolution required by Claude agent"
            echo ""
            echo "📋 Conflict files:"
            git status --porcelain | grep "^UU\|^AA\|^DD" || echo "   (Use 'git status' to see details)"
            echo ""
            echo "🔧 Claude will need to resolve conflicts manually before proceeding"
            # Don't exit - let Claude handle the conflicts
        fi
    else
        # Create new feature branch from latest main
        echo "Creating new feature branch '$FEATURE_BRANCH' from latest main..."
        git checkout -b $FEATURE_BRANCH origin/main
        echo "✓ Created feature branch: $FEATURE_BRANCH"
    fi

# 5. Set Working Directory (Critical for Claude Execution)
WORK_DIR="{{working_directory}}"
if [ "$WORK_DIR" = "." ] || [ -z "$WORK_DIR" ]; then
  CLAUDE_WORK_DIR="/workspace/$REPO_NAME"
else
  CLAUDE_WORK_DIR="/workspace/$REPO_NAME/$WORK_DIR"
fi
mkdir -p "$CLAUDE_WORK_DIR" && cd "$CLAUDE_WORK_DIR"
echo "✓ Set working directory: $CLAUDE_WORK_DIR"
echo "🔑 CRITICAL: Claude will be launched from this directory"

# Working directory setup completed above

# Configure git user after successful clone
echo "=== POST-CLONE GIT CONFIGURATION ==="
# Fix dubious ownership issues
git config --global --add safe.directory "/workspace/$REPO_NAME"
echo "✓ Added repository to safe directories"

# Set git config locally in the working repository (persistent on PVC)
if [ -d "/workspace/$REPO_NAME/.git" ]; then
    cd "/workspace/$REPO_NAME"
    git config --local user.name "$GIT_AUTHOR_NAME"
    git config --local user.email "$GIT_AUTHOR_EMAIL"
    # Set up automatic upstream for new branches
    git config --local push.autoSetupRemote true
    echo "✓ Configured git user in target repository: $GIT_AUTHOR_NAME"
    echo "✓ Enabled automatic upstream setup for new branches"
fi

cd /workspace

# Copy ConfigMap files to working directory (AFTER repository clone)
echo "=== CONFIGMAP FILE SETUP ==="

# Claude working directory already set above during repository setup

echo "Setting up files in Claude working directory: $CLAUDE_WORK_DIR"
cd "$CLAUDE_WORK_DIR"

# Copy all files from ConfigMap to working directory
if [ -d "/task-files" ]; then
  echo "Copying ConfigMap files to working directory..."

  # CLAUDE.md Memory Persistence Logic (controlled by overwriteMemory CRD field)
        OVERWRITE_MEMORY="{{overwrite_memory}}"

  # Handle CLAUDE.md based on overwriteMemory setting
        if [ "$OVERWRITE_MEMORY" = "true" ]; then
          # Overwrite mode: Always replace CLAUDE.md with fresh template
    cp "/task-files/CLAUDE.md" "$CLAUDE_WORK_DIR/CLAUDE.md"
    cp "/task-files/CLAUDE.md" "/workspace/CLAUDE.md"
          echo "✓ Overwrote CLAUDE.md memory file (fresh start requested)"
          echo "✓ Copied CLAUDE.md to workspace root for easy access"
        else
          # Preserve mode (default): Only copy if doesn't exist
          if [ ! -f "$CLAUDE_WORK_DIR/CLAUDE.md" ]; then
      # Initial creation - copy from ConfigMap
      cp "/task-files/CLAUDE.md" "$CLAUDE_WORK_DIR/CLAUDE.md"
      cp "/task-files/CLAUDE.md" "/workspace/CLAUDE.md"
            echo "✓ Created initial CLAUDE.md memory file"
            echo "✓ Copied CLAUDE.md to workspace root for easy access"
          else
            echo "✓ Preserved existing CLAUDE.md memory file (maintaining accumulated context)"
            # Still copy to workspace root for consistency
            cp "$CLAUDE_WORK_DIR/CLAUDE.md" "/workspace/CLAUDE.md"
            echo "✓ Synced CLAUDE.md to workspace root"
          fi
        fi

  # Copy client-config.json to workspace root for MCP configuration

# Generate client-config.json from cto-config.json in the cloned repository
echo "🔧 Generating client-config.json from cto-config.json..."
CTO_CONFIG_PATH="$CLAUDE_WORK_DIR/cto-config.json"
CLIENT_CONFIG_PATH="$CLAUDE_WORK_DIR/client-config.json"

if [ -f "$CTO_CONFIG_PATH" ]; then
  echo "✓ Found cto-config.json at $CTO_CONFIG_PATH"
  
  # Extract agent name from github_app (e.g., "5DLabs-Cleo" -> "cleo")
  GITHUB_APP="{{github_app}}"
<<<<<<< HEAD
  AGENT_NAME=$(echo "$GITHUB_APP" | sed 's/^.*-//' | tr '[:upper:]' '[:lower:]')
=======
  AGENT_NAME=$(echo "$GITHUB_APP" | awk -F'- ' '{print $2}' | tr '[:upper:]' '[:lower:]')
>>>>>>> e65ca669
  echo "📝 Extracting tools configuration for agent: $AGENT_NAME (from $GITHUB_APP)"
  
  # Debug: Show what we're reading
  echo "🔍 DEBUG: Checking agents.$AGENT_NAME in cto-config.json"
  if command -v jq >/dev/null 2>&1; then
    jq -r ".agents.${AGENT_NAME} // empty | if . then \"✓ Found agent config\" else empty end" "$CTO_CONFIG_PATH" || echo "⚠️ Agent '$AGENT_NAME' not found in cto-config.json"
  fi
  
  # Extract tools configuration and generate client-config.json
  if command -v jq >/dev/null 2>&1; then
    # First check if agent exists in cto-config.json
    if jq -e --arg agent "$AGENT_NAME" '.agents[$agent] != null' "$CTO_CONFIG_PATH" >/dev/null 2>&1; then
      jq -n \
        --arg agent "$AGENT_NAME" \
        --slurpfile cto "$CTO_CONFIG_PATH" \
        '{
          remoteTools: ($cto[0].agents[$agent].tools.remote // []),
          localServers: ($cto[0].agents[$agent].tools.localServers // {})
        }' > "$CLIENT_CONFIG_PATH"
      
      # Validate generated config has at least one tool or server
      TOOL_COUNT=$(jq -r '(.remoteTools // [] | length) + (.localServers // {} | keys | length)' "$CLIENT_CONFIG_PATH" 2>/dev/null || echo "0")
      
      if [ -f "$CLIENT_CONFIG_PATH" ] && [ -s "$CLIENT_CONFIG_PATH" ] && [ "$TOOL_COUNT" -gt 0 ]; then
        echo "✅ Generated client-config.json from cto-config.json"
        echo "🔍 DEBUG: Generated client-config.json contents:"
        jq -r '"remoteTools=" + ((.remoteTools // []) | length | tostring) + ", localServers.keys=" + ((.localServers // {} | keys) | join(","))' "$CLIENT_CONFIG_PATH" 2>/dev/null || cat "$CLIENT_CONFIG_PATH"
      else
        echo "❌ Generated config is empty (no tools found) - will use ConfigMap fallback"
        rm -f "$CLIENT_CONFIG_PATH"
      fi
    else
      echo "⚠️ Agent '$AGENT_NAME' not found in cto-config.json - will use ConfigMap fallback"
    fi
  else
    echo "⚠️ jq not available; cannot generate client-config.json from cto-config.json"
  fi
else
  echo "⚠️ cto-config.json not found at $CTO_CONFIG_PATH"
fi

<<<<<<< HEAD
# Fallback: copy from task-files if generation failed or cto-config.json not found
  if [ -f "/task-files/client-config.json" ]; then
    cp "/task-files/client-config.json" "$TASK_WORKSPACE/client-config.json" 2>/dev/null || true
    echo "✓ Copied client-config.json to workspace root for MCP configuration"
=======
# Fallback: copy from task-files ONLY if generation failed or cto-config.json not found
  if [ ! -f "$CLIENT_CONFIG_PATH" ] || [ ! -s "$CLIENT_CONFIG_PATH" ]; then
    echo "📋 client-config.json not generated, using ConfigMap fallback..."
    if [ -f "/task-files/client-config.json" ]; then
      cp "/task-files/client-config.json" "/workspace/client-config.json"
      echo "✓ Copied client-config.json to workspace root for MCP configuration"
    else
      echo "⚠️ client-config.json not found in task-files, using defaults"
    fi
>>>>>>> e65ca669
  else
    echo "✓ Using dynamically generated client-config.json from cto-config.json"
  fi

  # Copy all other markdown files (excluding CLAUDE.md)
  for md_file in /task-files/*.md; do
    if [ -f "$md_file" ]; then
      basename_file=$(basename "$md_file")
      # Skip CLAUDE.md since we handled it above
      if [ "$basename_file" != "CLAUDE.md" ]; then
        cp "$md_file" "$CLAUDE_WORK_DIR/"
        echo "✓ Updated $basename_file"
      fi
    fi
  done

  # Verify enterprise settings (mounted directly from ConfigMap)
  if [ -f "/etc/claude-code/managed-settings.json" ]; then
    echo "✓ Enterprise settings verified"
    if ! jq empty /etc/claude-code/managed-settings.json 2>/dev/null; then
      echo "❌ Invalid enterprise settings JSON"
      exit 1
    fi
  else
    echo "❌ Enterprise settings not found"
    exit 1
  fi

  # Copy guidelines files to working directory
  if [ -f "/task-files/coding-guidelines.md" ]; then
    cp /task-files/coding-guidelines.md "$CLAUDE_WORK_DIR/"
    echo "✓ Copied coding-guidelines.md to working directory"
  fi

  if [ -f "/task-files/github-guidelines.md" ]; then
    cp /task-files/github-guidelines.md "$CLAUDE_WORK_DIR/"
    echo "✓ Copied github-guidelines.md to working directory"
  fi

  # System prompt will be rendered inline (no file copying needed)
  echo "✓ System prompt template will be rendered inline"

  # Hook copying disabled
  echo "! Hook scripts disabled - no hooks will be copied"

  # Set up MCP configuration
  echo "Setting up MCP configuration..."

  # Copy MCP configuration from ConfigMap to project root (project scope)
  if [ -f "/task-files/mcp.json" ]; then
    cp /task-files/mcp.json "$CLAUDE_WORK_DIR/.mcp.json"
    echo "✓ Copied mcp.json to .mcp.json (project scope)"
  else
    echo "⚠️  mcp.json template not found"
  fi

  # Enterprise managed settings are mounted directly from ConfigMap
  echo "=== ENTERPRISE MANAGED SETTINGS ==="
  echo "✓ Settings mounted directly from ConfigMap at: /etc/claude-code/managed-settings.json"
  echo "✓ No copying needed - mount automatically reflects latest ConfigMap changes"

  echo "✓ ConfigMap files copied to $CLAUDE_WORK_DIR"
else
  echo "⚠️  Warning: /task-files directory not found (ConfigMap not mounted?)"
fi


# Copy Current Task Documentation to Working Directory
echo "=== TASK DOCUMENTATION SETUP ==="
echo "🔍 DEBUG: WORKFLOW_TYPE is: $WORKFLOW_TYPE"
echo "🔍 DEBUG: REPO_NAME is: $REPO_NAME"
echo "🔍 DEBUG: CLAUDE_WORK_DIR is: $CLAUDE_WORK_DIR"
echo "🔍 DEBUG: Task ID is: {{task_id}}"

# Task directory should already exist from multi-repo workflow or be created as needed
mkdir -p "$CLAUDE_WORK_DIR/task"
echo "✓ Created task directory at: $CLAUDE_WORK_DIR/task"

# Task documentation should already be available in the task/ directory
if [ "$WORKFLOW_TYPE" = "single-repo" ]; then
    echo "✓ Restoring task documentation from preserved temporary location"

    # Use the preserved Task Master files from temporary location
    TEMP_TASK_DIR="/tmp/taskmaster-preserve"
    echo "🔍 DEBUG: Restoring task files from: $TEMP_TASK_DIR"

    if [ -d "$TEMP_TASK_DIR" ] && [ "$(ls -A $TEMP_TASK_DIR 2>/dev/null)" ]; then
        echo "✓ Preserved Task Master files found"
        echo "🔍 DEBUG: Preserved task files:"
        ls -la "$TEMP_TASK_DIR/"

        echo "✅ Copying all preserved files to task directory..."

        # Copy all files from preserved directory to task directory
        if cp -r "$TEMP_TASK_DIR"/* "$CLAUDE_WORK_DIR/task/" 2>/dev/null; then
            echo "✓ All task files copied from preserved temporary location"
        else
            echo "❌ Failed to copy task files from preserved location"
            exit 1
        fi

        # Copy task.txt as task.md if it exists (specific rename needed)
        if [ -f "$CLAUDE_WORK_DIR/task/task.txt" ]; then
            cp "$CLAUDE_WORK_DIR/task/task.txt" "$CLAUDE_WORK_DIR/task/task.md" && echo "✓ task.txt copied as task.md" || echo "❌ task.txt copy failed"
        fi

        # Move client-config.json to Claude working directory (not in task/ subdirectory)
        if [ -f "$CLAUDE_WORK_DIR/task/client-config.json" ]; then
            mv "$CLAUDE_WORK_DIR/task/client-config.json" "$CLAUDE_WORK_DIR/client-config.json" && echo "✓ client-config.json moved to Claude working directory" || echo "❌ client-config.json move failed"
        else
            echo "⚠️ client-config.json not found - MCP client may not be configured"
        fi

        echo "✓ Task {{task_id}} files copied from preserved temporary location"

        # Clean up temporary directory
        rm -rf "$TEMP_TASK_DIR"
        echo "✓ Cleaned up temporary preservation directory"
    else
        echo "❌ CRITICAL: No preserved Task Master files found at: $TEMP_TASK_DIR"
        echo "🔍 DEBUG: This indicates the Task Master preservation step failed earlier"
        echo "❌ Task {{task_id}} files are not available for this job"
        exit 1
    fi

    # DEBUG: Verify files were copied successfully
    echo "🔍 DEBUG: Contents of target task directory after copy:"
    ls -la "$CLAUDE_WORK_DIR/task/" || echo "Task directory not found"
    echo "🔍 DEBUG: Checking if prompt.md exists:"
    [ -f "$CLAUDE_WORK_DIR/task/prompt.md" ] && echo "✅ prompt.md exists" || echo "❌ prompt.md missing"

else
    echo "✓ Task documentation copied from docs repository during multi-repo setup"
fi

# Verify client-config.json is available in Claude's working directory
echo "=== TOOLMAN CONFIG SETUP ==="
WORKSPACE_CFG="$CLAUDE_WORK_DIR/client-config.json"
SOURCE_CFG="/task-files/client-config.json"

# Helper to check non-empty JSON object
is_valid_cfg() {
  local p="$1"
  [ -f "$p" ] || return 1
  jq -e 'type=="object" and length>0' "$p" >/dev/null 2>&1
}

SRC_OK=false
WS_OK=false
if is_valid_cfg "$SOURCE_CFG"; then SRC_OK=true; fi
if is_valid_cfg "$WORKSPACE_CFG"; then WS_OK=true; fi

if $SRC_OK; then
  export MCP_CLIENT_CONFIG="$SOURCE_CFG"
  echo "✓ Selected MCP_CLIENT_CONFIG from source ConfigMap: $MCP_CLIENT_CONFIG"
elif $WS_OK; then
  export MCP_CLIENT_CONFIG="$WORKSPACE_CFG"
  echo "✓ Selected MCP_CLIENT_CONFIG from workspace copy: $MCP_CLIENT_CONFIG"
else
  echo "❌ No valid client-config.json found (both source and workspace empty/invalid). Aborting."
  if [ -f "$SOURCE_CFG" ]; then
    echo "   Source summary:"; (jq -c '{remoteTools: (.remoteTools // []), localServers: (.localServers // {})}' "$SOURCE_CFG" 2>/dev/null || { echo -n "   raw="; head -c 200 "$SOURCE_CFG"; echo; })
  else
    echo "   Source missing: $SOURCE_CFG"
  fi
  if [ -f "$WORKSPACE_CFG" ]; then
    echo "   Workspace summary:"; (jq -c '{remoteTools: (.remoteTools // []), localServers: (.localServers // {})}' "$WORKSPACE_CFG" 2>/dev/null || { echo -n "   raw="; head -c 200 "$WORKSPACE_CFG"; echo; })
  else
    echo "   Workspace missing: $WORKSPACE_CFG"
  fi
  exit 1
fi

echo '=== WORKSPACE VALIDATION ==='

# Check for required files in Claude's working directory
MISSING_FILES=""
REQUIRED_FILES="CLAUDE.md"

echo "Checking for required files..."
for file in $REQUIRED_FILES; do
  if [ ! -f "$CLAUDE_WORK_DIR/$file" ]; then
    echo "ERROR: Missing required file: $CLAUDE_WORK_DIR/$file"
    MISSING_FILES="$MISSING_FILES $file"
  else
    echo "✓ Found: $CLAUDE_WORK_DIR/$file"
    # Show file size for verification
    size=$(wc -c < "$CLAUDE_WORK_DIR/$file" 2>/dev/null || echo "0")
    echo "  File size: $size bytes"
  fi
done

# Check git repository (REQUIRED for implementation tasks)
if [ ! -d "/workspace/$REPO_NAME/.git" ]; then
  echo "✗ CRITICAL ERROR: No target git repository found!"
  MISSING_FILES="$MISSING_FILES git-repository"
else
  echo "✓ Found: target git repository"
fi

# If any files are missing, abort
if [ -n "$MISSING_FILES" ]; then
  echo ""
  echo "═══════════════════════════════════════════════════════════════"
  echo "║                 WORKSPACE VALIDATION FAILED                  ║"
  echo "═══════════════════════════════════════════════════════════════"
  echo ""
  echo "The following required files are missing:"
  for missing in $MISSING_FILES; do
    case "$missing" in
      "CLAUDE.md")
        echo "  ❌ $missing - Main task instructions for Claude"
        ;;
      "git-repository")
        echo "  ❌ $missing - Required for committing implementation changes"
        ;;
      *)
        echo "  ❌ $missing"
        ;;
    esac
  done
  echo ""
  echo "These files should have been created by the ConfigMap setup process."
  echo "Claude will NOT be started to avoid wasting API credits."
  echo ""
  exit 1
fi

echo "✓ All required files present. Workspace is valid."

echo '=== IMPLEMENTATION TASK DIAGNOSTICS ==='
echo "Project directory: $CLAUDE_WORK_DIR"
echo "Project directory contents:"
ls -la "$CLAUDE_WORK_DIR"
echo ""

# Show git status
echo "Git status:"
git status 2>/dev/null || echo "Git status unavailable"
echo ""

echo '=== CLAUDE EXECUTION ==='

# Export necessary variables
export SERVICE_NAME="{{service}}"
export TASK_ID="{{task_id}}"
export GITHUB_APP="{{github_app}}"

# Change to project directory before running Claude
cd "$CLAUDE_WORK_DIR"
echo "Changed to directory: $(pwd)"

# Verify we're in the correct directory and have required files
echo "=== WORKING DIRECTORY VERIFICATION ==="
echo "Current working directory: $(pwd)"
echo "Expected directory: $CLAUDE_WORK_DIR"
if [ "$(pwd)" != "$CLAUDE_WORK_DIR" ]; then
  echo "❌ ERROR: Failed to change to correct working directory!"
  echo "Attempting to change directory again..."
  cd "$CLAUDE_WORK_DIR" || exit 1
  echo "✓ Successfully changed to: $(pwd)"
fi

# Verify setup
echo "✓ Code implementation environment ready"

# Build Claude command
CLAUDE_CMD="claude -p --output-format stream-json --input-format stream-json --verbose"

# Add MCP configuration if available
if [ -f "/workspace/.mcp.json" ]; then
    echo "✓ Adding MCP configuration from /workspace/.mcp.json to Claude command"
    CLAUDE_CMD="$CLAUDE_CMD --mcp-config /workspace/.mcp.json"
else
    echo "⚠️ No MCP configuration file found at /workspace/.mcp.json, MCP servers will not be available"
fi

# Look for agent-specific system prompt file from agents ConfigMap
# The system prompt should be in the agents ConfigMap if configured
if [ -f "/config/agents/{{github_app}}_system-prompt.md" ]; then
    echo "✓ Found system prompt file for {{github_app}}, adding to Claude command"
    CLAUDE_CMD="$CLAUDE_CMD --system-prompt /config/agents/{{github_app}}_system-prompt.md"
    if [ "${DEBUG_PROMPT:-false}" = "true" ]; then
        echo "[DEBUG] System prompt path: /config/agents/{{github_app}}_system-prompt.md"
        echo "[DEBUG] System prompt first 10 lines:"; head -n 10 "/config/agents/{{github_app}}_system-prompt.md" | sed 's/^/[DEBUG] /'
        echo "[DEBUG] ----"
    fi
elif [ -f "/task-files/{{github_app}}_system-prompt.md" ]; then
    # Fallback to task-files if included inline
    echo "✓ Found system prompt in task ConfigMap for {{github_app}}"
    CLAUDE_CMD="$CLAUDE_CMD --system-prompt /task-files/{{github_app}}_system-prompt.md"
    if [ "${DEBUG_PROMPT:-false}" = "true" ]; then
        echo "[DEBUG] System prompt path: /task-files/{{github_app}}_system-prompt.md"
        echo "[DEBUG] System prompt first 10 lines:"; head -n 10 "/task-files/{{github_app}}_system-prompt.md" | sed 's/^/[DEBUG] /'
        echo "[DEBUG] ----"
    fi
else
    echo "ℹ️ No system prompt file found for agent {{github_app}}, using defaults"
fi

# Model is set via settings.json template, not CLI flag

# Add continue flag if this is a retry attempt or user requested continuation
{{#if continue_session}}
CLAUDE_CMD="$CLAUDE_CMD --continue"
echo 'Adding --continue flag (attempt {{attempts}}{{#if user_requested}} - user requested{{/if}})'
{{/if}}

echo "════════════════════════════════════════════════════════════════"
echo "║                    STARTING CLAUDE EXECUTION                  ║"
echo "════════════════════════════════════════════════════════════════"
echo "Command: $CLAUDE_CMD"
echo "Note: Claude will automatically read CLAUDE.md from the working directory"

# Inline system prompt (static content)
SYSTEM_PROMPT='## 🚨 CRITICAL SYSTEM REQUIREMENTS 🚨

**⛔ OVERCONFIDENCE MITIGATION - MANDATORY VERIFICATION ⛔**

You have a DANGEROUS tendency to declare task completion before actually verifying everything works. This is ABSOLUTELY UNACCEPTABLE.

**MANDATORY VERIFICATION REQUIREMENTS:**
- ✅ **MUST** actually run and test your code - never assume it works
- ✅ **MUST** verify ALL acceptance criteria through actual testing
- ✅ **MUST** confirm your changes don'\''t break existing functionality
- ✅ **MUST** test end-to-end workflows and edge cases
- ✅ **MUST** run all linters and build checks successfully
- ✅ **CANNOT** claim completion based on code appearance alone

**YOU ARE PROHIBITED FROM CLAIMING SUCCESS UNTIL:**
1. You have executed and verified every piece of functionality
2. You have tested integration with existing systems
3. You have confirmed all acceptance criteria pass through testing
4. All automated tests pass (linting, builds, unit tests)
5. You have verified the solution works end-to-end in practice

**IF YOU DECLARE SUCCESS WITHOUT VERIFICATION, YOU HAVE FAILED.**

## 🔧 ORCHESTRATOR EXECUTION CONTEXT

- **Service**: {{service}}
- **Task ID**: {{task_id}}
- **Repository**: {{repository_url}}
- **Docs Repository**: {{docs_repository_url}}
- **Working Directory**: {{working_directory}}
- **GitHub App**: {{github_app}}

{{#if continue_session}}
## 🔄 CONTINUE SESSION - PR COMMENT RESOLUTION PRIORITY

**⚠️ MANDATORY FIRST STEP: Before proceeding with any other work, you MUST:**

1. **Check for unresolved PR comments**: Use `gh pr view --json reviews` or check the PR directly
2. **Resolve ALL pending comments first**: Address reviewer feedback, fix issues, respond to questions
3. **Push comment resolutions**: Commit and push any fixes for reviewer concerns
4. **Only then proceed**: After ALL PR comments are resolved, continue with the main task

**This ensures reviewer feedback takes priority and maintains collaborative workflow quality.**

{{/if}}
## ⚠️ EXECUTION REQUIREMENTS

- **Follow patterns**: Use @coding-guidelines.md and @github-guidelines.md
- **NO MOCKS ALLOWED**: Implement ONLY with real data sources and live APIs - no hard-coded values, no mock data
- **Parameterized Configuration**: ALL business logic parameters (trading pairs, endpoints, thresholds) must be configurable via env vars, config files, or CLI args
- **Pre-PR quality gates (MANDATORY)**: Do NOT open a PR unless all of these pass locally:
  - `cargo fmt --all -- --check`
  - `cargo clippy --workspace --all-targets --all-features -- -D warnings -W clippy::pedantic`
  - `cargo test --workspace --all-features` and high coverage (aim ≥95%, target ~100% on critical paths)
- **GitHub workflow**: Read @github-guidelines.md for commit standards and **🚨 MANDATORY: CREATE A PULL REQUEST USING `gh pr create` - THE TASK IS NOT COMPLETE WITHOUT THIS STEP 🚨**
- **Verify continuously**: Run tests and checks after each significant change
- **Commit incrementally**: Don'\''t save all changes for the end
- **Test thoroughly**: Validate against acceptance criteria before completion

**Remember**: Focus on thorough implementation and verification.'

echo "Starting Claude execution (stream-json via FIFO)..."
echo "=========================="

# Safe mode toggle for debugging (prevents token consumption)
SAFE_MODE="false"  # Set to "false" for full task execution

if [ "$SAFE_MODE" = "true" ]; then
    echo "🛡️ SAFE MODE ENABLED - Running simple test instead of full task"
    FIFO_PATH="/workspace/agent-input.jsonl"
    rm -f "$FIFO_PATH" 2>/dev/null || true
    mkfifo "$FIFO_PATH"
    chmod 666 "$FIFO_PATH" || true
    # Keep a persistent writer open and start Claude in background to avoid EOF race
    exec 9>"$FIFO_PATH"
    $CLAUDE_CMD < "$FIFO_PATH" &
    CLAUDE_PID=$!
    printf '{"type":"user","message":{"role":"user","content":[{"type":"text","text":"What time is it? Please answer this simple question and exit immediately."}]}}\n' >&9
    # Close writer so reader can exit cleanly
    exec 9>&-
    wait $CLAUDE_PID
else
    # Debug: Show what's actually in the task directory before checking for prompt.md
    echo "🔍 DEBUG: About to check for prompt.md at: $CLAUDE_WORK_DIR/task/prompt.md"
    echo "🔍 DEBUG: Contents of task directory:"
    ls -la "$CLAUDE_WORK_DIR/task/" || echo "Task directory not found or empty"
    echo "🔍 DEBUG: Current working directory contents:"
    ls -la "$CLAUDE_WORK_DIR/" || echo "Working directory not accessible"

    # Check if prompt.md exists and use it as main prompt
    if [ -f "$CLAUDE_WORK_DIR/task/prompt.md" ]; then
        echo "✓ Using task-specific prompt from docs service: task/prompt.md"

        echo "startingTask:{{task_id}}"
        echo ""

        # DEBUG: Print MCP_CLIENT_CONFIG for troubleshooting client config issues
        echo "🔍 DEBUG: MCP_CLIENT_CONFIG is set to: '$MCP_CLIENT_CONFIG'"
        if [ -f "$MCP_CLIENT_CONFIG" ]; then
            echo "🔍 DEBUG: MCP_CLIENT_CONFIG file exists and is readable"
            echo "🔍 DEBUG: First few lines of client config:"
            head -10 "$MCP_CLIENT_CONFIG" 2>/dev/null || echo "Could not read client config file"
        else
            echo "🔍 DEBUG: MCP_CLIENT_CONFIG file does NOT exist or is not readable"
        fi
        echo ""

        # Prepare prompt prefix for toolman guidance
        PROMPT_PREFIX=""
        if [ -f "$CLAUDE_WORK_DIR/task/toolman-guide.md" ]; then
            PROMPT_PREFIX="🔧 **CRITICAL: Tool Usage Reference**

Before starting implementation, you MUST read and follow the task-specific tool guidance in the file \`task/toolman-guide.md\`. This file contains:
- Selected tools for this specific task
- When and how to use each tool
- Tool arguments, parameters, and configuration options
- Implementation workflow and best practices
- Tool relationships and sequencing

**The toolman-guide.md is your authoritative reference for tool usage in this task.**

---

"
            echo "✓ Including toolman guidance prefix"
        else
            echo "⚠️ No toolman-guide.md found - proceeding without tool guidance"
        fi

        # Seed initial user turn via a FIFO (system prompts are set via CLI flags, not streamed)
        FIFO_PATH="/workspace/agent-input.jsonl"
        rm -f "$FIFO_PATH" 2>/dev/null || true
        mkfifo "$FIFO_PATH"
        chmod 666 "$FIFO_PATH" || true

        # Start Claude (reader) first in background to avoid writer-open blocking
        $CLAUDE_CMD < "$FIFO_PATH" &
        CLAUDE_PID=$!

        # Compose initial user turn
        USER_COMBINED=$(printf "%s" "${PROMPT_PREFIX}$(cat "$CLAUDE_WORK_DIR/task/prompt.md")" | jq -Rs .)

        # Prefer sending via sidecar HTTP endpoint (opens-writes-closes per request)
        if printf '{"text":%s}\n' "$USER_COMBINED" | \
             curl -fsS -X POST http://127.0.0.1:8080/input \
               -H 'Content-Type: application/json' \
               --data-binary @- >/dev/null 2>&1; then
          echo "✓ Initial prompt sent via sidecar /input"
        else
          echo "⚠️ Sidecar /input failed, falling back to direct FIFO write"
          # Fallback: open FIFO writer and keep it open until Claude exits
          exec 9>"$FIFO_PATH"
          printf '{"type":"user","message":{"role":"user","content":[{"type":"text","text":%s}]}}\n' "$USER_COMBINED" >&9
        fi

        # Optional debug: dump FIFO holders if requested
        if [ "${DEBUG_FIFO:-false}" = "true" ]; then
          echo "[DEBUG] Dumping FIFO holders for $FIFO_PATH"
          for p in /proc/[0-9]*; do
            pid=${p##*/}
            [ -d "$p/fd" ] || continue
            for fd in "$p"/fd/*; do
              tgt=$(readlink "$fd" 2>/dev/null || true)
              case "$tgt" in *agent-input.jsonl*)
                fdnum=${fd##*/}
                comm=$(cat "$p/comm" 2>/dev/null || echo "?")
                echo "  PID=$pid COMM=$comm FD=$fdnum -> $tgt"
              ;;
              esac
            done
          done
        fi

        # Optional hang diagnostics without enforcing a timeout
        if [ -n "${HANG_DIAG_SECONDS:-}" ] && [ "$HANG_DIAG_SECONDS" -gt 0 ] 2>/dev/null; then
          (
            sleep "$HANG_DIAG_SECONDS"
            if kill -0 "$CLAUDE_PID" 2>/dev/null; then
              echo "[DEBUG] Hang diag after ${HANG_DIAG_SECONDS}s: dumping FIFO holders and ps"
              for p in /proc/[0-9]*; do
                pid=${p##*/}; [ -d "$p/fd" ] || continue
                for fd in "$p"/fd/*; do tgt=$(readlink "$fd" 2>/dev/null || true); case "$tgt" in *agent-input.jsonl*) fdnum=${fd##*/}; comm=$(cat "$p/comm" 2>/dev/null || echo "?"); echo "  PID=$pid COMM=$comm FD=$fdnum -> $tgt";; esac; done
              done
              ps -eo pid,ppid,comm,args | head -200 || true
            fi
          ) & HANG_DIAG_PID=$!
        fi

        # Wait for Claude process to complete, then stop diagnostics if running
        wait "$CLAUDE_PID"
        if [ -n "${HANG_DIAG_PID:-}" ]; then kill "$HANG_DIAG_PID" 2>/dev/null || true; fi
        # Close FIFO writer if it was opened (in fallback) now that Claude has exited
        exec 9>&- 2>/dev/null || true

        # Gracefully stop sidecar to allow Job to complete (all containers must exit)
        if [ "${SKIP_MCP_SHUTDOWN:-0}" = "1" ]; then
          echo "⏭️  Skipping MCP sidecar shutdown (SKIP_MCP_SHUTDOWN=1)"
        else
          if curl -fsS -X POST http://127.0.0.1:8080/shutdown >/dev/null 2>&1; then
            echo "✓ Requested sidecar shutdown"
          else
            echo "⚠️ Failed to request sidecar shutdown (it may not be running)"
          fi
        fi
    else
        echo "❌ ERROR: No prompt.md found from docs service"
        echo "The docs service should always provide task/prompt.md"
        echo "Check docs repository and task configuration"
        exit 1
    fi
fi

echo '════════════════════════════════════════════════════════════════'
echo '║                 IMPLEMENTATION TASK COMPLETE                 ║'
echo '════════════════════════════════════════════════════════════════'

# Claude execution completed - no hooks configured
echo "Claude has completed successfully."

# Write sentinel file to signal sidecar to stop (Kubernetes-native file watch)
touch /workspace/.agent_done 2>/dev/null || true

# Exit to terminate the pod
exit 0<|MERGE_RESOLUTION|>--- conflicted
+++ resolved
@@ -668,11 +668,7 @@
   
   # Extract agent name from github_app (e.g., "5DLabs-Cleo" -> "cleo")
   GITHUB_APP="{{github_app}}"
-<<<<<<< HEAD
   AGENT_NAME=$(echo "$GITHUB_APP" | sed 's/^.*-//' | tr '[:upper:]' '[:lower:]')
-=======
-  AGENT_NAME=$(echo "$GITHUB_APP" | awk -F'- ' '{print $2}' | tr '[:upper:]' '[:lower:]')
->>>>>>> e65ca669
   echo "📝 Extracting tools configuration for agent: $AGENT_NAME (from $GITHUB_APP)"
   
   # Debug: Show what we're reading
@@ -714,12 +710,17 @@
   echo "⚠️ cto-config.json not found at $CTO_CONFIG_PATH"
 fi
 
-<<<<<<< HEAD
 # Fallback: copy from task-files if generation failed or cto-config.json not found
   if [ -f "/task-files/client-config.json" ]; then
     cp "/task-files/client-config.json" "$TASK_WORKSPACE/client-config.json" 2>/dev/null || true
     echo "✓ Copied client-config.json to workspace root for MCP configuration"
-=======
+  else
+    echo "⚠️ jq not available; cannot generate client-config.json from cto-config.json"
+  fi
+else
+  echo "⚠️ cto-config.json not found at $CTO_CONFIG_PATH"
+fi
+
 # Fallback: copy from task-files ONLY if generation failed or cto-config.json not found
   if [ ! -f "$CLIENT_CONFIG_PATH" ] || [ ! -s "$CLIENT_CONFIG_PATH" ]; then
     echo "📋 client-config.json not generated, using ConfigMap fallback..."
@@ -729,7 +730,6 @@
     else
       echo "⚠️ client-config.json not found in task-files, using defaults"
     fi
->>>>>>> e65ca669
   else
     echo "✓ Using dynamically generated client-config.json from cto-config.json"
   fi
