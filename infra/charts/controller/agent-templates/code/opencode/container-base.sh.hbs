--- conflicted
+++ resolved
@@ -722,61 +722,6 @@
   echo "⚠️ cto-config.json not found at $CTO_CONFIG_PATH"
 fi
 
-<<<<<<< HEAD
-# Generate client-config.json from cto-config.json in the cloned repository
-echo "🔧 Generating client-config.json from cto-config.json..."
-CTO_CONFIG_PATH="$OPENCODE_WORK_DIR/cto-config.json"
-CLIENT_CONFIG_PATH="$OPENCODE_WORK_DIR/client-config.json"
-
-if [ -f "$CTO_CONFIG_PATH" ]; then
-  echo "✓ Found cto-config.json at $CTO_CONFIG_PATH"
-  
-  # Extract agent name from github_app (e.g., "5DLabs-Rex" -> "rex")
-  GITHUB_APP="{{github_app}}"
-  AGENT_NAME=$(echo "$GITHUB_APP" | sed 's/^.*-//' | tr '[:upper:]' '[:lower:]')
-  echo "📝 Extracting tools configuration for agent: $AGENT_NAME (from $GITHUB_APP)"
-  
-  # Debug: Show what we're reading
-  echo "🔍 DEBUG: Checking agents.$AGENT_NAME in cto-config.json"
-  if command -v jq >/dev/null 2>&1; then
-    jq -r ".agents.${AGENT_NAME} // empty | if . then \"✓ Found agent config\" else empty end" "$CTO_CONFIG_PATH" || echo "⚠️ Agent '$AGENT_NAME' not found in cto-config.json"
-  fi
-  
-  # Extract tools configuration and generate client-config.json
-  if command -v jq >/dev/null 2>&1; then
-    # First check if agent exists in cto-config.json
-    if jq -e --arg agent "$AGENT_NAME" '.agents[$agent] != null' "$CTO_CONFIG_PATH" >/dev/null 2>&1; then
-      jq -n \
-        --arg agent "$AGENT_NAME" \
-        --slurpfile cto "$CTO_CONFIG_PATH" \
-        '{
-          remoteTools: ($cto[0].agents[$agent].tools.remote // []),
-          localServers: ($cto[0].agents[$agent].tools.localServers // {})
-        }' > "$CLIENT_CONFIG_PATH"
-      
-      # Validate generated config has at least one tool or server
-      TOOL_COUNT=$(jq -r '(.remoteTools // [] | length) + (.localServers // {} | keys | length)' "$CLIENT_CONFIG_PATH" 2>/dev/null || echo "0")
-      
-      if [ -f "$CLIENT_CONFIG_PATH" ] && [ -s "$CLIENT_CONFIG_PATH" ] && [ "$TOOL_COUNT" -gt 0 ]; then
-        echo "✅ Generated client-config.json from cto-config.json"
-        echo "🔍 DEBUG: Generated client-config.json contents:"
-        jq -r '"remoteTools=" + ((.remoteTools // []) | length | tostring) + ", localServers.keys=" + ((.localServers // {} | keys) | join(","))' "$CLIENT_CONFIG_PATH" 2>/dev/null || cat "$CLIENT_CONFIG_PATH"
-      else
-        echo "❌ Generated config is empty (no tools found) - will use ConfigMap fallback"
-        rm -f "$CLIENT_CONFIG_PATH"
-      fi
-    else
-      echo "⚠️ Agent '$AGENT_NAME' not found in cto-config.json - will use ConfigMap fallback"
-    fi
-  else
-    echo "⚠️ jq not available; cannot generate client-config.json from cto-config.json"
-  fi
-else
-  echo "⚠️ cto-config.json not found at $CTO_CONFIG_PATH"
-fi
-
-=======
->>>>>>> 3a06e245
 # Fallback: copy from task-files if generation failed or cto-config.json not found
 if [ -f /task-files/client-config.json ]; then
   cp /task-files/client-config.json "$OPENCODE_WORK_DIR/"
