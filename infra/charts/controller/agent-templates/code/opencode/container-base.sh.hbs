--- conflicted
+++ resolved
@@ -670,7 +670,6 @@
   echo "⚠️ cto-config.json not found at $CTO_CONFIG_PATH"
 fi
 
-<<<<<<< HEAD
 # Generate client-config.json from cto-config.json in the cloned repository
 echo "🔧 Generating client-config.json from cto-config.json..."
 CTO_CONFIG_PATH="$OPENCODE_WORK_DIR/cto-config.json"
@@ -731,17 +730,6 @@
 
 if declare -F ensure_default_client_config >/dev/null 2>&1; then
   ensure_default_client_config "$OPENCODE_WORK_DIR/client-config.json" "$REPO_ROOT/client-config.json" "$TASK_WORKSPACE/client-config.json"
-=======
-# Fallback: copy from task-files ONLY if generation failed or cto-config.json not found
-if [ ! -f "$CLIENT_CONFIG_PATH" ] || [ ! -s "$CLIENT_CONFIG_PATH" ]; then
-  echo "📋 client-config.json not generated, using ConfigMap fallback..."
-  if [ -f /task-files/client-config.json ]; then
-    cp /task-files/client-config.json "$OPENCODE_WORK_DIR/"
-    echo "✓ Copied client-config.json to working directory"
-  fi
-else
-  echo "✓ Using dynamically generated client-config.json from cto-config.json"
->>>>>>> e65ca669
 fi
 
 if [ -f /task-files/mcp.json ]; then
