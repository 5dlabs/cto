#!/bin/bash
set -euo pipefail

# =========================================================================
# Environment bootstrapping
# =========================================================================

{{#if agent_banner}}
echo "{{agent_banner}}"
{{else}}
echo "🔧 Initialising Codex environment"
{{/if}}

if [ -f "$HOME/.cargo/env" ]; then
  . "$HOME/.cargo/env"
fi

if [ -f "/root/.cargo/env" ]; then
  . "/root/.cargo/env"
fi

if command -v rustup >/dev/null 2>&1; then
  rustup default stable 2>/dev/null || true
fi

# Preemptively prune stale Rustup downloads to avoid Codex issuing bulk cleanup commands later
if [ -d "$HOME/.rustup/downloads" ]; then
  find "$HOME/.rustup/downloads" -mindepth 1 -delete 2>/dev/null || true
fi

echo "PATH: $PATH"

# =========================================================================
# RETRY CONFIGURATION
# =========================================================================
MAX_RETRIES_CONFIG=${CODEX_MAX_RETRIES:-${EXECUTION_MAX_RETRIES:-5}}
echo ""
echo "════════════════════════════════════════════════════════════════"
echo "║                    RETRY CONFIGURATION                        ║"
echo "════════════════════════════════════════════════════════════════"
echo "🤖 CLI: {{cli_type}}"
echo "🎯 Model: {{model}}"
echo "🔄 Maximum Iterations: $MAX_RETRIES_CONFIG"
if [ -n "${CODEX_MAX_RETRIES:-}" ]; then
  echo "📍 Source: CODEX_MAX_RETRIES environment variable"
elif [ -n "${EXECUTION_MAX_RETRIES:-}" ]; then
  echo "📍 Source: EXECUTION_MAX_RETRIES environment variable"
else
  echo "📍 Source: Default configuration"
fi
echo "════════════════════════════════════════════════════════════════"
echo ""

# =========================================================================
# GitHub App authentication
# =========================================================================

REPO_URL="{{repository_url}}"

if [ -z "${GITHUB_APP_PRIVATE_KEY:-}" ] || [ -z "${GITHUB_APP_ID:-}" ]; then
  echo "❌ Missing GitHub App credentials"
  exit 1
fi

echo "🔐 Authenticating with GitHub App"
TEMP_KEY_FILE="/tmp/github-app-key.pem"
printf '%b' "$GITHUB_APP_PRIVATE_KEY" >"$TEMP_KEY_FILE"
chmod 600 "$TEMP_KEY_FILE"

JWT_HEADER=$(printf '{"alg":"RS256","typ":"JWT"}' | base64 -w 0 | tr '+/' '-_' | tr -d '=')
NOW=$(date +%s)
EXP=$((NOW + 600))
JWT_PAYLOAD=$(printf '{"iat":%d,"exp":%d,"iss":"%s"}' "$NOW" "$EXP" "$GITHUB_APP_ID" | base64 -w 0 | tr '+/' '-_' | tr -d '=')
JWT_SIGNATURE=$(printf '%s.%s' "$JWT_HEADER" "$JWT_PAYLOAD" | openssl dgst -sha256 -sign "$TEMP_KEY_FILE" -binary | base64 -w 0 | tr '+/' '-_' | tr -d '=')
JWT_TOKEN="$JWT_HEADER.$JWT_PAYLOAD.$JWT_SIGNATURE"
rm -f "$TEMP_KEY_FILE"

parse_repo() {
  local input="$1"
  if echo "$input" | grep -qE '^https://github.com/'; then
    echo "$input" | sed -E 's|https://github.com/([^/]+)/([^/]+?)(\.git)?$|\1 \2|'
  elif echo "$input" | grep -qE '^git@github.com:'; then
    echo "$input" | sed -E 's|git@github.com:([^/]+)/([^/]+?)(\.git)?$|\1 \2|'
  else
    echo "$input" | sed -E 's|\.git$||' | sed -E 's|([^/]+)/([^/]+)|\1 \2|'
  fi
}

read REPO_OWNER REPO_NAME <<<"$(parse_repo "$REPO_URL")"
REPO_HTTP_URL="https://github.com/${REPO_OWNER}/${REPO_NAME}.git"

INSTALLATION_ID=$(curl -s -L \
  -H "Authorization: Bearer $JWT_TOKEN" \
  -H "Accept: application/vnd.github+json" \
  "https://api.github.com/repos/$REPO_OWNER/$REPO_NAME/installation" | jq -r '.id')

if [ "$INSTALLATION_ID" = "null" ] || [ -z "$INSTALLATION_ID" ]; then
  INSTALLATION_ID=$(curl -s -L \
    -H "Authorization: Bearer $JWT_TOKEN" \
    -H "Accept: application/vnd.github+json" \
    "https://api.github.com/orgs/$REPO_OWNER/installation" | jq -r '.id')
fi

if [ "$INSTALLATION_ID" = "null" ] || [ -z "$INSTALLATION_ID" ]; then
  echo "❌ Unable to resolve installation ID for $REPO_OWNER/$REPO_NAME"
  exit 1
fi

GITHUB_TOKEN=$(curl -s -X POST \
  -H "Authorization: Bearer $JWT_TOKEN" \
  -H "Accept: application/vnd.github+json" \
  "https://api.github.com/app/installations/$INSTALLATION_ID/access_tokens" | jq -r '.token')

if [ "$GITHUB_TOKEN" = "null" ] || [ -z "$GITHUB_TOKEN" ]; then
  echo "❌ Unable to obtain installation token"
  exit 1
fi

export GITHUB_TOKEN
if [ -z "${GH_TOKEN:-}" ]; then
  export GH_TOKEN="$GITHUB_TOKEN"
else
  echo "ℹ️ Preserving preconfigured GH_TOKEN from environment"
fi
export GH_HOST="github.com"

# Task-specific workspace for parallel execution isolation
TASK_WORKSPACE="/workspace/task-{{task_id}}"
mkdir -p /workspace
mkdir -p "$TASK_WORKSPACE"
export GH_CONFIG_DIR="$TASK_WORKSPACE/.config/gh"
mkdir -p "$GH_CONFIG_DIR"
echo "📁 Using task-specific workspace: $TASK_WORKSPACE"

# Clean up any leftover sentinel file from previous runs
# This prevents premature sidecar shutdown on sequential task executions
if [ -f "$TASK_WORKSPACE/.agent_done" ]; then
    echo "🧹 Cleaning up sentinel file from previous run at $TASK_WORKSPACE/.agent_done"
    rm -f "$TASK_WORKSPACE/.agent_done"
fi

# Clean up any leftover completion marker from previous runs
# This prevents issues with sequential task executions on the same PVC
if [ -f /workspace/.cipher-complete ]; then
    echo "🧹 Cleaning up completion marker from previous run"
    rm -f /workspace/.cipher-complete
fi

export GIT_CONFIG_GLOBAL="$TASK_WORKSPACE/.gitconfig"
CREDENTIALS_FILE="$TASK_WORKSPACE/.git-credentials"

# Safe git config wrapper with retry logic and lock file cleanup
safe_git_config() {
  local max_attempts=5
  local attempt=1
  local sleep_time=1
  
  while [ $attempt -le $max_attempts ]; do
    # Clean up stale lock files before attempting
    if [ -f "${GIT_CONFIG_GLOBAL}.lock" ]; then
      # Check if lock file is stale (older than 10 seconds)
      # Use find with -mmin for portability (works on Linux and macOS)
      if find "${GIT_CONFIG_GLOBAL}.lock" -mmin +0.17 2>/dev/null | grep -q .; then
        echo "⚠️  Removing stale git config lock file"
        rm -f "${GIT_CONFIG_GLOBAL}.lock" 2>/dev/null || true
      fi
    fi

    # Attempt the git config operation
    if git config "$@" 2>/dev/null; then
      return 0
    fi

    # Operation failed, retry with exponential backoff
    local exit_code=$?
    if [ $exit_code -ne 0 ] && [ $attempt -lt $max_attempts ]; then
      echo "⚠️  Git config attempt $attempt/$max_attempts failed (exit $exit_code), retrying in ${sleep_time}s..."
      rm -f "${GIT_CONFIG_GLOBAL}.lock" 2>/dev/null || true
      sleep "$sleep_time"
      attempt=$((attempt + 1))
      sleep_time=$((sleep_time * 2))  # Exponential backoff
    else
      break
    fi
  done
  
  if [ $attempt -gt $max_attempts ]; then
    echo "❌ Git config failed after $max_attempts attempts: git config $*"
    return 1
  fi
  
  return 0
}

safe_git_config --global --replace-all credential.helper "store --file=$CREDENTIALS_FILE"

write_gitleaks_allowlist() {
  local config_path="$REPO_ROOT/.gitleaks.toml"
  cat > "$config_path" <<'EOF'
title = "Codex managed gitleaks configuration"

[allowlist]
description = "Ignore gh CLI host cache generated during Codex runs"
paths = [
  '''\.config/gh/hosts\.yml'''
]
EOF

  if [ "${SERVICE_NAME:-}" = "cto-parallel-test" ]; then
    cat >> "$config_path" <<'EOF'

[[allowlist.files]]
description = "Sample JWT strings documented for task instructions"
file = '''IMPLEMENTATION_COMPLETE.md'''
regex = '''eyJ[a-zA-Z0-9_-]{20,}'''

[[allowlist.files]]
description = "Sample JWT strings in acceptance criteria handoff"
file = '''task/task.md'''
regex = '''eyJ[a-zA-Z0-9_-]{20,}'''

[[allowlist.files]]
description = "Sample JWT strings in docs/.taskmaster/docs/task-3/task.md"
file = '''docs/.taskmaster/docs/task-3/task.md'''
regex = '''eyJ[a-zA-Z0-9_-]{20,}'''

[[allowlist.files]]
description = "Sample JWT strings in src/auth/models.rs fixtures"
file = '''src/auth/models.rs'''
regex = '''eyJ[a-zA-Z0-9_-]{20,}'''
EOF
  fi

  echo "✓ Wrote gitleaks allowlist to $config_path"
}

cleanup_locked_refs_from_log() {
  local log_file="$1"
  local cleaned=0

  if [ ! -f "$log_file" ]; then
    return 1
  fi

  while IFS= read -r ref; do
    if [ -z "$ref" ]; then
      continue
    fi
    local ref_path=".git/$ref"
    echo "⚠️ Removing stale remote ref $ref_path"
    rm -f "$ref_path" "${ref_path}.lock"
    cleaned=1
  done < <(grep -o "refs/remotes/[^']*" "$log_file" 2>/dev/null | sort -u || true)

  if [ $cleaned -eq 1 ]; then
    git remote prune origin >/dev/null 2>&1 || true
    return 0
  fi

  return 1
}

safe_git_fetch() {
  local log_file
  log_file=$(mktemp)

  if git fetch "$@" >"$log_file" 2>&1; then
    rm -f "$log_file"
    return 0
  fi

  if cleanup_locked_refs_from_log "$log_file"; then
    echo "🔧 Cleaned stale remote refs; retrying git fetch $*"
    if git fetch "$@" >>"$log_file" 2>&1; then
      rm -f "$log_file"
      return 0
    fi
  fi

  cat "$log_file"
  rm -f "$log_file"
  return 1
}

write_git_credentials() {
  if [ -z "${GITHUB_TOKEN:-}" ]; then
    return
  fi
  printf 'https://x-access-token:%s@github.com\n' "$GITHUB_TOKEN" >"$CREDENTIALS_FILE"
  chmod 600 "$CREDENTIALS_FILE" 2>/dev/null || true
}

write_gh_hosts_config() {
  if [ -z "${GITHUB_TOKEN:-}" ]; then
    return
  fi

  local hosts_dir="${GH_CONFIG_DIR:-$HOME/.config/gh}"
  mkdir -p "$hosts_dir"

  cat >"$hosts_dir/hosts.yml" <<EOF
github.com:
    user: x-access-token
    oauth_token: ${GITHUB_TOKEN}
    git_protocol: https
EOF

  chmod 600 "$hosts_dir/hosts.yml" 2>/dev/null || true
}

gh_hosts_file() {
  if [ -n "${GH_CONFIG_DIR:-}" ] && [ -f "${GH_CONFIG_DIR}/hosts.yml" ]; then
    printf '%s\n' "${GH_CONFIG_DIR}/hosts.yml"
    return
  fi
  if [ -f "$HOME/.config/gh/hosts.yml" ]; then
    printf '%s\n' "$HOME/.config/gh/hosts.yml"
    return
  fi
  printf ''
}

sync_gh_hosts_to_path() {
  local target="$1"
  if [ -z "$target" ]; then
    return
  fi
  local source
  source=$(gh_hosts_file)
  if [ -z "$source" ] || [ ! -f "$source" ]; then
    return
  fi
  local dest_dir="$target/.config/gh"
  mkdir -p "$dest_dir"
  if cp "$source" "$dest_dir/hosts.yml" >/dev/null 2>&1; then
    chmod 600 "$dest_dir/hosts.yml" 2>/dev/null || true
  fi
}

cleanup_git_state() {
  if [ ! -d ".git" ]; then
    return
  fi

  if git status --porcelain 2>/dev/null | grep -q "^UU\|^AA\|^DD\|^..U\|^U..\|^AU\|^UA\|^DU\|^UD"; then
    echo "⚠️ Detecting unresolved merge conflicts, aborting merge..."
    git merge --abort 2>/dev/null || true
    echo "✓ Merge conflicts aborted"
  fi

  if [ -f ".git/REBASE_HEAD" ] || [ -f ".git/CHERRY_PICK_HEAD" ] || [ -f ".git/MERGE_HEAD" ]; then
    echo "⚠️ Detecting incomplete git operation, resetting..."
    git rebase --abort 2>/dev/null || true
    git cherry-pick --abort 2>/dev/null || true
    git merge --abort 2>/dev/null || true
    if ! git diff-index --quiet HEAD 2>/dev/null; then
      git reset --hard HEAD 2>/dev/null || true
    fi
    echo "✓ Git operations reset"
  fi
}

write_git_credentials

write_gh_hosts_config

TOKEN_GENERATED_AT=$(date +%s)

refresh_github_token() {
  echo "🔄 Refreshing GitHub App token..."

  TEMP_KEY_FILE="/tmp/github-app-key-$$"
  printf '%b' "$GITHUB_APP_PRIVATE_KEY" > "$TEMP_KEY_FILE"
  chmod 600 "$TEMP_KEY_FILE"

  JWT_HEADER=$(printf '{"alg":"RS256","typ":"JWT"}' | base64 -w 0 | tr '+/' '-_' | tr -d '=')
  NOW=$(date +%s)
  EXP=$((NOW + 600))
  JWT_PAYLOAD=$(printf '{"iat":%d,"exp":%d,"iss":"%s"}' "$NOW" "$EXP" "$GITHUB_APP_ID" | base64 -w 0 | tr '+/' '-_' | tr -d '=')
  JWT_SIGNATURE=$(printf '%s.%s' "$JWT_HEADER" "$JWT_PAYLOAD" | openssl dgst -sha256 -sign "$TEMP_KEY_FILE" -binary | base64 -w 0 | tr '+/' '-_' | tr -d '=')
  JWT_TOKEN="$JWT_HEADER.$JWT_PAYLOAD.$JWT_SIGNATURE"

  rm -f "$TEMP_KEY_FILE"

  NEW_INSTALLATION_ID=$(curl -s -L \
    -H "Authorization: Bearer $JWT_TOKEN" \
    -H "Accept: application/vnd.github+json" \
    "https://api.github.com/repos/$REPO_OWNER/$REPO_NAME/installation" | jq -r '.id')

  if [ "$NEW_INSTALLATION_ID" = "null" ] || [ -z "$NEW_INSTALLATION_ID" ]; then
    NEW_INSTALLATION_ID=$(curl -s -L \
      -H "Authorization: Bearer $JWT_TOKEN" \
      -H "Accept: application/vnd.github+json" \
      "https://api.github.com/orgs/$REPO_OWNER/installation" | jq -r '.id')
  fi

  TOKEN_RESPONSE=$(curl -s -X POST \
    -H "Authorization: Bearer $JWT_TOKEN" \
    -H "Accept: application/vnd.github+json" \
    "https://api.github.com/app/installations/$NEW_INSTALLATION_ID/access_tokens")

  NEW_TOKEN=$(echo "$TOKEN_RESPONSE" | jq -r '.token')

  if [ "$NEW_TOKEN" != "null" ] && [ -n "$NEW_TOKEN" ]; then
    export GITHUB_TOKEN="$NEW_TOKEN"
    export GH_TOKEN="$NEW_TOKEN"
    TOKEN_GENERATED_AT=$(date +%s)
    write_git_credentials
    write_gh_hosts_config

    # Update bashrc with refreshed token for Codex login shells
    if [ -f "$HOME/.bashrc" ]; then
      # Remove old token lines and add new ones
      sed -i '/^export GH_TOKEN=/d; /^export GITHUB_TOKEN=/d' "$HOME/.bashrc" 2>/dev/null || true
      {
        echo "export GH_TOKEN='${NEW_TOKEN}'"
        echo "export GITHUB_TOKEN='${NEW_TOKEN}'"
      } >> "$HOME/.bashrc"
    fi

    if command -v gh >/dev/null 2>&1; then
      printf '%s\n' "$NEW_TOKEN" | timeout 10 gh auth login --with-token --hostname "$GH_HOST" --git-protocol https >/dev/null 2>&1 || true
      gh auth setup-git >/dev/null 2>&1 || true
    fi

    echo "✅ Token refreshed"
    return 0
  fi

  echo "❌ Failed to refresh token: $TOKEN_RESPONSE"
  return 1
}

refresh_token_if_needed() {
  if [ -z "$TOKEN_GENERATED_AT" ]; then
    refresh_github_token || true
    return
  fi

  NOW=$(date +%s)
  TOKEN_AGE=$((NOW - TOKEN_GENERATED_AT))

  if [ $TOKEN_AGE -gt 3000 ]; then
    echo "🔄 Token age: $((TOKEN_AGE / 60)) minutes — refreshing"
    refresh_github_token || true
  fi
}

sanitize_status_message() {
  printf '%s' "$1" | tr '\n' ' ' | tr '\r' ' '
}

resolve_pr_url() {
  if [ -n "${PR_URL:-}" ]; then
    printf '%s' "$PR_URL"
    return
  fi

  if [ -n "${PR_NUMBER:-}" ] && [ -n "${REPO_OWNER:-}" ] && [ -n "${REPO_NAME:-}" ]; then
    printf 'https://github.com/%s/%s/pull/%s' "$REPO_OWNER" "$REPO_NAME" "$PR_NUMBER"
    return
  fi

  if command -v gh >/dev/null 2>&1; then
    local current_branch
    current_branch=$(git rev-parse --abbrev-ref HEAD 2>/dev/null || printf '')
    if [ -n "$current_branch" ]; then
      local pr_url
      pr_url=$(gh pr list --state all --head "$current_branch" --json url --jq '.[0].url' 2>/dev/null || printf '')
      if [ -n "$pr_url" ]; then
        printf '%s' "$pr_url"
        return
      fi
    fi
  fi

  printf ''
}

patch_coderun_status() {
  local phase="$1"
  local message="$2"
  local remediation_status="${3:-}"
  local qa_status="${4:-}"
  local pr_url="${5:-}"
  local work_completed_flag="${6:-false}"

  if [ -z "${CODERUN_NAME:-}" ] || [ -z "${NAMESPACE:-}" ]; then
    return
  fi

  local token_path="/var/run/secrets/kubernetes.io/serviceaccount/token"
  local ca_path="/var/run/secrets/kubernetes.io/serviceaccount/ca.crt"

  if [ ! -f "$token_path" ] || [ ! -f "$ca_path" ]; then
    echo "ℹ️ Service account credentials unavailable; skipping CodeRun status update"
    return
  fi

  if ! command -v jq >/dev/null 2>&1; then
    echo "ℹ️ jq not available; skipping CodeRun status update"
    return
  fi

  local work_completed="false"
  if [ "$work_completed_flag" = "true" ]; then
    work_completed="true"
  fi

  local payload
  payload=$(jq -n \
    --arg phase "$phase" \
    --arg message "$(sanitize_status_message "$message")" \
    --arg remediation "$remediation_status" \
    --arg qa "$qa_status" \
    --arg pr "$pr_url" \
    --arg workCompleted "$work_completed" \
    '{
      status: (
        {
          phase: $phase,
          message: $message,
          workCompleted: ($workCompleted == "true")
        }
        + (if $remediation != "" then {remediationStatus: $remediation} else {} end)
        + (if $qa != "" then {qaStatus: $qa} else {} end)
        + (if $pr != "" then {pullRequestUrl: $pr} else {} end)
      )
    }'
  ) || return

  local api_host="${KUBERNETES_SERVICE_HOST:-}"
  local api_port="${KUBERNETES_SERVICE_PORT_HTTPS:-${KUBERNETES_SERVICE_PORT:-443}}"

  if [ -z "$api_host" ]; then
    echo "ℹ️ Kubernetes API host unavailable; skipping CodeRun status update"
    return
  fi

  local token
  token=$(cat "$token_path")

  curl -sS -X PATCH \
    -H "Authorization: Bearer $token" \
    -H "Content-Type: application/merge-patch+json" \
    --cacert "$ca_path" \
    --data "$payload" \
    "https://${api_host}:${api_port}/apis/agents.platform/v1/namespaces/${NAMESPACE}/coderuns/${CODERUN_NAME}/status" >/dev/null 2>&1 || \
    echo "⚠️ Failed to patch CodeRun status"
}

stop_docker_sidecar() {
  if [ ! -S /var/run/docker.sock ]; then
    return
  fi

  echo "🛑 Stopping Docker sidecar"

  if command -v pkill >/dev/null 2>&1; then
    pkill dockerd >/dev/null 2>&1 || true
  elif command -v killall >/dev/null 2>&1; then
    killall dockerd >/dev/null 2>&1 || true
  else
    PID=$(pidof dockerd 2>/dev/null || true)
    if [ -n "$PID" ]; then
      kill "$PID" >/dev/null 2>&1 || true
    fi
  fi
}

trap 'stop_docker_sidecar || true' EXIT

ensure_gh_authenticated() {
  if ! command -v gh >/dev/null 2>&1; then
    echo "⚠️ GitHub CLI (gh) not found; skipping authentication"
    return 0
  fi

  if ! gh auth status -h "$GH_HOST" >/dev/null 2>&1; then
    echo "🔐 Logging in to GitHub CLI for host $GH_HOST"
    refresh_github_token || true
    write_gh_hosts_config
    if ! printf '%s\n' "$GITHUB_TOKEN" | timeout 10 gh auth login --with-token --hostname "$GH_HOST" --git-protocol https >/dev/null 2>&1; then
      echo "⚠️ gh auth login returned non-zero or timed out; continuing with GH_TOKEN env"
    fi
  fi

  refresh_token_if_needed || true
  gh auth setup-git >/dev/null 2>&1 || true

  if gh auth status -h "$GH_HOST" >/dev/null 2>&1; then
    echo "✅ GitHub CLI authenticated for $GH_HOST"
  else
    echo "⚠️ Unable to confirm GitHub CLI auth; GH_TOKEN will still be used for git operations"
  fi
}

ensure_gh_authenticated

# Write GH_TOKEN to bashrc for login shell access (Codex bash -lc compatibility)
write_gh_token_to_bashrc() {
  if [ -n "${GH_TOKEN:-}" ] && [ -n "${GITHUB_TOKEN:-}" ]; then
    {
      echo "# GitHub App token for gh CLI (auto-generated by container script)"
      echo "export GH_TOKEN='${GH_TOKEN}'"
      echo "export GITHUB_TOKEN='${GITHUB_TOKEN}'"
      echo "export GH_HOST='github.com'"
    } >> "$HOME/.bashrc"
  fi
}

write_gh_token_to_bashrc

sync_gh_hosts_to_path "$TASK_WORKSPACE"

ensure_pr_created() {
  if [ "${SKIP_AUTO_PR:-0}" = "1" ]; then
    echo "⏭️  Auto PR creation disabled via SKIP_AUTO_PR=1"
    return
  fi

  if [ ! -d .git ]; then
    echo "⚠️ Repository not initialised; skipping auto PR creation"
    return
  fi

  if ! command -v gh >/dev/null 2>&1; then
    echo "⚠️ GitHub CLI not available; skipping auto PR creation"
    return
  fi

  if ! command -v jq >/dev/null 2>&1; then
    echo "⚠️ jq not available; skipping auto PR creation"
    return
  fi

  if [ -z "${GITHUB_TOKEN:-}" ]; then
    echo "⚠️ GITHUB_TOKEN not set; skipping auto PR creation"
    return
  fi

  CURRENT_BRANCH=$(git rev-parse --abbrev-ref HEAD 2>/dev/null || printf '')
  if [ -z "$CURRENT_BRANCH" ]; then
    echo "⚠️ Unable to determine current branch; skipping auto PR creation"
    return
  fi

  refresh_token_if_needed || true
  PR_OUTPUT=$(gh pr list --state open --head "$CURRENT_BRANCH" --json number --limit 1 2>&1)
  PR_EXIT_CODE=$?

  if [ $PR_EXIT_CODE -ne 0 ] && printf '%s' "$PR_OUTPUT" | grep -qi "HTTP 401"; then
    echo "⚠️ gh pr list returned HTTP 401; refreshing GitHub credentials"
    refresh_github_token || true
    ensure_gh_authenticated
    PR_OUTPUT=$(gh pr list --state open --head "$CURRENT_BRANCH" --json number --limit 1 2>&1)
    PR_EXIT_CODE=$?
  fi

  if [ $PR_EXIT_CODE -ne 0 ]; then
    printf '%s\n' "$PR_OUTPUT" >&2
    PR_DATA="[]"
  else
    PR_DATA="$PR_OUTPUT"
  fi

  if [ -z "$PR_DATA" ]; then
    PR_DATA="[]"
  fi

  if [ "$(printf '%s' "$PR_DATA" | jq 'length' 2>/dev/null || echo 0)" -gt 0 ]; then
    echo "✅ Pull request already exists for branch $CURRENT_BRANCH"
    return
  fi

  BASE_BRANCH="${PR_BASE_BRANCH:-main}"
  REMOTE_BASE="origin/$BASE_BRANCH"
  if ! git show-ref --verify --quiet "refs/remotes/$REMOTE_BASE"; then
    if git show-ref --verify --quiet "refs/remotes/origin/master"; then
      BASE_BRANCH="master"
      REMOTE_BASE="origin/$BASE_BRANCH"
    else
      DEFAULT_REMOTE=$(git symbolic-ref refs/remotes/origin/HEAD 2>/dev/null | sed 's@^refs/remotes/origin/@@')
      if [ -n "$DEFAULT_REMOTE" ]; then
        BASE_BRANCH="$DEFAULT_REMOTE"
        REMOTE_BASE="origin/$BASE_BRANCH"
      else
        REMOTE_BASE=""
      fi
    fi
  fi

  refresh_token_if_needed || true
  if [ -n "$BASE_BRANCH" ]; then
    safe_git_fetch origin "$BASE_BRANCH" || true
  fi

  if [ "$CURRENT_BRANCH" = "HEAD" ] || [ "$CURRENT_BRANCH" = "$BASE_BRANCH" ]; then
    AUTO_BRANCH="task-{{task_id}}-{{service}}-$(date +%Y%m%d-%H%M%S)"
    echo "⚠️ Branch $CURRENT_BRANCH unsuitable for PR; creating $AUTO_BRANCH"
    if ! git checkout -B "$AUTO_BRANCH" >/dev/null 2>&1; then
      echo "❌ Failed to create fallback branch $AUTO_BRANCH"
      return
    fi
    CURRENT_BRANCH="$AUTO_BRANCH"
  fi

  git add .
  if git diff --cached --quiet --exit-code; then
    echo "ℹ️ No staged changes detected after auto-staging"
  else
    COMMIT_MSG="chore({{service}}): auto-commit for task {{task_id}}"
    if ! git commit -m "$COMMIT_MSG" >/dev/null 2>&1; then
      echo "⚠️ Failed to commit staged changes automatically"
    else
      echo "✅ Auto-committed staged changes"
    fi
  fi

  if git rev-parse --verify --quiet "$CURRENT_BRANCH" >/dev/null 2>&1; then
    refresh_token_if_needed || true
    if ! git push -u origin "$CURRENT_BRANCH" >/dev/null 2>&1; then
      echo "⚠️ Failed to push branch $CURRENT_BRANCH; skipping auto PR creation"
      return
    fi
  else
    echo "⚠️ Unable to verify branch $CURRENT_BRANCH; skipping auto PR creation"
    return
  fi

  safe_git_fetch origin "$CURRENT_BRANCH" || true
  if [ -n "$REMOTE_BASE" ]; then
    AHEAD_COUNT=$(git rev-list --left-right "$REMOTE_BASE...$CURRENT_BRANCH" 2>/dev/null | awk '/^>/{c++} END{print c+0}')
  else
    AHEAD_COUNT=1
  fi
  if [ "${AHEAD_COUNT:-0}" -eq 0 ]; then
    echo "⚠️ Branch $CURRENT_BRANCH has no commits ahead of $BASE_BRANCH; skipping PR creation"
    return
  fi

  RUN_LABEL="run-{{workflow_name}}"
  if [ "${RUN_LABEL#run-}" = "" ]; then
    RUN_LABEL="run-unknown"
  fi

  TASK_LABEL="task-{{task_id}}"
  SERVICE_LABEL="service-{{service}}"
  REPO_SLUG="${REPO_OWNER}/${REPO_NAME}"

  echo "🔍 Ensuring PR correlation labels exist"
  for label in "$TASK_LABEL" "$SERVICE_LABEL" "$RUN_LABEL"; do
    if [ -z "$label" ]; then
      continue
    fi

    if gh label view "$label" -R "$REPO_SLUG" >/dev/null 2>&1; then
      echo "   ✓ Label '$label' already exists"
      continue
    fi

    case "$label" in
      task-*) COLOR="28a745"; DESC="Task correlation" ;;
      service-*) COLOR="0e8a16"; DESC="Service correlation" ;;
      run-*) COLOR="0366d6"; DESC="Workflow correlation" ;;
      *) COLOR="ededed"; DESC="Automation label" ;;
    esac

    if gh label create "$label" --force -R "$REPO_SLUG" --color "$COLOR" --description "$DESC" >/tmp/gh-label-create.log 2>&1; then
      echo "   ✅ Created label '$label'"
    else
      echo "   ❌ Failed to create label '$label'"
      cat /tmp/gh-label-create.log >&2 || true
    fi
    rm -f /tmp/gh-label-create.log
  done

  # VALIDATION: Check for problematic commits before creating PR
  echo "🔍 Validating changes before PR creation..."

  # Check total diff size
  TOTAL_ADDITIONS=$(git diff --numstat "$BASE_BRANCH"..."$CURRENT_BRANCH" | awk '{sum+=$1} END {print sum+0}')
  TOTAL_DELETIONS=$(git diff --numstat "$BASE_BRANCH"..."$CURRENT_BRANCH" | awk '{sum+=$2} END {print sum+0}')
  TOTAL_CHANGES=$((TOTAL_ADDITIONS + TOTAL_DELETIONS))

  echo "   📊 Total changes: +$TOTAL_ADDITIONS -$TOTAL_DELETIONS (total: $TOTAL_CHANGES lines)"

  # Warn if commit is suspiciously large
  if [[ $TOTAL_CHANGES -gt 100000 ]]; then
    echo "   ⚠️  WARNING: Very large commit detected ($TOTAL_CHANGES lines)!"
    echo "   This may include unwanted files like node_modules or build artifacts"
  fi

  # Check for commonly ignored files that shouldn't be committed
  PROBLEMATIC_FILES=$(git diff --name-only "$BASE_BRANCH"..."$CURRENT_BRANCH" | grep -E "(node_modules/|\.next/|dist/|build/|target/debug/|\.pyc$|__pycache__/)" || echo "")

  if [[ -n "$PROBLEMATIC_FILES" ]]; then
    echo "   ❌ ERROR: Detected files that should be gitignored!"
    echo "$PROBLEMATIC_FILES" | head -10 | sed 's/^/      /'
    if [[ $(echo "$PROBLEMATIC_FILES" | wc -l) -gt 10 ]]; then
      echo "      ... and $(($(echo "$PROBLEMATIC_FILES" | wc -l) - 10)) more"
    fi
    echo ""
    echo "   🛑 BLOCKING PR CREATION"
    echo "   Please add a .gitignore file and remove these files from git"
    echo "   Suggested .gitignore entries:"
    echo "      node_modules/"
    echo "      dist/"
    echo "      build/"
    echo "      target/debug/"
    echo "      __pycache__/"
    return 1
  fi

  # Check file count
  FILE_COUNT=$(git diff --name-only "$BASE_BRANCH"..."$CURRENT_BRANCH" | wc -l)
  echo "   📁 Files changed: $FILE_COUNT"

  if [[ $FILE_COUNT -gt 100 ]]; then
    echo "   ⚠️  WARNING: Large number of files changed ($FILE_COUNT)"
    echo "   Verify this is intentional and not due to dependency/build commits"
  fi

  echo "   ✅ Validation passed"

  PR_TITLE="feat({{service}}): complete task {{task_id}}"
  read -r -d '' PR_BODY <<'EOF' || true
## Summary
- Auto-generated fallback PR because the Codex agent finished without opening one
- Task {{task_id}} for service {{service}} is ready for review

## Metadata
- Agent: {{github_app}}
- Workflow: {{workflow_name}}
- Branch: \\`$CURRENT_BRANCH\\` → \\`$BASE_BRANCH\\`

_This PR was created automatically by the Codex container._
EOF

  LABEL_ARGS=("--title" "$PR_TITLE" "--body" "$PR_BODY" "--base" "$BASE_BRANCH" "--head" "$CURRENT_BRANCH")

  github_api_request() {
    local method="$1"
    shift
    if [ -z "${GITHUB_TOKEN:-}" ]; then
      return 1
    fi
    curl -sS -X "$method" \
      -H "Authorization: token $GITHUB_TOKEN" \
      -H "Accept: application/vnd.github+json" \
      "$@"
  }

  fetch_existing_pr_number() {
    local response
    response=$(github_api_request GET "https://api.github.com/repos/$REPO_SLUG/pulls?head=${REPO_OWNER}:${CURRENT_BRANCH}&state=all" 2>/dev/null || true)
    if [ -z "$response" ]; then
      return
    fi
    printf '%s' "$response" | jq -r '.[0].number // empty' 2>/dev/null || true
  }

  apply_labels_via_api() {
    local pr_number="$1"
    shift
    local labels_to_add=()
    for label in "$@"; do
      if [ -z "$label" ]; then
        continue
      fi
      if github_api_request GET "https://api.github.com/repos/$REPO_SLUG/labels/$label" >/dev/null 2>&1; then
        labels_to_add+=("$label")
      else
        echo "⚠️ Label '$label' not found via API fallback; skipping"
      fi
    done
    if [ "${#labels_to_add[@]}" -eq 0 ]; then
      return 0
    fi
    local labels_json
    labels_json=$(printf '%s\n' "${labels_to_add[@]}" | jq -R . | jq -s .)
    github_api_request POST "https://api.github.com/repos/$REPO_SLUG/issues/$pr_number/labels" \
      --data "{\"labels\": $labels_json}" >/dev/null 2>&1 || \
      echo "⚠️ Failed to apply labels via API fallback"
  }

  create_pr_via_api() {
    if [ -z "${GITHUB_TOKEN:-}" ]; then
      echo "⚠️ No GitHub token available for REST fallback"
      return 1
    fi

    local payload
    payload=$(jq -n \
      --arg title "$PR_TITLE" \
      --arg body "$PR_BODY" \
      --arg base "$BASE_BRANCH" \
      --arg head "$CURRENT_BRANCH" \
      '{title:$title, body:$body, base:$base, head:$head, maintainer_can_modify:true}')

    local response pr_number
    response=$(github_api_request POST "https://api.github.com/repos/$REPO_SLUG/pulls" --data "$payload")
    pr_number=$(printf '%s' "$response" | jq -r '.number // empty')

    if [ -z "$pr_number" ]; then
      local errors_message
      errors_message=$(printf '%s' "$response" | jq -r '.errors[0].message // empty')
      if printf '%s' "$errors_message" | grep -qi "already exists"; then
        pr_number=$(fetch_existing_pr_number)
      fi
    fi

    if [ -z "$pr_number" ]; then
      local api_message
      api_message=$(printf '%s' "$response" | jq -r '.message // "unknown error"')
      echo "⚠️ REST fallback failed to create PR: $api_message"
      return 1
    fi

    PR_NUMBER="$pr_number"
    PR_URL="https://github.com/$REPO_SLUG/pull/$PR_NUMBER"
    echo "✅ Created pull request via GitHub REST API fallback (#$PR_NUMBER)"
    apply_labels_via_api "$PR_NUMBER" "$TASK_LABEL" "$SERVICE_LABEL" "$RUN_LABEL"
    return 0
  }

  maybe_add_label() {
    local label="$1"
    if [ -z "$label" ]; then
      return
    fi
    if gh label view "$label" -R "$REPO_SLUG" >/dev/null 2>&1; then
      LABEL_ARGS+=("--label" "$label")
    else
      echo "⚠️ Label '$label' not found; skipping"
    fi
  }

  maybe_add_label "$TASK_LABEL"
  maybe_add_label "$SERVICE_LABEL"
  maybe_add_label "$RUN_LABEL"

  if gh pr create "${LABEL_ARGS[@]}"; then
    echo "✅ Auto-created pull request for $CURRENT_BRANCH"

    # Add PR to GitHub Project (works for all CLIs: Claude, Codex, Cursor, Factory, OpenCode, Blaze, Rex)
    echo "=== Linking PR to GitHub Project ==="

    # Get PR number for this branch
    PR_NUMBER=$(gh pr list --head "$CURRENT_BRANCH" --json number --jq '.[0].number' 2>/dev/null || echo "")

    if [ -n "$PR_NUMBER" ]; then
      # Use organization project number 1 (Task Master / CTO Project)
      # This works across all repos and agents
      PROJECT_NUMBER="1"

      echo "🔗 Adding PR #$PR_NUMBER to Project #$PROJECT_NUMBER..."

      # Use gh project item-add command (simpler than GraphQL)
      if gh project item-add "$PROJECT_NUMBER" --owner 5dlabs --url "https://github.com/$REPO_SLUG/pull/$PR_NUMBER" 2>&1 | grep -q "Added\|already"; then
        echo "✅ PR linked to GitHub Project #$PROJECT_NUMBER"
      else
        echo "⚠️ Could not link PR to project (may already be linked or permissions issue)"
      fi
    else
      echo "⚠️ Could not get PR number for project linking"
    fi
  else
    echo "⚠️ gh pr create failed (it may already exist or authentication failed); attempting REST fallback"
    if create_pr_via_api; then
      echo "ℹ️ Skipping GitHub Project linking for REST fallback"
    else
      echo "⚠️ Failed to create pull request automatically (gh CLI and REST fallback both failed)"
    fi
  fi
}

safe_git_config --global --add safe.directory "$TASK_WORKSPACE"

derive_bot_identity() {
  local app_name="$1"

  if [ -z "$app_name" ] || [ "$app_name" = "null" ]; then
    GIT_AUTHOR_NAME="automation[bot]"
    GIT_AUTHOR_EMAIL="automation[bot]@users.noreply.github.com"
    return
  fi

  local slug
  slug=$(printf '%s' "$app_name" | tr '[:upper:]' '[:lower:]' | sed -E 's/[^a-z0-9]+/-/g' | sed -E 's/^-+|-+$//g')
  if [ -z "$slug" ]; then
    slug=$(printf '%s' "$app_name" | tr '[:upper:]' '[:lower:]')
  fi

  local bot_login="${slug}[bot]"
  local bot_email="${bot_login}@users.noreply.github.com"

  if [ -n "${GITHUB_TOKEN:-}" ]; then
    local encoded_login
    encoded_login=$(printf '%s' "$bot_login" | sed 's/\[/%5B/g; s/\]/%5D/g')
    local bot_response
    bot_response=$(curl -sS -H "Authorization: token $GITHUB_TOKEN" -H "Accept: application/vnd.github+json" "https://api.github.com/users/${encoded_login}" 2>/dev/null || true)
    local bot_id
    bot_id=$(printf '%s' "$bot_response" | jq -r '.id // empty' 2>/dev/null || echo '')
    if [ -n "$bot_id" ]; then
      bot_email="${bot_id}+${bot_login}@users.noreply.github.com"
    fi
  fi

  GIT_AUTHOR_NAME="$bot_login"
  GIT_AUTHOR_EMAIL="$bot_email"
}

GITHUB_APP="{{github_app}}"
derive_bot_identity "$GITHUB_APP"

# Extract agent name for display (e.g., "5DLabs-Rex" → "Rex", "5DLabs-Cipher" → "Cipher")
AGENT_NAME=$(echo "$GITHUB_APP" | sed -E 's/.*-([^-]+)$/\1/')

safe_git_config --global user.name "$GIT_AUTHOR_NAME"
safe_git_config --global user.email "$GIT_AUTHOR_EMAIL"
export GIT_AUTHOR_NAME
export GIT_AUTHOR_EMAIL
export GIT_COMMITTER_NAME="$GIT_AUTHOR_NAME"
export GIT_COMMITTER_EMAIL="$GIT_AUTHOR_EMAIL"
export GIT_TERMINAL_PROMPT=0
export GIT_ASKPASS=/bin/true
export SSH_ASKPASS=/bin/true

# =========================================================================
# Repository checkout
# =========================================================================

WORK_DIR="{{working_directory}}"
cd "$TASK_WORKSPACE"

REPO_ROOT="$TASK_WORKSPACE/$REPO_NAME"
safe_git_config --global --add safe.directory "$REPO_ROOT"

if [ -d "$REPO_NAME/.git" ]; then
  echo "🔁 Repository already cloned, fetching latest"
  cd "$REPO_NAME"
  refresh_token_if_needed
  safe_git_fetch --all --prune
else
  echo "⬇️  Cloning repository"
  refresh_token_if_needed
  git clone "$REPO_HTTP_URL"
  cd "$REPO_NAME"
fi

# Ensure credential helper is configured in the repository's local config
# This ensures Codex subshells can access credentials even if GIT_CONFIG_GLOBAL isn't honored
safe_git_config credential.helper "store --file=$CREDENTIALS_FILE"
echo "✓ Git credential helper configured for repository"

safe_git_config --global --add safe.directory "$REPO_ROOT"
cd "$REPO_ROOT"
sync_gh_hosts_to_path "$REPO_ROOT"
write_gitleaks_allowlist
export GITLEAKS_CONFIG="$REPO_ROOT/.gitleaks.toml"
# gitleaks CLI reads $GITLEAKS_CONFIG automatically, so agents don't need to pass --config
# Remove stale automation-managed files that block branch checkout when rerunning
MANAGED_PATHS=(
  ".mcp.json"
  "AGENTS.md"
  "client-config.json"
  "coding-guidelines.md"
  "github-guidelines.md"
  "task"
)

for managed_path in "${MANAGED_PATHS[@]}"; do
  if git ls-files --error-unmatch -- "$managed_path" >/dev/null 2>&1; then
    status_output=$(git status --short -- "$managed_path" 2>/dev/null || true)
    untracked=false
    while IFS= read -r line; do
      case "$line" in
        "?? "*)
          untracked=true
          break
          ;;
      esac
    done <<EOF
$status_output
EOF

    if [ "$untracked" = true ]; then
      echo "🧹 Removing stale untracked files to allow checkout: $managed_path"
      git clean -fd -- "$managed_path" >/dev/null 2>&1 || rm -rf "$managed_path"
    fi
    continue
  fi

  if [ -e "$managed_path" ]; then
    echo "🧹 Removing stale file to allow checkout: $managed_path"
    rm -rf "$managed_path"
  fi
done

BASE_BRANCH="${PR_BASE_BRANCH:-main}"
REMOTE_BASE="origin/$BASE_BRANCH"

if ! git show-ref --verify --quiet "refs/remotes/$REMOTE_BASE"; then
  # Fall back to origin/master or the remote HEAD if main is absent
  if git show-ref --verify --quiet "refs/remotes/origin/master"; then
    BASE_BRANCH="master"
    REMOTE_BASE="origin/$BASE_BRANCH"
  else
    DEFAULT_REMOTE=$(git symbolic-ref refs/remotes/origin/HEAD 2>/dev/null | sed 's@^refs/remotes/origin/@@')
    if [ -n "$DEFAULT_REMOTE" ]; then
      BASE_BRANCH="$DEFAULT_REMOTE"
      REMOTE_BASE="origin/$BASE_BRANCH"
    else
      REMOTE_BASE=""
    fi
  fi
fi

if [ -n "$BASE_BRANCH" ]; then
  safe_git_fetch origin "$BASE_BRANCH" || true
fi

FEATURE_BRANCH="feature/task-{{task_id}}-implementation"
if git show-ref --verify --quiet "refs/heads/$FEATURE_BRANCH"; then
  echo "Feature branch '$FEATURE_BRANCH' exists, checking out..."
  cleanup_git_state
  # Stash any local changes from previous runs to avoid checkout conflicts
  # Exclude task/ directory to preserve task files that were just copied
  if ! git diff-index --quiet HEAD -- || [ -n "$(git ls-files --others --exclude-standard)" ]; then
    echo "🔄 Stashing local changes and untracked files (excluding task/) before checkout"
    git stash push --include-untracked -m "Auto-stash before checkout ($(date -u +%Y%m%d-%H%M%S))" -- . ':!task' || true
  fi
  git checkout "$FEATURE_BRANCH"

  # Check if upstream branch is gone (deleted after previous PR was closed)
  UPSTREAM_BRANCH=$(git rev-parse --abbrev-ref --symbolic-full-name @{u} 2>/dev/null || echo "")
  if [ -n "$UPSTREAM_BRANCH" ]; then
    if ! git show-ref --verify --quiet "refs/remotes/$UPSTREAM_BRANCH"; then
      echo "⚠️ Upstream branch $UPSTREAM_BRANCH is gone (deleted from remote)"
      echo "🔍 Checking for closed PRs from previous runs..."

      # Check if there's a CLOSED PR for this branch
      refresh_token_if_needed || true
      CLOSED_PR=$(gh pr list --state closed --head "$FEATURE_BRANCH" --json number --limit 1 2>/dev/null | jq -r '.[0].number // empty')

      if [ -n "$CLOSED_PR" ]; then
        echo "✅ Found CLOSED PR #$CLOSED_PR from previous run"
        echo "🔄 Deleting stale branch and recreating fresh from $REMOTE_BASE"

        # Switch off the branch before deleting it
        git checkout "$REMOTE_BASE" 2>/dev/null || git checkout -b temp-cleanup-branch "$REMOTE_BASE"
        git branch -D "$FEATURE_BRANCH" 2>/dev/null || true

        # Recreate fresh branch
        git checkout -b "$FEATURE_BRANCH" "$REMOTE_BASE"
        echo "✅ Created fresh branch $FEATURE_BRANCH from $REMOTE_BASE"
        echo "ℹ️ Previous PR was closed - starting with clean slate"
      else
        echo "ℹ️ No closed PRs found - will unset upstream and continue"
        git branch --unset-upstream 2>/dev/null || true
      fi
    fi
  fi

  if [ -n "$REMOTE_BASE" ]; then
    echo "📥 Fast-forwarding $FEATURE_BRANCH with $REMOTE_BASE"
    if ! git merge "$REMOTE_BASE" --ff-only >/dev/null 2>&1; then
      # Check if PR exists for this branch before creating timestamped fallback
      echo "⚠️ Unable to fast-forward $FEATURE_BRANCH; checking for existing PR"
      refresh_token_if_needed || true
      EXISTING_PR=$(gh pr list --state open --head "$FEATURE_BRANCH" --json number --limit 1 2>/dev/null | jq -r '.[0].number // empty')

      if [ -n "$EXISTING_PR" ]; then
        echo "✅ Found existing PR #$EXISTING_PR for branch $FEATURE_BRANCH"
        echo "ℹ️ Continuing with this branch despite merge conflict (will be resolved in PR)"
        # Stay on the current branch and let the PR handle conflicts
      else
        echo "ℹ️ No existing PR found; recreating branch from $REMOTE_BASE"
        # Delete local branch and recreate fresh from base
        # Force discard all local changes since we're recreating from scratch
        git reset --hard HEAD 2>/dev/null || true
        git clean -fd 2>/dev/null || true
        git checkout -f "$REMOTE_BASE" 2>/dev/null || git checkout -b temp-branch "$REMOTE_BASE"
        git branch -D "$FEATURE_BRANCH" 2>/dev/null || true
        git checkout -b "$FEATURE_BRANCH" "$REMOTE_BASE"
        echo "✅ Recreated $FEATURE_BRANCH from $REMOTE_BASE"
      fi
    fi
  fi
else
  echo "Creating new feature branch '$FEATURE_BRANCH'"
  cleanup_git_state

  # Stash any local changes from previous runs to avoid checkout conflicts
  # Exclude task/ directory to preserve task files that were just copied
  if ! git diff-index --quiet HEAD -- || [ -n "$(git ls-files --others --exclude-standard)" ]; then
    echo "🔄 Stashing local changes and untracked files (excluding task/) before creating new branch"
    git stash push --include-untracked -m "Auto-stash before new branch creation ($(date -u +%Y%m%d-%H%M%S))" -- . ':!task' || true
  fi

  if [ -n "$REMOTE_BASE" ] && git show-ref --verify --quiet "refs/remotes/$REMOTE_BASE"; then
    git checkout -b "$FEATURE_BRANCH" "$REMOTE_BASE"
  else
    git checkout -b "$FEATURE_BRANCH"
  fi
fi

safe_git_config --local user.name "$GIT_AUTHOR_NAME"
safe_git_config --local user.email "$GIT_AUTHOR_EMAIL"
safe_git_config --local push.autoSetupRemote true
export IMPLEMENTATION_BRANCH="$FEATURE_BRANCH"
echo "✓ Using feature branch: $FEATURE_BRANCH (base: ${BASE_BRANCH:-unknown})"

# Set working directory: use repo root if working_directory is "." or empty
if [ "$WORK_DIR" = "." ] || [ -z "$WORK_DIR" ] || [ "$WORK_DIR" = "null" ]; then
  CODEX_WORK_DIR="$REPO_ROOT"
else
  CODEX_WORK_DIR="$REPO_ROOT/$WORK_DIR"
  mkdir -p "$CODEX_WORK_DIR"
fi

cd "$CODEX_WORK_DIR"
sync_gh_hosts_to_path "$CODEX_WORK_DIR"
echo "✓ Working directory: $CODEX_WORK_DIR"

echo "📦 git status"
refresh_token_if_needed
git status --short || true

# Load resilient task setup functions (mounted from shared ConfigMap)
source /agent-templates/shared_task-setup-functions.sh || {
    echo "⚠️ Warning: Resilient task functions not available, using basic operations"
    # Define minimal fallback functions
    safe_copy_file() {
      if [ ! -f "$1" ]; then
        echo "❌ Source file not found: $1"
        return 1
      fi
      if cp "$1" "$2" 2>/dev/null; then
        echo "✓ $3 copied"
        return 0
      else
        echo "❌ $3 copy failed"
        return 1
      fi
    }
    safe_copy_directory() {
      if [ ! -d "$1" ]; then
        echo "❌ Source directory not found: $1"
        return 1
      fi
      mkdir -p "$2" 2>/dev/null || true
      if cp -r "$1"/* "$2/" 2>/dev/null; then
        local file_count=$(find "$2" -type f 2>/dev/null | wc -l | tr -d ' ')
        echo "✓ $3 copied ($file_count files)"
        return 0
      else
        echo "❌ $3 copy failed"
        return 1
      fi
    }
    safe_ensure_directory() { mkdir -p "$1"; }
    verify_task_files() {
        if [ -f "$1/prompt.md" ]; then
            echo "✅ Task files verified"
            return 0
        else
            echo "❌ Task files missing"
            return 1
        fi
    }
    create_error_report() { echo "❌ ERROR: $3"; }
    attempt_task_recovery() { echo "❌ Recovery not available"; return 1; }
}

# Optional helper for billing/quota failure detection
if [ -f /agent-templates/helpers_detect-billing-failure.sh ]; then
  # shellcheck disable=SC1091
  source /agent-templates/helpers_detect-billing-failure.sh
else
  echo "⚠️ Billing failure helper not found; skipping quota detection"
fi

# =========================================================================
# Materialise task context (RESILIENT MODE)
# =========================================================================

echo "🧱 Syncing task assets (RESILIENT MODE)"
# Use safe directory creation to avoid overwriting files
if ! safe_ensure_directory "$CODEX_WORK_DIR/task" "Codex task directory"; then
    echo "❌ CRITICAL: Cannot create Codex task directory"
    exit 1
fi

# Safely copy task files from ConfigMap
if [ -d "/task-files/task" ]; then
    echo "📂 Copying task files from ConfigMap..."
    if ! safe_copy_directory "/task-files/task" "$CODEX_WORK_DIR/task" "ConfigMap task files"; then
        echo "⚠️ Warning: Could not copy all task files from ConfigMap"
    fi
else
    echo "ℹ️ No task files in ConfigMap - will rely on docs repository"
fi

DOCS_REPO_URL="{{docs_repository_url}}"
DOCS_BRANCH="{{docs_branch}}"
DOCS_PROJECT_DIRECTORY="{{docs_project_directory}}"

if [ -n "$DOCS_REPO_URL" ] && [ "$DOCS_REPO_URL" != "null" ]; then
  refresh_token_if_needed
  if [ -z "$DOCS_BRANCH" ] || [ "$DOCS_BRANCH" = "null" ]; then
    DOCS_BRANCH="main"
  fi

  echo "📚 Syncing docs repository: $DOCS_REPO_URL (branch: $DOCS_BRANCH)"
  DOCS_CLONE_DIR="/tmp/docs-repo"
  rm -rf "$DOCS_CLONE_DIR"

  read DOCS_OWNER DOCS_NAME <<<"$(parse_repo "$DOCS_REPO_URL")"
  DOCS_HTTP_URL="https://github.com/${DOCS_OWNER}/${DOCS_NAME}.git"

  if git clone --quiet --branch "$DOCS_BRANCH" --single-branch "$DOCS_HTTP_URL" "$DOCS_CLONE_DIR"; then
    echo "✓ Docs repository cloned"
  else
    echo "⚠️ Failed to clone docs branch '$DOCS_BRANCH'; attempting default branch"
    if git clone --quiet "$DOCS_HTTP_URL" "$DOCS_CLONE_DIR"; then
      echo "✓ Docs repository cloned using default branch"
    else
      echo "❌ Unable to clone docs repository: $DOCS_HTTP_URL"
      DOCS_CLONE_DIR=""
    fi
  fi

  if [ -n "$DOCS_CLONE_DIR" ]; then
    DOCS_BASE_PATH="$DOCS_CLONE_DIR/.taskmaster"
    if [ -n "$DOCS_PROJECT_DIRECTORY" ] && [ "$DOCS_PROJECT_DIRECTORY" != "null" ]; then
      DOCS_BASE_PATH="$DOCS_CLONE_DIR/$DOCS_PROJECT_DIRECTORY/.taskmaster"
    fi

    echo "🔍 Docs base path: $DOCS_BASE_PATH"
    
    # Resilient task directory discovery - check regular, tasks/, and .completed locations
    # Check both regular location and .completed location (tasks moved after completion)
    TASK_DIR=""
    if [ -d "$DOCS_BASE_PATH/docs/task-{{task_id}}" ]; then
      TASK_DIR="$DOCS_BASE_PATH/docs/task-{{task_id}}"
      echo "✓ Found task files in docs/ directory"
    elif [ -d "$DOCS_BASE_PATH/docs/.completed/task-{{task_id}}" ]; then
      TASK_DIR="$DOCS_BASE_PATH/docs/.completed/task-{{task_id}}"
      echo "✓ Found task files in docs/.completed/ directory"
      echo "ℹ️ Task appears to be completed - using files from .completed folder"
    elif [ -d "$DOCS_BASE_PATH/tasks/task-{{task_id}}" ]; then
      TASK_DIR="$DOCS_BASE_PATH/tasks/task-{{task_id}}"
      echo "✓ Found task files in tasks/ directory"
    fi

    if [ -n "$TASK_DIR" ] && [ -d "$TASK_DIR" ]; then
      echo "✓ Copying task definition from $TASK_DIR (RESILIENT MODE)"
      refresh_token_if_needed
      if safe_copy_directory "$TASK_DIR" "$CODEX_WORK_DIR/task" "docs task files"; then
          echo "✅ Task files copied successfully from docs repository"
          # Verify critical files exist after copy
          if [ ! -f "$CODEX_WORK_DIR/task/prompt.md" ]; then
            echo "❌ CRITICAL: prompt.md missing after copy"
            create_error_report "$CODEX_WORK_DIR/task" "{{task_id}}" "prompt.md missing after copy"
            exit 1
          fi
      else
          echo "❌ CRITICAL: Failed to copy task files from docs repository"
          create_error_report "$CODEX_WORK_DIR/task" "{{task_id}}" "Failed to copy from docs repository"
          exit 1
      fi
    else
      echo "❌ CRITICAL: Task directory not found. Checked:"
      echo "   - $DOCS_BASE_PATH/docs/task-{{task_id}}"
      echo "   - $DOCS_BASE_PATH/docs/.completed/task-{{task_id}}"
      echo "   - $DOCS_BASE_PATH/tasks/task-{{task_id}}"
      create_error_report "$CODEX_WORK_DIR/task" "{{task_id}}" "Task directory not found in docs repository"
      exit 1
    fi

    if [ -f "$DOCS_BASE_PATH/tasks.json" ]; then
      refresh_token_if_needed
      safe_copy_file "$DOCS_BASE_PATH/tasks.json" "$CODEX_WORK_DIR/task/tasks.json" "tasks.json"
    fi
  fi
else
  echo "⚠️ Docs repository URL not provided; skipping task docs sync"
fi

if [ -f /task-files/AGENTS.md ]; then
  cp /task-files/AGENTS.md "$CODEX_WORK_DIR/AGENTS.md"
fi

if [ -f /task-files/coding-guidelines.md ]; then
  cp /task-files/coding-guidelines.md "$CODEX_WORK_DIR/"
  echo "✓ Copied coding-guidelines.md to working directory"
fi

if [ -f /task-files/github-guidelines.md ]; then
  cp /task-files/github-guidelines.md "$CODEX_WORK_DIR/"
  echo "✓ Copied github-guidelines.md to working directory"
fi


# Generate client-config.json from cto-config.json in the cloned repository
echo "🔧 Generating client-config.json from cto-config.json..."
CTO_CONFIG_PATH="$CODEX_WORK_DIR/cto-config.json"
CLIENT_CONFIG_PATH="$CODEX_WORK_DIR/client-config.json"

if [ -f "$CTO_CONFIG_PATH" ]; then
  echo "✓ Found cto-config.json at $CTO_CONFIG_PATH"
  
  # Extract agent name from github_app (e.g., "5DLabs-Rex" -> "rex")
  GITHUB_APP="{{github_app}}"
  AGENT_NAME=$(echo "$GITHUB_APP" | sed 's/^.*-//' | tr '[:upper:]' '[:lower:]')
  echo "📝 Extracting tools configuration for agent: $AGENT_NAME (from $GITHUB_APP)"
  
  # Debug: Show what we're reading
  echo "🔍 DEBUG: Checking agents.$AGENT_NAME in cto-config.json"
  if command -v jq >/dev/null 2>&1; then
    jq -r ".agents.${AGENT_NAME} // empty | if . then \"✓ Found agent config\" else empty end" "$CTO_CONFIG_PATH" || echo "⚠️ Agent '$AGENT_NAME' not found in cto-config.json"
  fi
  
  # Extract tools configuration and generate client-config.json
  if command -v jq >/dev/null 2>&1; then
    # First check if agent exists in cto-config.json
    if jq -e --arg agent "$AGENT_NAME" '.agents[$agent] != null' "$CTO_CONFIG_PATH" >/dev/null 2>&1; then
      jq -n \
        --arg agent "$AGENT_NAME" \
        --slurpfile cto "$CTO_CONFIG_PATH" \
        '{
          remoteTools: ($cto[0].agents[$agent].tools.remote // []),
          localServers: ($cto[0].agents[$agent].tools.localServers // {})
        }' > "$CLIENT_CONFIG_PATH"
      
      # Validate generated config has at least one tool or server
      TOOL_COUNT=$(jq -r '(.remoteTools // [] | length) + (.localServers // {} | keys | length)' "$CLIENT_CONFIG_PATH" 2>/dev/null || echo "0")
      
      if [ -f "$CLIENT_CONFIG_PATH" ] && [ -s "$CLIENT_CONFIG_PATH" ] && [ "$TOOL_COUNT" -gt 0 ]; then
        echo "✅ Generated client-config.json from cto-config.json"
        echo "🔍 DEBUG: Generated client-config.json contents:"
        jq -r '"remoteTools=" + ((.remoteTools // []) | length | tostring) + ", localServers.keys=" + ((.localServers // {} | keys) | join(","))' "$CLIENT_CONFIG_PATH" 2>/dev/null || cat "$CLIENT_CONFIG_PATH"
      else
        echo "❌ Generated config is empty (no tools found) - will use ConfigMap fallback"
        rm -f "$CLIENT_CONFIG_PATH"
      fi
    else
      echo "⚠️ Agent '$AGENT_NAME' not found in cto-config.json - will use ConfigMap fallback"
    fi
  else
    echo "⚠️ jq not available; cannot generate client-config.json from cto-config.json"
  fi
else
  echo "⚠️ cto-config.json not found at $CTO_CONFIG_PATH"
fi

<<<<<<< HEAD
# Fallback: copy from task-files if generation failed or cto-config.json not found
if [ -f /task-files/client-config.json ]; then
  cp /task-files/client-config.json "$CODEX_WORK_DIR/"
  echo "✓ Copied client-config.json to working directory"
=======
# Fallback: copy from task-files ONLY if generation failed or cto-config.json not found
if [ ! -f "$CLIENT_CONFIG_PATH" ] || [ ! -s "$CLIENT_CONFIG_PATH" ]; then
  echo "📋 client-config.json not generated, using ConfigMap fallback..."
  if [ -f /task-files/client-config.json ]; then
    cp /task-files/client-config.json "$CODEX_WORK_DIR/"
    echo "✓ Copied client-config.json to working directory"
  fi
else
  echo "✓ Using dynamically generated client-config.json from cto-config.json"
>>>>>>> 3a06e245
fi

if declare -F ensure_default_client_config >/dev/null 2>&1; then
  ensure_default_client_config "$CODEX_WORK_DIR/client-config.json"
fi

if [ -f /task-files/mcp.json ]; then
  cp /task-files/mcp.json "$CODEX_WORK_DIR/.mcp.json"
fi

# Guard against destructive workspace cleanup (workspace root, repository root, or Rustup cache)
guard_rm() {
  if [ "$#" -ge 2 ]; then
    local flags=()
    local targets=()
    for arg in "$@"; do
      case "$arg" in
        -*) flags+=("$arg") ;;
        *) targets+=("$arg") ;;
      esac
    done

    local has_recursive=0
    local has_force=0
    for flag in "${flags[@]}"; do
      case "$flag" in
        -*)
          [[ "$flag" == *r* || "$flag" == *R* ]] && has_recursive=1
          [[ "$flag" == *f* || "$flag" == *F* ]] && has_force=1
          ;;
      esac
    done

    if ((has_recursive && has_force)); then
      for target in "${targets[@]}"; do
        [ -z "$target" ] && continue
        local expanded="$target"
        case "$target" in
          ~*) expanded="${target/#\~/$HOME}" ;;
        esac
        local resolved
        resolved=$(realpath -m "$expanded" 2>/dev/null || printf '%s' "$expanded")
        if [ "$resolved" = "$CODEX_WORK_DIR" ] || [ "$resolved" = "$TASK_WORKSPACE" ] ||
           [ "$resolved" = "$HOME" ] || [[ "$resolved" == "$HOME/.rustup"* ]]; then
          echo "❌ Guard: destructive rm blocked (target=$target)" >&2
          return 1
        fi
      done
    fi
  fi

  return 0
}

rm() {
  if guard_rm "$@"; then
    command rm "$@"
  else
    return 1
  fi
}

export -f guard_rm rm

if [ ! -f "$CODEX_WORK_DIR/client-config.json" ]; then
  echo "❌ client-config.json missing from workspace; required for MCP/toolman"
  exit 1
fi

echo "=== MCP CLIENT CONFIG ==="
WORKSPACE_CFG="$CODEX_WORK_DIR/client-config.json"
SOURCE_CFG="/task-files/client-config.json"
TARGET_CFG="${MCP_CLIENT_CONFIG:-$TASK_WORKSPACE/client-config.json}"

is_valid_cfg() {
  local path="$1"
  [ -f "$path" ] || return 1
  if command -v jq >/dev/null 2>&1; then
    jq -e 'type=="object" and length>=0' "$path" >/dev/null 2>&1
  else
    [ -s "$path" ]
  fi
}

if is_valid_cfg "$WORKSPACE_CFG"; then
  cp "$WORKSPACE_CFG" "$TARGET_CFG"
  echo "✓ Using MCP client config from workspace: $TARGET_CFG"
elif is_valid_cfg "$SOURCE_CFG"; then
  cp "$SOURCE_CFG" "$WORKSPACE_CFG"
  cp "$SOURCE_CFG" "$TARGET_CFG"
  echo "✓ Restored MCP client config from source: $TARGET_CFG"
else
  echo "❌ No valid MCP client config available (checked $WORKSPACE_CFG and $SOURCE_CFG)"
  if [ -f "$WORKSPACE_CFG" ]; then
    echo "   Workspace contents preview:"; head -c 200 "$WORKSPACE_CFG" 2>/dev/null || echo "   <unreadable>"
  fi
  if [ -f "$SOURCE_CFG" ]; then
    echo "   Source contents preview:"; head -c 200 "$SOURCE_CFG" 2>/dev/null || echo "   <unreadable>"
  fi
  exit 1
fi

MCP_CLIENT_CONFIG="$TARGET_CFG"
export MCP_CLIENT_CONFIG

if [ -f "$MCP_CLIENT_CONFIG" ]; then
  if command -v jq >/dev/null 2>&1; then
    echo "[client-config] summary:"
    if ! jq -r '"remoteTools=" + ((.remoteTools // []) | length | tostring) + ", localServers=" + ((.localServers // {} | keys) | join(","))' "$MCP_CLIENT_CONFIG" 2>/dev/null; then
      echo "  (not valid JSON)"
    fi
  fi
fi

echo "=== client-config.json ==="
if command -v jq >/dev/null 2>&1; then
  jq '.' "$MCP_CLIENT_CONFIG" 2>/dev/null || cat "$MCP_CLIENT_CONFIG"
else
  cat "$MCP_CLIENT_CONFIG"
fi
echo "=========================="

mkdir -p "$HOME/.codex"
if [ -f /task-files/codex-config.toml ]; then
  cp /task-files/codex-config.toml "$HOME/.codex/config.toml"
  echo "✓ Installed codex-config.toml"
else
  echo "⚠️ codex-config.toml not provided; falling back to defaults"
fi

echo "=== MCP PRECHECKS ==="
if ! command -v toolman >/dev/null 2>&1; then
  echo "❌ 'toolman' CLI not found in PATH; required for MCP"
  exit 1
fi

TOOLMAN_URL=${TOOLMAN_SERVER_URL:-"http://toolman.agent-platform.svc.cluster.local:3000/mcp"}
TOOLMAN_URL="${TOOLMAN_URL%/}"
echo "🔍 Checking Toolman endpoint: $TOOLMAN_URL"
TOOLMAN_RETRIES=3
TOOLMAN_WAIT=2
TOOLMAN_SUCCESS=false
for i in $(seq 1 $TOOLMAN_RETRIES); do
  if curl -sSf --connect-timeout 5 --max-time 10 \
    -X POST "$TOOLMAN_URL" \
    -H 'Content-Type: application/json' \
    -d '{"jsonrpc":"2.0","id":"health","method":"tools/list","params":{}}' >/tmp/toolman-ping.log 2>&1; then
    TOOLMAN_SUCCESS=true
    rm -f /tmp/toolman-ping.log
    break
  fi
  if [ $i -lt $TOOLMAN_RETRIES ]; then
    echo "⚠️ Toolman connectivity check failed (attempt $i/$TOOLMAN_RETRIES), retrying in ${TOOLMAN_WAIT}s..."
    cat /tmp/toolman-ping.log >&2 || true
    rm -f /tmp/toolman-ping.log
    sleep $TOOLMAN_WAIT
    TOOLMAN_WAIT=$((TOOLMAN_WAIT * 2))  # Exponential backoff
  fi
done

if [ "$TOOLMAN_SUCCESS" != "true" ]; then
  echo "❌ Unable to reach Toolman server at $TOOLMAN_URL after $TOOLMAN_RETRIES attempts"
  cat /tmp/toolman-ping.log >&2 || true
  rm -f /tmp/toolman-ping.log
  echo "⚠️ This may be an intermittent DNS/network issue. Proceeding anyway, but MCP tools may not work."
  echo "⚠️ If Codex execution fails, check Toolman service health and DNS resolution."
  # Don't exit - allow Codex to proceed in case Toolman comes back online
  # The MCP client will handle connection failures gracefully
fi
echo "✓ Toolman endpoint check completed"

# Refresh Toolman remote tools so the MCP client sees the full catalog (Codex filters aggressively)
if [ -z "${OPENAI_API_KEY:-}" ]; then
  echo "❌ OPENAI_API_KEY is not set; Codex cannot authenticate"
  exit 1
fi

echo "🔑 Configuring Codex authentication"
if ! printenv OPENAI_API_KEY | codex login --with-api-key >/tmp/codex-login.log 2>&1; then
  echo "❌ Failed to configure Codex API key"
  cat /tmp/codex-login.log >&2 || true
  rm -f /tmp/codex-login.log
  exit 1
fi
rm -f /tmp/codex-login.log

if [ ! -f "$CODEX_WORK_DIR/AGENTS.md" ]; then
  echo "⚠️ AGENTS.md missing; creating placeholder"
  cat <<'PLACEHOLDER' > "$CODEX_WORK_DIR/AGENTS.md"
# Project Guidance

This Codex run was triggered without AGENTS.md content. Provide project context in AGENTS.md to give Codex richer instructions.
PLACEHOLDER
fi

# =========================================================================
# Prompt assembly and Codex execution
# =========================================================================

PROMPT_PREFIX=""
if declare -F ensure_default_toolman_guide >/dev/null 2>&1; then
  ensure_default_toolman_guide "$CODEX_WORK_DIR/task" "{{task_id}}" "{{service}}"
fi

if [ -f "$CODEX_WORK_DIR/task/toolman-guide.md" ]; then
  PROMPT_PREFIX="${PROMPT_PREFIX}🔧 **CRITICAL: Tool Usage Reference**\n\n$(cat "$CODEX_WORK_DIR/task/toolman-guide.md")\n\n---\n\n"
fi

PR_STAGE="${WORKFLOW_STAGE:-implementation}"
if [ "$PR_STAGE" = "implementation" ]; then
  PR_DIRECTIVE="- **Documentation & PR**: update project docs and open a PR via \`gh pr create\` with labels task-{{task_id}}, service-{{service}}, and run-{{workflow_name}}."
else
  PR_DIRECTIVE="- **Documentation & PR**: update project docs and push commits to the existing PR branch. Implementation agents already created the PR, so never run \`gh pr create\`; focus on reviews and fixes."
fi

PROMPT_PREFIX="${PROMPT_PREFIX}⚠️ **EXECUTION REQUIREMENTS (MANDATORY)**\n\n- **Follow patterns**: reference @coding-guidelines.md and @github-guidelines.md in this workspace.\n- **No mocks or stubs**: integrate with live services, APIs, and configuration; remove all placeholders.\n- **Parameterize everything**: every endpoint, threshold, or trading pair must come from env vars, config, or CLI flags.\n- **GitHub auth ready**: the GitHub App token (\`GH_TOKEN\`) is already configured; skip manual \`gh auth login\` flows and avoid hitting user-only endpoints like \`/user\`.\n- **Feature branch only**: stay on \`feature/task-{{task_id}}-implementation\`; never push directly to main/master or retarget the branch upstream.\n- **Execute without pause**: if you outline a plan, immediately carry it out—do not wait for confirmation or additional input.\n- **Quality gates**: run \`cargo fmt --all -- --check\`, \`cargo clippy --workspace --all-targets --all-features -- -D warnings -W clippy::pedantic\`, and \`cargo test --workspace --all-features\` before declaring success.\n${PR_DIRECTIVE}\n- **Preserve workspace**: never delete the repository or run destructive cleanup commands (for example \`rm -rf\`); leave artifacts in place for QA.\n\n---\n\n"

if [ -f "$CODEX_WORK_DIR/github-guidelines.md" ] || [ -f "$CODEX_WORK_DIR/coding-guidelines.md" ]; then
  PROMPT_PREFIX="${PROMPT_PREFIX}📚 **Reference Materials Available**\n"
  if [ -f "$CODEX_WORK_DIR/github-guidelines.md" ]; then
    PROMPT_PREFIX="${PROMPT_PREFIX}- @github-guidelines.md\n"
  fi
  if [ -f "$CODEX_WORK_DIR/coding-guidelines.md" ]; then
    PROMPT_PREFIX="${PROMPT_PREFIX}- @coding-guidelines.md\n"
  fi
  PROMPT_PREFIX="${PROMPT_PREFIX}\n---\n\n"
fi

if [ -f "$CODEX_WORK_DIR/AGENTS.md" ]; then
  if AGENT_GUIDANCE=$(jq -Rs @json "$CODEX_WORK_DIR/AGENTS.md" 2>/dev/null); then
    if [ "${#AGENT_GUIDANCE}" -gt 2 ]; then
      AGENT_GUIDANCE=${AGENT_GUIDANCE:1:-1}
      PROMPT_PREFIX="${PROMPT_PREFIX}🧠 **Agent Guidance**\n\n${AGENT_GUIDANCE}\n\n---\n\n"
    fi
  fi
fi

# Resilient verification of task files
echo "🔍 RESILIENT VERIFICATION: Checking task files at: $CODEX_WORK_DIR/task/"
if verify_task_files "$CODEX_WORK_DIR/task" "{{task_id}}"; then
    echo "✅ Task files verification: PASSED"
else
    echo "❌ CRITICAL: Task files verification: FAILED"
    create_error_report "$CODEX_WORK_DIR/task" "{{task_id}}" "Task files missing before agent execution"

    # Attempt recovery
    if attempt_task_recovery "/tmp/docs-repo" "$CODEX_WORK_DIR/task" "{{task_id}}"; then
        echo "✅ Recovery successful - continuing with execution"
    else
        echo "❌ Recovery failed - cannot proceed without prompt.md"
        exit 1
    fi
fi

PROMPT_FILE="$CODEX_WORK_DIR/task/prompt.md"
echo "📄 Using prompt file: $PROMPT_FILE"

echo "startingTask:{{task_id}}"
echo ""

PROMPT_CONTENT="${PROMPT_PREFIX}$(cat "$PROMPT_FILE")"

ORIGINAL_PROMPT="$PROMPT_CONTENT"
PREVIOUS_MESSAGE_FILE=""
TOKEN_LIMIT=${CODEX_TOKEN_LIMIT:-240000}
CODEX_TIMEOUT=${CODEX_EXEC_TIMEOUT:-1800}
RESET_SESSION_ON_RETRY=${CODEX_RESET_SESSION_ON_RETRY:-1}
CONTINUE_SESSION=${CODEX_CONTINUE_SESSION:-1}

MAX_RETRIES=${CODEX_MAX_RETRIES:-${EXECUTION_MAX_RETRIES:-5}}
ATTEMPT=1
SUCCESS=0
CODEX_EXIT=1
LAST_MESSAGE_FILE=""
RUN_LOG=""
LAST_COMPLETION_REASON=""
NEXT_ITERATION_GUIDANCE=""

BILLING_FAILURE_DETECTED=0
BILLING_FAILURE_REASON=""

SESSION_DIR="$HOME/.codex/sessions"
RESUME_ARGS=()
SESSION_FILE="$CODEX_WORK_DIR/.codex-session"
CURRENT_SESSION_ID=""

# Circuit breaker: track repeated command failures
declare -A FAILED_COMMANDS
MAX_SAME_COMMAND_FAILURES=3

if [ -f "$SESSION_FILE" ]; then
  CURRENT_SESSION_ID=$(tr -d '\r\n ' < "$SESSION_FILE" 2>/dev/null || true)
fi

extract_session_id() {
  local log_file="$1"
  [ -f "$log_file" ] || return 1
  # Match both "codex session <id>" and "session id: <id>" formats
  grep -Eoi '(codex session|session id:)[[:space:]]+[0-9a-fA-F-]{8,}' "$log_file" 2>/dev/null | \
    sed -E 's/(codex session|session id:)[[:space:]]+//i' | \
    tail -n1
}

persist_session_id() {
  local session_id="$1"
  if [ -n "$session_id" ]; then
    printf '%s\n' "$session_id" > "$SESSION_FILE"
  fi
}

print_attempt_banner() {
  local attempt="$1"
  local max="$2"
  local unlimited="$3"
  local border="════════════════════════════════════════════════════════════════"
  local label

  if [ "$unlimited" = "1" ]; then
    label="║ 🚀 EXECUTION ATTEMPT #${attempt} (UNLIMITED MODE)"
  elif [ -n "$max" ] && [ "$max" -gt 0 ]; then
    label="║ 🚀 EXECUTION ATTEMPT ${attempt} / ${max}"
  else
    label="║ 🚀 EXECUTION ATTEMPT #${attempt}"
  fi

  local base_padding=$(( ${#border} - ${#label} - 1 ))
  local extra_width=0

  if [[ "$label" == *"🚀"* ]]; then
    extra_width=$((extra_width + 1))
  fi

  local padding=$((base_padding - extra_width))
  if [ $padding -lt 0 ]; then
    padding=0
  fi

  echo ""
  echo "$border"
  printf '%s%*s║\n' "$label" "$padding" ""
  echo "$border"
  echo ""
}

if [ "$CONTINUE_SESSION" = "1" ]; then
  if [ -n "$CURRENT_SESSION_ID" ]; then
    echo "ℹ️  Resuming Codex session from breadcrumb: $CURRENT_SESSION_ID"
    RESUME_ARGS=("resume" "$CURRENT_SESSION_ID")
  elif [ -d "$SESSION_DIR" ] && [ -n "$(find "$SESSION_DIR" -maxdepth 1 -type f -name '*.json' -print -quit 2>/dev/null)" ]; then
    echo "ℹ️  Existing Codex sessions found; will resume most recent"
    RESUME_ARGS=("resume" "--last")
  fi
else
  if [ -d "$SESSION_DIR" ]; then
    find "$SESSION_DIR" -maxdepth 1 -type f -name '*.json' -delete 2>/dev/null || true
  fi
  rm -f "$SESSION_FILE"
fi

# =========================================================================
# Model rotation configuration
# =========================================================================
DEFAULT_MODEL="{{model}}"
MODEL_ROTATION=()
MODEL_ROTATION_COUNT=0
{{#if model_rotation}}
MODEL_ROTATION=(
{{#each model_rotation}}
"{{this}}"
{{/each}}
)
MODEL_ROTATION_COUNT=${#MODEL_ROTATION[@]}
if [ $MODEL_ROTATION_COUNT -gt 0 ]; then
  echo "🎯 Model rotation enabled (${MODEL_ROTATION_COUNT} models): ${MODEL_ROTATION[*]}"
fi
{{/if}}
if [ -z "$DEFAULT_MODEL" ] && [ $MODEL_ROTATION_COUNT -gt 0 ]; then
  DEFAULT_MODEL="${MODEL_ROTATION[0]}"
fi
if [ -n "$DEFAULT_MODEL" ]; then
  echo "🎯 Default model: $DEFAULT_MODEL"
fi

# =========================================================================
# QA Mode Safeguard: Prevent PR creation when in testing mode
# =========================================================================
if [ "${WORKFLOW_STAGE:-implementation}" != "implementation" ]; then
  echo "🛡️  Installing PR creation safeguard for ${WORKFLOW_STAGE:-unknown} stage"

  block_pr_create_stage="${WORKFLOW_STAGE:-unknown}"
  case "$block_pr_create_stage" in
    "quality"|"quality-in-progress")
      block_reason="Cleo reviews existing PRs. You're working on PR #${PR_NUMBER:-unknown}, so never create a new one."
      ;;
    "security"|"security-in-progress")
      block_reason="Cipher performs security scans on the implementation PR. Creating a new PR would bypass Rex/Blaze ownership."
      ;;
    "testing"|"testing-in-progress")
      block_reason="Tess is in QA review mode and must validate PR #${PR_NUMBER:-unknown}; PR creation is forbidden."
      ;;
    *)
      block_reason="Non-implementation stages must only review the branch created by Rex/Blaze. Do not open new PRs."
      ;;
  esac

  gh() {
    if [[ "$1" == "pr" && "$2" == "create" ]]; then
      echo "❌ ERROR: 'gh pr create' is blocked for ${block_pr_create_stage:-non-implementation} stage."
      echo "❌ ${block_reason}"
      echo "❌ Use review commands such as 'gh pr checkout ${PR_NUMBER:-...}' or 'gh pr review ${PR_NUMBER:-...}' instead."
      return 1
    fi
    command gh "$@"
  }
  export -f gh

  echo "✅ Safeguard installed: 'gh pr create' is now blocked for ${WORKFLOW_STAGE:-non-implementation} stage"
fi

# Clean up any leftover completion markers from previous runs (agent-specific)
# This prevents issues with sequential task executions on the same PVC
if [[ "{{github_app}}" =~ [Rr]ex ]] && [ -f /workspace/.rex-complete ]; then
    echo "🧹 Rex cleaning up completion marker from previous run"
    rm -f /workspace/.rex-complete
elif [[ "{{github_app}}" =~ [Cc]leo ]] && [ -f /workspace/.cleo-complete ]; then
    echo "🧹 Cleo cleaning up completion marker from previous run"
    rm -f /workspace/.cleo-complete
elif [[ "{{github_app}}" =~ [Cc]ipher ]] && [ -f /workspace/.cipher-complete ]; then
    echo "🧹 Cipher cleaning up completion marker from previous run"
    rm -f /workspace/.cipher-complete
elif [[ "{{github_app}}" =~ [Tt]ess ]] && [ -f /workspace/.tess-complete ]; then
    echo "🧹 Tess cleaning up completion marker from previous run"
    rm -f /workspace/.tess-complete
fi

# =========================================================================
# MCP TOOLS VALIDATION
# =========================================================================
echo ""
echo "════════════════════════════════════════════════════════════════"
echo "║                 VALIDATING MCP TOOLS ACCESS                   ║"
echo "════════════════════════════════════════════════════════════════"
echo ""
echo "🔍 Verifying Codex MCP tools..."

TOOL_VERIFICATION_FAILED=false

if command -v codex >/dev/null 2>&1; then
  # Check MCP servers first
  echo "📋 Checking MCP servers..."
  MCP_LIST=$(codex mcp list 2>&1 || echo "FAILED")
  
  # Count configured servers
  SERVER_COUNT=$(echo "$MCP_LIST" | grep -c "enabled\|disabled" || echo "0")
  
  if [ "$SERVER_COUNT" -gt 0 ]; then
    echo "  ✓ Found $SERVER_COUNT MCP server(s) configured"
    echo "$MCP_LIST" | head -5 | sed 's/^/  /'
  else
    echo "  ⚠️ No MCP servers configured"
    TOOL_VERIFICATION_FAILED=true
  fi
  
  # Check for critical servers based on agent role
  {{#if (eq github_app "rex")}}
  # Rex needs: Context7, GitHub, Brave Search
  REQUIRED_SERVERS=("doc-server")
  {{else if (eq github_app "blaze")}}
  # Blaze needs: Context7, shadcn, GitHub
  REQUIRED_SERVERS=("doc-server")
  {{else if (eq github_app "cleo")}}
  # Cleo needs: Context7, GitHub
  REQUIRED_SERVERS=("doc-server")
  {{else if (eq github_app "tess")}}
  # Tess needs: Context7, Kubernetes, GitHub
  REQUIRED_SERVERS=("doc-server")
  {{else}}
  # Default: Basic tools
  REQUIRED_SERVERS=("doc-server")
  {{/if}}
  
  echo ""
  echo "🔍 Verifying required MCP servers..."
  for server in "${REQUIRED_SERVERS[@]}"; do
    if echo "$MCP_LIST" | grep -qi "$server.*enabled"; then
      echo "  ✓ $server server available"
    else
      echo "  ❌ $server server NOT available or not enabled"
      TOOL_VERIFICATION_FAILED=true
    fi
  done
  
  # List available tools through Codex CLI
  echo ""
  echo "📦 Listing tools available through Codex CLI..."
  
  # Try different methods to list tools
  # Method 1: codex tool list
  CODEX_TOOLS=$(codex tool list 2>&1 || echo "")
  
  if [ -z "$CODEX_TOOLS" ] || echo "$CODEX_TOOLS" | grep -q "Error\|Unknown\|Invalid"; then
    # Method 2: codex mcp list-tools
    CODEX_TOOLS=$(codex mcp list-tools 2>&1 || echo "")
  fi
  
  if [ -z "$CODEX_TOOLS" ] || echo "$CODEX_TOOLS" | grep -q "Error\|Unknown\|Invalid"; then
    # Method 3: codex --list-tools
    CODEX_TOOLS=$(codex --list-tools 2>&1 || echo "")
  fi
  
  if [ -n "$CODEX_TOOLS" ] && ! echo "$CODEX_TOOLS" | grep -q "Error\|Unknown\|Invalid"; then
    echo "  ✓ Retrieved tool list from Codex CLI:"
    TOOL_COUNT=$(echo "$CODEX_TOOLS" | grep -v "^$" | wc -l | tr -d ' ')
    echo "  📊 Total: $TOOL_COUNT tools available"
    echo "$CODEX_TOOLS" | sed 's/^/    - /'
  else
    echo "  ℹ️ Codex CLI may not support direct tool listing"
    echo "  ℹ️ Tools will be discovered at runtime"
  fi
  
  echo ""
else
  echo "  ⚠️ codex CLI not available for tool verification"
  TOOL_VERIFICATION_FAILED=true
fi

echo "════════════════════════════════════════════════════════════════"
echo ""

if [ "$TOOL_VERIFICATION_FAILED" = "true" ]; then
  echo ""
  echo "❌ TOOL VERIFICATION FAILED"
  echo "Critical MCP servers are not available. Cannot proceed with task."
  echo ""
  echo "Common issues:"
  echo "  - MCP servers not initialized properly"
  echo "  - ~/.codex/config.toml misconfigured"
  echo "  - MCP server binaries not available"
  echo ""
  echo "Full MCP server list:"
  codex mcp list 2>&1 || echo "Failed to list MCP servers"
  echo ""
  exit 1
fi

echo "✅ All critical MCP tools verified successfully"
echo ""
# =========================================================================

COMPLETED_ATTEMPTS=0
while [ $ATTEMPT -le $MAX_RETRIES ]; do
  print_attempt_banner "$ATTEMPT" "$MAX_RETRIES" "0"
  
  # Reset completion response for each iteration (fixes bug where it persists across retries)
  COMPLETION_RESPONSE=""

  # Calculate which model to use for this attempt
  CURRENT_MODEL="$DEFAULT_MODEL"
  if [ $MODEL_ROTATION_COUNT -gt 0 ]; then
    MODEL_INDEX=$(((ATTEMPT - 1) % MODEL_ROTATION_COUNT))
    CURRENT_MODEL="${MODEL_ROTATION[$MODEL_INDEX]}"
  fi
  if [ -n "$CURRENT_MODEL" ]; then
    echo "🎯 Attempt $ATTEMPT will use model: $CURRENT_MODEL"
  fi

  # Refresh GitHub token every iteration to avoid expired credentials during long runs
  refresh_github_token || true
  ensure_gh_authenticated

  CURRENT_ATTEMPT=$ATTEMPT
  LAST_MESSAGE_FILE="/tmp/codex-last-message-${ATTEMPT}.txt"
  RUN_LOG="/tmp/codex-run-${ATTEMPT}.jsonl"

  SESSION_FLAGS=()
  if [ $ATTEMPT -eq 1 ] && [ ${#RESUME_ARGS[@]} -gt 0 ]; then
    SESSION_FLAGS=("${RESUME_ARGS[@]}")
  else
    SESSION_FLAGS=()
    if [ "$RESET_SESSION_ON_RETRY" = "1" ] && [ $ATTEMPT -gt 1 ] && [ -d "$SESSION_DIR" ]; then
      find "$SESSION_DIR" -maxdepth 1 -type f -name '*.json' -delete 2>/dev/null || true
      rm -f "$SESSION_FILE"
      CURRENT_SESSION_ID=""
    fi
  fi

  if [ $ATTEMPT -eq 1 ]; then
    PROMPT_PAYLOAD="$ORIGINAL_PROMPT"
  else
    if [ -n "$PREVIOUS_MESSAGE_FILE" ] && [ -s "$PREVIOUS_MESSAGE_FILE" ]; then
      PREVIOUS_SNIPPET=$(tail -n 40 "$PREVIOUS_MESSAGE_FILE" 2>/dev/null | sed 's/^/    /')
    else
      PREVIOUS_SNIPPET="    <no previous Codex summary available>"
    fi
    PROMPT_PAYLOAD="Continuing Task {{task_id}} for service {{service}} (attempt $ATTEMPT).

Previous Codex summary:
$PREVIOUS_SNIPPET

Focus on unresolved work, avoid repeating completed steps, and progress toward completion."
    if [ -n "$NEXT_ITERATION_GUIDANCE" ]; then
      PROMPT_PAYLOAD="${PROMPT_PAYLOAD}

${NEXT_ITERATION_GUIDANCE}"
    fi
  fi

  set +e
  set -o pipefail
  CODEX_CMD=(
    "codex"
    "--ask-for-approval" "never"
    "exec"
    "--dangerously-bypass-approvals-and-sandbox"
    "--skip-git-repo-check"
    "--output-last-message" "$LAST_MESSAGE_FILE"
    "--cd" "$CODEX_WORK_DIR"
    "-c" "shell_environment_policy.inherit=all"
  )
  if [ -n "$CURRENT_MODEL" ]; then
    CODEX_CMD+=("--model" "$CURRENT_MODEL")
  fi
  if [ ${#SESSION_FLAGS[@]} -gt 0 ]; then
    CODEX_CMD+=("${SESSION_FLAGS[@]}")
  fi
  CODEX_CMD+=("$PROMPT_PAYLOAD")

  if command -v timeout >/dev/null 2>&1; then
    timeout "$CODEX_TIMEOUT" "${CODEX_CMD[@]}" 2>&1 | tee "$RUN_LOG"
  else
    "${CODEX_CMD[@]}" 2>&1 | tee "$RUN_LOG"
  fi
  CODEX_EXIT=${PIPESTATUS[0]}
  set +o pipefail
  set -e

  if [ $CODEX_EXIT -eq 124 ]; then
    echo "⏱️ Codex command exceeded ${CODEX_TIMEOUT}s timeout; terminating session"
    pkill -f "codex" 2>/dev/null || true
    PREVIOUS_MESSAGE_FILE="$LAST_MESSAGE_FILE"
    COMPLETED_ATTEMPTS=$CURRENT_ATTEMPT
    ATTEMPT=$((ATTEMPT + 1))
    continue
  fi

  echo "[codex-debug] Attempt $ATTEMPT finished with exit code $CODEX_EXIT"

  if [ $CODEX_EXIT -ne 0 ]; then
    echo "⚠️ Codex exited with status $CODEX_EXIT on attempt $ATTEMPT"

    if command -v detect_billing_failure >/dev/null 2>&1; then
      CLI_OUTPUT_SNIPPET=""
      if [ -f "$RUN_LOG" ]; then
        CLI_OUTPUT_SNIPPET=$(tail -n 400 "$RUN_LOG" 2>/dev/null || cat "$RUN_LOG" 2>/dev/null || true)
      fi

      if [ -n "$CLI_OUTPUT_SNIPPET" ]; then
        if ! detect_billing_failure "$CLI_OUTPUT_SNIPPET" "$CODEX_EXIT" "${PR_NUMBER:-}" "${REPOSITORY:-}" "$AGENT_NAME" "{{task_id}}" "${WORKFLOW_STAGE:-}" "{{workflow_name}}"; then
          BILLING_DETECT_EXIT=$?
          if [ "$BILLING_DETECT_EXIT" -eq 1 ]; then
            echo "🚫 Billing/quota failure detected - aborting additional Codex retries"
            BILLING_FAILURE_DETECTED=1
            BILLING_FAILURE_REASON="Billing or quota error detected for $AGENT_NAME. Restore provider credits/quota, then rerun task {{task_id}}."
            LAST_COMPLETION_REASON="$BILLING_FAILURE_REASON"
            NEXT_ITERATION_GUIDANCE=""
            break
          elif [ "$BILLING_DETECT_EXIT" -ne 0 ]; then
            echo "⚠️ Billing failure detector exited with status $BILLING_DETECT_EXIT"
          fi
        fi
      fi
    fi
  fi

  # Circuit breaker: detect repeated failing bash commands
  if [ -f "$RUN_LOG" ] && command -v jq >/dev/null 2>&1; then
    # Codex format: look for bash tool failures in JSON log
    # Note: Codex may output text, so this only works if JSON logging is enabled
    FAILED_CMD=$(jq -r 'select(.type=="bash" and (.exit_code // 0) != 0) | .command' "$RUN_LOG" 2>/dev/null | tail -n1 | head -c 100)

    # Fallback: grep for common error patterns in plain text logs
    if [ -z "$FAILED_CMD" ] && [ -f "$RUN_LOG" ]; then
      # Try to extract from text output (less reliable but better than nothing)
      FAILED_CMD=$(grep -oP '(?<=\$ ).*?(?= \(exit)' "$RUN_LOG" 2>/dev/null | tail -n1 | head -c 100 || true)
    fi

    if [ -n "$FAILED_CMD" ]; then
      # Track how many times this command has failed
      FAILED_COMMANDS["$FAILED_CMD"]=$((${FAILED_COMMANDS["$FAILED_CMD"]:-0} + 1))
      FAIL_COUNT=${FAILED_COMMANDS["$FAILED_CMD"]}

      if [ $FAIL_COUNT -ge $MAX_SAME_COMMAND_FAILURES ]; then
        echo "🔴 CIRCUIT BREAKER TRIGGERED: Command has failed $FAIL_COUNT times in a row:"
        echo "   Command: $FAILED_CMD"
        echo "   This indicates the agent is stuck in a loop."

        # Inject intervention prompt for next attempt
        PROMPT_CONTENT="${PROMPT_CONTENT}

⚠️ **LOOP DETECTED**: You tried this command $FAIL_COUNT times:
\`\`\`bash
$FAILED_CMD
\`\`\`

It keeps failing. **STOP REPEATING THIS COMMAND.**

Try instead:
1. Check working directory: \`pwd\`
2. List files: \`ls -la\`
3. Use a completely different approach
4. Create files/directories step-by-step"

        # Reset counter
        FAILED_COMMANDS["$FAILED_CMD"]=0
      fi
    fi
  fi

  NEW_SESSION_ID=""
  if [ -n "$RUN_LOG" ] && [ -f "$RUN_LOG" ]; then
    # Ensure file is fully written (flush buffers)
    sync || true
    NEW_SESSION_ID=$(extract_session_id "$RUN_LOG" || true)
    echo "[codex-debug] Session extraction from $RUN_LOG: ${NEW_SESSION_ID:-<empty>}"
  else
    echo "[codex-debug] RUN_LOG not found or empty: RUN_LOG=${RUN_LOG:-<unset>}"
  fi
  if [ -n "$NEW_SESSION_ID" ]; then
    if [ "$CURRENT_SESSION_ID" != "$NEW_SESSION_ID" ]; then
      echo "ℹ️  Captured Codex session ID: $NEW_SESSION_ID"
      CURRENT_SESSION_ID="$NEW_SESSION_ID"
      persist_session_id "$CURRENT_SESSION_ID"
    fi
  else
    echo "[codex-debug] Failed to extract session ID from log (attempt $ATTEMPT)"
  fi

  if [ "$CONTINUE_SESSION" = "1" ] && [ -n "$CURRENT_SESSION_ID" ]; then
    RESUME_ARGS=("resume" "$CURRENT_SESSION_ID")
  else
    RESUME_ARGS=()
  fi

  PREVIOUS_MESSAGE_FILE="$LAST_MESSAGE_FILE"

  # Enhanced token tracking with metrics storage
  if [ -f "$RUN_LOG" ]; then
    # Try multiple extraction methods for robustness
    LAST_TOKENS=$(grep -Eo 'tokens used: [0-9,]+' "$RUN_LOG" 2>/dev/null | tail -n1 | awk '{print $3}' | tr -d ',' | tr -d '\n' || true)

    # Also try JSON format if available
    if [ -z "$LAST_TOKENS" ] && command -v jq >/dev/null 2>&1; then
      TOKENS_IN=$(jq -r 'select(.tokens.input != null) | .tokens.input' "$RUN_LOG" 2>/dev/null | tail -n1)
      TOKENS_OUT=$(jq -r 'select(.tokens.output != null) | .tokens.output' "$RUN_LOG" 2>/dev/null | tail -n1)

      if [[ "$TOKENS_IN" =~ ^[0-9]+$ ]] && [[ "$TOKENS_OUT" =~ ^[0-9]+$ ]]; then
        LAST_TOKENS=$((TOKENS_IN + TOKENS_OUT))
        echo "📊 Codex tokens this attempt: input=$TOKENS_IN, output=$TOKENS_OUT, total=$LAST_TOKENS"

        # Store detailed metrics for cost analysis
        echo "{\"attempt\":$ATTEMPT,\"task_id\":\"{{task_id}}\",\"service\":\"{{service}}\",\"cli\":\"codex\",\"tokens_in\":$TOKENS_IN,\"tokens_out\":$TOKENS_OUT,\"tokens_total\":$LAST_TOKENS}" >> /tmp/codex-metrics.jsonl
      fi
    fi

    if [[ "$LAST_TOKENS" =~ ^[0-9]+$ ]]; then
      if [ -z "$TOKENS_IN" ]; then
        # Only total available from text format
        echo "📊 Codex tokens used this attempt: $LAST_TOKENS"
        echo "{\"attempt\":$ATTEMPT,\"task_id\":\"{{task_id}}\",\"service\":\"{{service}}\",\"cli\":\"codex\",\"tokens_total\":$LAST_TOKENS}" >> /tmp/codex-metrics.jsonl
      fi

      # Check token limit if configured
      if [ "${TOKEN_LIMIT:-0}" -gt 0 ] && [ "$LAST_TOKENS" -gt "$TOKEN_LIMIT" ]; then
        echo "⚠️ Token usage $LAST_TOKENS exceeds limit $TOKEN_LIMIT; forcing clean session before retry"
        if [ -d "$SESSION_DIR" ]; then
          find "$SESSION_DIR" -maxdepth 1 -type f -name '*.json' -delete 2>/dev/null || true
        fi
        PREVIOUS_MESSAGE_FILE="$LAST_MESSAGE_FILE"
        COMPLETED_ATTEMPTS=$CURRENT_ATTEMPT
        ATTEMPT=$((ATTEMPT + 1))
        continue
      fi
    fi
  fi

  # Special handling for different workflow stages - check for completion marker files
  if [ "$WORKFLOW_STAGE" = "implementation" ] || [ "$WORKFLOW_STAGE" = "implementation-in-progress" ]; then
    # Check for Rex completion marker
    if [ -f "/workspace/.rex-complete" ]; then
      echo "✅ Implementation completion marker found - Rex has declared work complete"
      COMPLETION_RESPONSE="yes"
      SUCCESS=1
      COMPLETED_ATTEMPTS=$CURRENT_ATTEMPT
      break
    else
      echo "⚠️ Implementation completion marker not found (/workspace/.rex-complete)"
      echo "   Rex must create this file when implementation is complete"
    fi
  elif [ "$WORKFLOW_STAGE" = "quality" ] || [ "$WORKFLOW_STAGE" = "quality-in-progress" ]; then
    # Check for Cleo completion marker
    if [ -f "/workspace/.cleo-complete" ]; then
      echo "✅ Quality completion marker found - Cleo has declared review complete"
      COMPLETION_RESPONSE="yes"
      SUCCESS=1
      COMPLETED_ATTEMPTS=$CURRENT_ATTEMPT
      break
    else
      echo "⚠️ Quality completion marker not found (/workspace/.cleo-complete)"
      echo "   Cleo must create this file when quality review passes"
    fi
  elif [ "$WORKFLOW_STAGE" = "security" ] || [ "$WORKFLOW_STAGE" = "security-in-progress" ]; then
    # Use agent_completion_check parameter if provided, otherwise default to standard marker
    COMPLETION_MARKER="/workspace/.cipher-complete"
    {{#if agent_completion_check}}
    # Check using custom completion check command
    if {{agent_completion_check}}; then
      echo "✅ Security completion check passed - Cipher has declared work complete"
      COMPLETION_RESPONSE="yes"
      SUCCESS=1
      COMPLETED_ATTEMPTS=$CURRENT_ATTEMPT
      break
    else
      echo "⚠️ Security completion check failed: {{agent_completion_check}}"
      echo "   Cipher must satisfy this check when all security checks pass"
      COMPLETION_RESPONSE="no"
      CURRENT_REASON="Security scan incomplete - completion check failed: {{agent_completion_check}}"
    fi
    {{else}}
    # Default completion marker check
    if [ -f "$COMPLETION_MARKER" ]; then
      echo "✅ Security completion marker found - Cipher has declared work complete"
      COMPLETION_RESPONSE="yes"
      SUCCESS=1
      COMPLETED_ATTEMPTS=$CURRENT_ATTEMPT
      break
    else
      echo "⚠️ Security completion marker not found ($COMPLETION_MARKER)"
      echo "   Cipher must create this file when all security checks pass"
      COMPLETION_RESPONSE="no"
      CURRENT_REASON="Security scan incomplete - marker file $COMPLETION_MARKER not created by Cipher"
    fi
    {{/if}}
  elif [ "$WORKFLOW_STAGE" = "testing" ] || [ "$WORKFLOW_STAGE" = "testing-in-progress" ]; then
    # Check for Tess completion marker
    if [ -f "/workspace/.tess-complete" ]; then
      echo "✅ Testing completion marker found - Tess has declared QA complete"
      COMPLETION_RESPONSE="yes"
      SUCCESS=1
      COMPLETED_ATTEMPTS=$CURRENT_ATTEMPT
      break
    else
      echo "⚠️ Testing completion marker not found (/workspace/.tess-complete)"
      echo "   Tess must create this file when all tests pass"
    fi
  fi

  # Skip normal completion probe if we already have a response from security check
  if [ -z "$COMPLETION_RESPONSE" ]; then
    COMPLETION_PROMPT="Task {{task_id}} completion verification.

**FIRST**: Review the acceptance criteria in task/acceptance-criteria.md

**Then answer 'yes' ONLY if ALL of these are true:**

1. **EVERY acceptance criterion is fully implemented** (not just started, but DONE)
2. All code changes are committed to git
3. Changes are pushed to remote branch feature/task-{{task_id}}-implementation
4. Quality gates passed (cargo fmt, cargo clippy with no warnings, tests pass)

**To verify:**
- Review: cat task/acceptance-criteria.md
- Git status: git status
- Commits pushed: git log origin/main..HEAD
- PR exists: gh pr view
- Tests pass: Check your test results

If incomplete, respond with:
no
REASON: <specific reason why not complete>

For 'no' responses, REASON must specify:
- Which acceptance criteria are incomplete (list them by number/name)
- What specific work remains (be concrete)
- Any blockers or issues encountered

Example 'no' response:
no
REASON: Acceptance criteria 2 and 4 incomplete. API endpoint /users created but not yet connected to database. PR created but tests failing due to missing error handling in user_controller.rs.

Your response:"
  COMPLETION_LAST_MESSAGE="/tmp/codex-completion-${ATTEMPT}.txt"
  COMPLETION_LOG="/tmp/codex-completion-${ATTEMPT}.jsonl"

  # Check if we have a session to resume before attempting completion probe
  if [ -z "$CURRENT_SESSION_ID" ]; then
    # Try to find the most recent session
    if [ -d "$SESSION_DIR" ]; then
      LATEST_SESSION=$(find "$SESSION_DIR" -maxdepth 1 -type f -name '*.json' -printf '%T@ %f\n' 2>/dev/null | sort -rn | head -n1 | awk '{print $2}' | sed 's/\.json$//' || true)
      if [ -n "$LATEST_SESSION" ]; then
        CURRENT_SESSION_ID="$LATEST_SESSION"
        echo "ℹ️  Found latest session: $CURRENT_SESSION_ID"
      fi
    fi
  fi

  set +e
  set -o pipefail

  # Skip completion probe if no session exists
  if [ -z "$CURRENT_SESSION_ID" ]; then
    echo "⚠️ No Codex session found - skipping completion probe for attempt $ATTEMPT"
    COMPLETION_EXIT=0
    COMPLETION_OUTPUT=""
    COMPLETION_RESPONSE=""
  else
  COMPLETION_CMD=(
    "codex"
    "--ask-for-approval" "never"
    "exec"
    "--dangerously-bypass-approvals-and-sandbox"
    "--skip-git-repo-check"
    "--output-last-message" "$COMPLETION_LAST_MESSAGE"
    "--cd" "$CODEX_WORK_DIR"
    "resume"
      "$CURRENT_SESSION_ID"
      "$COMPLETION_PROMPT"
    )
  COMPLETION_OUTPUT=$("${COMPLETION_CMD[@]}" 2>&1 | tee "$COMPLETION_LOG")
  COMPLETION_EXIT=${PIPESTATUS[0]}

  if [ $COMPLETION_EXIT -ne 0 ]; then
    echo "⚠️ Completion probe exited with status $COMPLETION_EXIT"
  fi

  echo "[codex-debug] Completion probe for attempt $ATTEMPT exited $COMPLETION_EXIT"

  # Look for explicit yes/no, OR common completion phrases
  # Extract yes/no from lines starting with ** (markdown bold) or standalone lines
  # This avoids false matches from phrases like "no warnings" or "no errors"
  COMPLETION_RESPONSE=$(printf '%s\n' "$COMPLETION_OUTPUT" | tr -d '\r' | grep -Eio '^\*\*(yes|no)\*\*|^(yes|no)$' | sed 's/\*//g' | head -n1 | tr '[:upper:]' '[:lower:]')

  # Fallback: detect implicit completion signals if no explicit yes/no
  if [ -z "$COMPLETION_RESPONSE" ]; then
    if printf '%s\n' "$COMPLETION_OUTPUT" | grep -Eiq '(task.*(complete|finished|done)|work.*(complete|finished)|security work complete)'; then
      echo "[codex-debug] Detected implicit completion signal in probe output"
      COMPLETION_RESPONSE="yes"
    fi
  fi
  fi

  set +o pipefail
  set -e

  echo "[codex-debug] Final completion response: ${COMPLETION_RESPONSE:-<none>}"
  fi  # End of if [ -z "$COMPLETION_RESPONSE" ]

  CURRENT_REASON=""
  if [ "$COMPLETION_RESPONSE" = "no" ]; then
    CURRENT_REASON=$(printf '%s\n' "$COMPLETION_OUTPUT" | awk 'BEGIN{IGNORECASE=1}/^reason:/{sub(/^reason:[[:space:]]*/,"");flag=1} flag{print}')
    if [ -n "$CURRENT_REASON" ]; then
      echo "📋 Incompletion details:"
      echo "$CURRENT_REASON"
      echo ""
      echo "════════════════════════════════════════════════════════════════"
      echo "║ 🔁 NEXT ITERATION FOCUS (FROM COMPLETION PROBE)              ║"
      echo "════════════════════════════════════════════════════════════════"
      printf '%s\n' "$CURRENT_REASON"
      echo "════════════════════════════════════════════════════════════════"
      echo ""
      NEXT_ITERATION_GUIDANCE="🔁 **NEXT ITERATION FOCUS (from completion probe attempt $ATTEMPT)**\n\n${CURRENT_REASON}\n\nAddress the items above before rerunning checks."
      LAST_COMPLETION_REASON="$CURRENT_REASON"
    else
      echo "⚠️ Completion probe reported 'no' without a reason"
      NEXT_ITERATION_GUIDANCE=""
    fi
  else
    NEXT_ITERATION_GUIDANCE=""
  fi

  if [ "$COMPLETION_RESPONSE" = "yes" ]; then
    SUCCESS=1
    COMPLETED_ATTEMPTS=$CURRENT_ATTEMPT
    break
  fi

  if [ -n "$COMPLETION_RESPONSE" ]; then
    echo "[codex-debug] Completion response on attempt $ATTEMPT: $COMPLETION_RESPONSE"
  else
    echo "[codex-debug] Completion response on attempt $ATTEMPT: <none>"
  fi

  if [ -n "$CURRENT_REASON" ]; then
    echo "⚠️ Codex reported task incomplete; retrying with new guidance..."
  else
    echo "⚠️ Codex reported task incomplete; retrying..."
  fi
  COMPLETED_ATTEMPTS=$CURRENT_ATTEMPT
  ATTEMPT=$((ATTEMPT + 1))
done

if [ "${BILLING_FAILURE_DETECTED:-0}" -eq 1 ]; then
  echo ""
  echo "════════════════════════════════════════════════════════════════"
  echo "║      TASK COMPLETION STATUS: BLOCKED - BILLING/QUOTA ISSUE    ║"
  echo "════════════════════════════════════════════════════════════════"
  echo ""
  echo "❌ ${AGENT_NAME} cannot continue until provider billing/quota issues are resolved."
  echo "   A remediation comment has been posted to the PR with details."
  if [ -n "$BILLING_FAILURE_REASON" ]; then
    echo ""
    echo "📋 Reason:"
    echo "$BILLING_FAILURE_REASON"
  fi
  echo ""
  echo "════════════════════════════════════════════════════════════════"
  EXIT_CODE=1
  SUCCESS=0
  FINAL_MESSAGE="$BILLING_FAILURE_REASON"
  exit $EXIT_CODE
fi

FINAL_ATTEMPTS=$COMPLETED_ATTEMPTS
if [ "${FINAL_ATTEMPTS:-0}" -le 0 ]; then
  FINAL_ATTEMPTS=$((ATTEMPT - 1))
fi
if [ $FINAL_ATTEMPTS -gt $MAX_RETRIES ]; then
  FINAL_ATTEMPTS=$MAX_RETRIES
fi

if [ $SUCCESS -ne 1 ]; then
  echo "⚠️ Codex did not confirm task completion after $MAX_RETRIES attempts"

  # Document remaining work for downstream agents (stage-aware)
  echo ""

  # Determine handoff target and agent name based on workflow stage
  HANDOFF_TARGET="Cleo"
  HANDOFF_AGENT="Rex"
  HANDOFF_FILE="$CODEX_WORK_DIR/task/rex-handoff.md"

  case "${WORKFLOW_STAGE:-implementation}" in
    "implementation")
      HANDOFF_TARGET="Cleo"
      HANDOFF_AGENT="Rex"
      HANDOFF_FILE="$CODEX_WORK_DIR/task/rex-handoff.md"
      ;;
    "quality"|"quality-in-progress")
      HANDOFF_TARGET="Tess"
      HANDOFF_AGENT="Cleo"
      HANDOFF_FILE="$CODEX_WORK_DIR/task/cleo-handoff.md"
      ;;
    "security"|"security-in-progress")
      HANDOFF_TARGET="Tess"
      HANDOFF_AGENT="Cipher"
      HANDOFF_FILE="$CODEX_WORK_DIR/task/cipher-handoff.md"
      ;;
    "testing"|"testing-in-progress")
      HANDOFF_TARGET="Human Reviewer"
      HANDOFF_AGENT="Tess"
      HANDOFF_FILE="$CODEX_WORK_DIR/task/tess-handoff.md"
      ;;
    *)
      HANDOFF_TARGET="Next Agent"
      HANDOFF_AGENT="${AGENT_NAME:-Agent}"
      HANDOFF_FILE="$CODEX_WORK_DIR/task/agent-handoff.md"
      ;;
  esac

  echo "📝 Creating handoff document for $HANDOFF_TARGET..."
  mkdir -p "$CODEX_WORK_DIR/task"

  # Prepare handoff content with proper variable expansion
  HANDOFF_DATE=$(date -u +"%Y-%m-%d %H:%M:%S UTC")
  if [ -n "$LAST_COMPLETION_REASON" ]; then
    REMAINING_WORK_SECTION="$LAST_COMPLETION_REASON"
  else
    REMAINING_WORK_SECTION=$'Review the completion probe responses in the logs above for details on what remains to be done.
Compare current implementation against acceptance criteria in task/acceptance-criteria.md.'
  fi

  cat > "$HANDOFF_FILE" << EOF
# $HANDOFF_AGENT Handoff to $HANDOFF_TARGET

**Status**: Incomplete after $FINAL_ATTEMPTS iterations (max: $MAX_RETRIES)
**Date**: $HANDOFF_DATE
**Task**: {{task_id}}
**Stage**: ${WORKFLOW_STAGE:-implementation}

## What Was Accomplished

$HANDOFF_AGENT made $FINAL_ATTEMPTS attempts to complete this task. Review the PR and commit history for details on what was done.

## Remaining Work

$REMAINING_WORK_SECTION

## Next Steps for $HANDOFF_TARGET

1. Review the PR and commits made by $HANDOFF_AGENT
2. Identify gaps between current state and acceptance criteria
3. Complete any remaining work
4. Ensure all checks pass before proceeding

## Acceptance Criteria Reference

See \`task/acceptance-criteria.md\` for complete requirements.

---
*Generated by $HANDOFF_AGENT (Codex) after $FINAL_ATTEMPTS attempts*
EOF

  echo "✅ Handoff document created at $(basename "$HANDOFF_FILE")"

  # Commit and push the handoff document
  cd "$CODEX_WORK_DIR"
  git add "task/$(basename "$HANDOFF_FILE")" 2>/dev/null || true
  git commit -m "docs(task-{{task_id}}): add $HANDOFF_AGENT handoff document

$HANDOFF_AGENT completed $FINAL_ATTEMPTS iterations with incomplete status (max: $MAX_RETRIES).
Handoff document created for $HANDOFF_TARGET to continue work." 2>/dev/null || echo "⚠️ Could not commit handoff document"

  CURRENT_BRANCH=$(git rev-parse --abbrev-ref HEAD 2>/dev/null || echo "")
  if [ -n "$CURRENT_BRANCH" ] && [ "$CURRENT_BRANCH" != "main" ] && [ "$CURRENT_BRANCH" != "master" ]; then
    git push origin HEAD 2>/dev/null || echo "⚠️ Could not push handoff document"
  fi

  # Check if agent made any commits before deciding to handoff vs fail
  CURRENT_BRANCH=$(git rev-parse --abbrev-ref HEAD 2>/dev/null || echo "")
  REMOTE_BASE="origin/${BASE_BRANCH:-main}"
  COMMITS_MADE=0

  if [ -n "$CURRENT_BRANCH" ]; then
    safe_git_fetch origin "$BASE_BRANCH" || true
    AHEAD_COUNT=$(git rev-list --left-right "$REMOTE_BASE...$CURRENT_BRANCH" 2>/dev/null | awk '/^>/{c++} END{print c+0}')
    if [ "${AHEAD_COUNT:-0}" -gt 0 ]; then
      COMMITS_MADE=1
      echo "✅ $AGENT_NAME made $AHEAD_COUNT commit(s) - will handoff to next stage"
    else
      echo "⚠️ $AGENT_NAME made NO commits - cannot handoff without progress"
    fi
  fi

  if [ "$COMMITS_MADE" -eq 1 ]; then
    # Agent made progress - BUT check if this is Cipher with security issues
    # Cipher must NOT hand off to Tess if security issues found (even if commits were made)
    if [ "$WORKFLOW_STAGE" = "security" ] || [ "$WORKFLOW_STAGE" = "security-in-progress" ]; then
      echo ""
      echo "════════════════════════════════════════════════════════════════"
      echo "║      CIPHER SECURITY GATE: ISSUES FOUND - BLOCKING TESS      ║"
      echo "════════════════════════════════════════════════════════════════"
      echo ""
      echo "🛑 Security issues detected - Tess handoff BLOCKED"
      echo "   - Cipher found security vulnerabilities or policy violations"
      echo "   - Rex remediation will be triggered to fix issues"
      echo "   - Cipher will re-scan after Rex pushes fixes"
      echo "   - Tess will only start after Cipher approves"
      echo ""
      echo "════════════════════════════════════════════════════════════════"
      
      EXIT_CODE=1  # Exit with failure to block workflow progression
    else
      # Non-security stages can handoff with partial completion
      echo ""
      echo "════════════════════════════════════════════════════════════════"
      echo "║          TASK COMPLETION STATUS: PARTIAL - HANDOFF           ║"
      echo "════════════════════════════════════════════════════════════════"
      echo ""
      echo "🔄 NEXT STEPS:"
      echo "   - Handoff document created at task/rex-handoff.md"
      echo "   - Workflow will continue to next stage for completion"
      echo "   - Next agent will review PR and continue work"
      echo ""
      echo "════════════════════════════════════════════════════════════════"

      EXIT_CODE=0  # Exit successfully to allow next stage to continue
    fi
  else
    # Agent made NO progress - this is a failure, should retry
    echo ""
    echo "════════════════════════════════════════════════════════════════"
    echo "║          TASK COMPLETION STATUS: FAILED - NO PROGRESS         ║"
    echo "════════════════════════════════════════════════════════════════"
    echo ""
    echo "❌ Rex failed to make any commits after $MAX_RETRIES attempts"
    echo ""
    if [ -n "$LAST_COMPLETION_REASON" ]; then
      echo "📋 LAST COMPLETION REASON:"
      echo "$LAST_COMPLETION_REASON"
    else
      echo "⚠️ Codex did not provide a reason for incompletion"
      echo "   This may indicate an error occurred before Codex could respond"
    fi
    echo ""
    echo "🔄 NEXT STEPS:"
    echo "   - Check Codex logs above for errors"
    echo "   - CodeRun will retry this task"
    echo "   - If retries exhausted, workflow will fail"
    echo ""
    echo "════════════════════════════════════════════════════════════════"
    echo ""
    EXIT_CODE=1  # Exit with failure to trigger retry
  fi
else
  echo "✅ Codex confirmed task completion"
  if [ ${CODEX_EXIT:-0} -ne 0 ]; then
    echo "⚠️ Codex returned non-zero exit code ${CODEX_EXIT}, but completion probe passed"
  fi
  EXIT_CODE=0
fi

# Only implementation agents (Rex/Blaze) create PRs; quality/security/testing agents work on existing PRs
if [ "$WORKFLOW_STAGE" = "quality-in-progress" ] || [ "$WORKFLOW_STAGE" = "security-in-progress" ] || [ "$WORKFLOW_STAGE" = "testing-in-progress" ]; then
  echo "ℹ️ Non-implementation stage ($WORKFLOW_STAGE) - working on existing PR from implementation agent"
  # Quality/security/testing agents should NEVER create PRs, only work on existing ones
elif [ "$COMMITS_MADE" -eq 1 ] && [ "$WORKFLOW_STAGE" = "implementation" ]; then
  echo "🔍 Implementation agent ($AGENT_NAME) made commits - ensuring PR exists"
  ensure_pr_created || echo "⚠️ PR creation failed or no PR was created"
elif [ $SUCCESS -eq 1 ] && [ "$WORKFLOW_STAGE" = "implementation" ]; then
  echo "🔍 Implementation stage complete - verifying pull request status"
  ensure_pr_created
else
  echo "ℹ️ Skipping PR creation (non-implementation stage or no work done)"
fi

# Map CodeRun stage values to workflow stage labels expected by container logic
case "${WORKFLOW_STAGE:-}" in
  "quality")
    WORKFLOW_STAGE="quality-in-progress"
    ;;
  "testing")
    WORKFLOW_STAGE="testing-in-progress"
    ;;
  *)
    # Use existing value for other stages (implementation, etc.)
    ;;
esac

RESOLVED_PR_URL="$(resolve_pr_url)"
FINAL_PHASE="Running"
FINAL_REMEDIATION_STATUS=""
FINAL_QA_STATUS=""
FINAL_MESSAGE=""

if [ "$WORKFLOW_STAGE" != "quality-in-progress" ] && [ "$WORKFLOW_STAGE" != "security-in-progress" ] && [ "$WORKFLOW_STAGE" != "testing-in-progress" ]; then
  if [ $SUCCESS -eq 1 ]; then
    FINAL_REMEDIATION_STATUS="ready-for-security"
    FINAL_MESSAGE="Implementation completed - ready for security review"
  else
    FINAL_REMEDIATION_STATUS="needs-fixes"
    FINAL_MESSAGE="Implementation requires follow-up"
  fi
fi

if [ $SUCCESS -ne 1 ] && [ -n "$LAST_COMPLETION_REASON" ]; then
  FINAL_MESSAGE="$LAST_COMPLETION_REASON"
fi

# Submit GitHub PR review for Cleo/Tess stages (enables workflow progression)
if [ "$WORKFLOW_STAGE" = "quality-in-progress" ] || [ "$WORKFLOW_STAGE" = "security-in-progress" ] || [ "$WORKFLOW_STAGE" = "testing-in-progress" ]; then
  PR_NUM="${PR_NUMBER:-}"
  if [ -z "$PR_NUM" ]; then
    # Try to get PR number from current branch
    CURRENT_BRANCH=$(git rev-parse --abbrev-ref HEAD 2>/dev/null || echo "")
    if [ -n "$CURRENT_BRANCH" ]; then
      PR_NUM=$(gh pr list --state open --head "$CURRENT_BRANCH" --json number --jq '.[0].number' 2>/dev/null || echo "")
    fi
  fi

  if [ -n "$PR_NUM" ]; then
    # Run actual quality gate checks instead of relying on $SUCCESS
    QUALITY_GATES_PASSED=1

    if [ "$WORKFLOW_STAGE" = "quality-in-progress" ]; then
      echo "🔍 Running quality gate checks..."

      # Check 1: Code formatting
      echo "  ➤ Checking code formatting (cargo fmt)..."
      if ! cargo fmt --all -- --check >/tmp/fmt-check.log 2>&1; then
        echo "    ❌ Formatting check failed"
        QUALITY_GATES_PASSED=0
      else
        echo "    ✅ Formatting check passed"
      fi

      # Check 2: Linting with pedantic Clippy
      echo "  ➤ Checking lints (cargo clippy)..."
      if ! cargo clippy --workspace --all-targets --all-features -- -D warnings -W clippy::pedantic >/tmp/clippy-check.log 2>&1; then
        echo "    ❌ Clippy check failed"
        QUALITY_GATES_PASSED=0
      else
        echo "    ✅ Clippy check passed"
      fi

      # Check 3: Unit tests
      echo "  ➤ Running unit tests (cargo test)..."
      if ! cargo test --workspace --all-features >/tmp/test-check.log 2>&1; then
        echo "    ❌ Tests failed"
        QUALITY_GATES_PASSED=0
      else
        echo "    ✅ Tests passed"
      fi
    elif [ "$WORKFLOW_STAGE" = "security-in-progress" ]; then
      echo "🔍 Running security checks..."

      # Security checks can assume code passed quality gates
      # Focus on security-specific validations
      echo "  ➤ Security scan completed by Cipher"
      if [ $SUCCESS -ne 1 ]; then
        echo "    ❌ Security issues detected"
        QUALITY_GATES_PASSED=0
      else
        echo "    ✅ Security checks passed"
      fi
    elif [ "$WORKFLOW_STAGE" = "testing-in-progress" ]; then
      echo "🔍 Running integration and E2E tests..."

      # Run the same quality gates as quality stage, plus acceptance criteria validation
      echo "  ➤ Checking code formatting (cargo fmt)..."
      if ! cargo fmt --all -- --check >/tmp/fmt-check.log 2>&1; then
        echo "    ❌ Formatting check failed"
        QUALITY_GATES_PASSED=0
      else
        echo "    ✅ Formatting check passed"
      fi

      echo "  ➤ Checking lints (cargo clippy)..."
      if ! cargo clippy --workspace --all-targets --all-features -- -D warnings -W clippy::pedantic >/tmp/clippy-check.log 2>&1; then
        echo "    ❌ Clippy check failed"
        QUALITY_GATES_PASSED=0
      else
        echo "    ✅ Clippy check passed"
      fi

      echo "  ➤ Running tests (cargo test)..."
      if ! cargo test --workspace --all-features >/tmp/test-check.log 2>&1; then
        echo "    ❌ Tests failed"
        QUALITY_GATES_PASSED=0
      else
        echo "    ✅ Tests passed"
      fi

      # Validate acceptance criteria completion
      if [ $SUCCESS -ne 1 ]; then
        echo "    ❌ Codex did not confirm acceptance criteria completion"
        QUALITY_GATES_PASSED=0
      else
        echo "    ✅ Acceptance criteria validated by Codex"
      fi
    fi

    if [ $QUALITY_GATES_PASSED -eq 1 ] && [ $SUCCESS -eq 1 ]; then
      STAGE_NAME="Quality"
      STAGE_EMOJI="🛡️"
      CHECKS_PASSED="- Code formatting verified
- Linting passed
- Unit tests successful
- Quality standards met"
      NEXT_STAGE="end-to-end testing by Tess"

      if [ "$WORKFLOW_STAGE" = "security" ] || [ "$WORKFLOW_STAGE" = "security-in-progress" ]; then
        # Cipher security review
        STAGE_NAME="Security"
        STAGE_EMOJI="🔒"
        CHECKS_PASSED="- No vulnerabilities detected
- Dependency audit passed
- Secret scanning completed
- Security best practices verified"
        NEXT_STAGE="QA testing by Tess"

        echo "✅ $STAGE_NAME checks passed - posting status comment (no approval)"
        REVIEW_BODY_FILE=$(mktemp)
        cat <<EOF > "$REVIEW_BODY_FILE"
### $STAGE_EMOJI $STAGE_NAME Review - PASSED (Status Only)
All security checks have passed:
$CHECKS_PASSED

**Status:** Ready for $NEXT_STAGE
**Next Step:** Tess will now perform comprehensive QA validation

---
*Security review by Cipher — final approval belongs to Tess*
EOF
        refresh_token_if_needed || true
        timeout 30 gh pr comment "$PR_NUM" --body-file "$REVIEW_BODY_FILE" 2>&1 || echo "⚠️ PR comment command failed"
        rm -f "$REVIEW_BODY_FILE"

        # Add security-approved label (create if missing)
        LABEL_NAME="security-approved"
        LABEL_API_PATH=$(printf '%s' "$LABEL_NAME" | sed 's/ /%20/g')
        echo "🏷️  Ensuring '$LABEL_NAME' label exists"
        if ! gh api -H "Accept: application/vnd.github+json" "repos/$REPO_OWNER/$REPO_NAME/labels/$LABEL_API_PATH" >/dev/null 2>&1; then
          gh api -X POST \
            -H "Accept: application/vnd.github+json" \
            "repos/$REPO_OWNER/$REPO_NAME/labels" \
            -f name="$LABEL_NAME" \
            -f color="0E8A16" \
            -f description="Cipher security gate approval" >/dev/null 2>&1 || echo "⚠️ Unable to create $LABEL_NAME label"
        fi
        echo "🏷️  Adding '$LABEL_NAME' label"
        if ! gh api -X POST \
          -H "Accept: application/vnd.github+json" \
          "repos/$REPO_OWNER/$REPO_NAME/issues/$PR_NUM/labels" \
          -F labels[]="$LABEL_NAME" >/dev/null 2>&1; then
          echo "⚠️ Failed to add $LABEL_NAME label"
        fi

        LABEL_READY_FOR_SECURITY="ready-for-security"
        LABEL_READY_FOR_QA="ready-for-qa"
        echo "🧹 Removing '$LABEL_READY_FOR_SECURITY' label after security approval"
        gh api -X DELETE \
          -H "Accept: application/vnd.github+json" \
          "repos/$REPO_OWNER/$REPO_NAME/issues/$PR_NUM/labels/$LABEL_READY_FOR_SECURITY" >/dev/null 2>&1 || echo "ℹ️ '$LABEL_READY_FOR_SECURITY' label already absent"

        # Add ready-for-qa label to trigger Tess (DO NOT refresh - causes duplicate runs)
        LABEL_READY_FOR_QA="ready-for-qa"
        echo "🏷️  Adding '$LABEL_READY_FOR_QA' label to signal Tess (if not already present)"
        if ! gh api "repos/$REPO_OWNER/$REPO_NAME/issues/$PR_NUM/labels" --jq '.[].name' 2>/dev/null | grep -q "^${LABEL_READY_FOR_QA}$"; then
          if gh api -X POST \
            -H "Accept: application/vnd.github+json" \
            "repos/$REPO_OWNER/$REPO_NAME/issues/$PR_NUM/labels" \
            -F labels[]="$LABEL_READY_FOR_QA" >/dev/null 2>&1; then
            echo "✅ Added '$LABEL_READY_FOR_QA' label to trigger Tess"
          else
            echo "⚠️ Failed to add $LABEL_READY_FOR_QA label"
          fi
        else
          echo "ℹ️  Label '$LABEL_READY_FOR_QA' already present - no action needed"
        fi
      elif [ "$WORKFLOW_STAGE" = "testing-in-progress" ]; then
        # Tess has final approval authority - but ONLY if CI passes
        STAGE_NAME="QA Testing"
        STAGE_EMOJI="🧪"
        CHECKS_PASSED="- End-to-end tests passed
- Integration tests successful
- Acceptance criteria validated
- Production readiness confirmed"
        NEXT_STAGE="human review and merge"

        # CRITICAL: Check GitHub CI status before approving
        if [ $SUCCESS -eq 1 ]; then
          echo "🔍 Verifying GitHub CI status before Tess approval..."
          CI_CHECK_FAILED=0
          
          CI_TIMEOUT=300
          CI_WAIT=0
          CI_ALL_COMPLETE=false
          
          while [ $CI_WAIT -lt $CI_TIMEOUT ]; do
            PENDING_COUNT=$(gh pr checks "$PR_NUM" --json state --jq '[.[] | select(.state != "COMPLETED")] | length' 2>/dev/null || echo "99")
            
            if [ "${PENDING_COUNT:-99}" -eq 0 ]; then
              CI_ALL_COMPLETE=true
              echo "✅ All CI checks completed"
              break
            fi
            
            echo "⏳ Waiting for CI... ${PENDING_COUNT} pending (${CI_WAIT}s / ${CI_TIMEOUT}s)"
            sleep 15
            CI_WAIT=$((CI_WAIT + 15))
          done
          
          if [ "$CI_ALL_COMPLETE" = "false" ]; then
            echo "⚠️ CI still running after ${CI_TIMEOUT}s - NOT approving"
            CI_CHECK_FAILED=1
          else
            FAILED_COUNT=$(gh pr checks "$PR_NUM" --json conclusion --jq '[.[] | select(.conclusion == "FAILURE" or .conclusion == "CANCELLED")] | length' 2>/dev/null || echo "0")
            
            if [ "${FAILED_COUNT:-0}" -gt 0 ]; then
              echo "❌ ${FAILED_COUNT} CI check(s) FAILED - NOT approving"
              CI_CHECK_FAILED=1
            else
              echo "✅ All CI checks PASSED"
            fi
          fi
          
          if [ $CI_CHECK_FAILED -eq 1 ]; then
            SUCCESS=0
            CHECKS_PASSED="CI checks must pass before approval"
          fi
        fi

        # Check if this is the final task requiring deployment verification
        DEPLOYMENT_STATUS=""
        if [ "${FINAL_TASK:-false}" = "true" ] && [ $SUCCESS -eq 1 ]; then
          echo "🎯 Final task detected - verifying Kubernetes deployment"

          # Extract service name from repository or use default
          SERVICE_NAME="${SERVICE_NAME:-$(basename "$REPOSITORY" .git)}"
          NAMESPACE="${NAMESPACE:-agent-platform}"

          # Check for deployment
          if kubectl get deployment "$SERVICE_NAME" -n "$NAMESPACE" &>/dev/null; then
            READY_REPLICAS=$(kubectl get deployment "$SERVICE_NAME" -n "$NAMESPACE" -o jsonpath='{.status.readyReplicas}' 2>/dev/null || echo "0")
            DESIRED_REPLICAS=$(kubectl get deployment "$SERVICE_NAME" -n "$NAMESPACE" -o jsonpath='{.spec.replicas}' 2>/dev/null || echo "0")

            if [ "$READY_REPLICAS" = "$DESIRED_REPLICAS" ] && [ "$READY_REPLICAS" != "0" ]; then
              echo "✅ Deployment verified: $READY_REPLICAS/$DESIRED_REPLICAS replicas ready"

              # Get ingress URLs
              INGRESS_URLS=$(kubectl get ingress -n "$NAMESPACE" -o jsonpath='{range .items[*]}{.spec.rules[*].host}{"\n"}{end}' 2>/dev/null | grep -v "^$" || echo "")

              if [ -n "$INGRESS_URLS" ]; then
                DEPLOYMENT_STATUS="

## 🚀 Deployment Verified
- **Service**: $SERVICE_NAME
- **Namespace**: $NAMESPACE
- **Status**: ✅ $READY_REPLICAS/$DESIRED_REPLICAS replicas ready
- **Live URLs**:
$(echo "$INGRESS_URLS" | sed 's/^/  - https:\/\//')"
              else
                DEPLOYMENT_STATUS="

## 🚀 Deployment Verified
- **Service**: $SERVICE_NAME
- **Namespace**: $NAMESPACE
- **Status**: ✅ $READY_REPLICAS/$DESIRED_REPLICAS replicas ready
- **Access**: Service deployed (no ingress configured)"
              fi
            else
              echo "⚠️ Deployment not ready: $READY_REPLICAS/$DESIRED_REPLICAS replicas"
              DEPLOYMENT_STATUS="

## ⚠️ Deployment Not Ready
- **Service**: $SERVICE_NAME
- **Namespace**: $NAMESPACE
- **Status**: ⏳ $READY_REPLICAS/$DESIRED_REPLICAS replicas ready
- **Action Required**: Waiting for deployment to stabilize"
            fi
          else
            echo "⚠️ Deployment not found: $SERVICE_NAME in namespace $NAMESPACE"
            DEPLOYMENT_STATUS="

## ⚠️ Deployment Not Found
- **Service**: $SERVICE_NAME
- **Namespace**: $NAMESPACE
- **Status**: ❌ Deployment not detected
- **Action Required**: Ensure deployment manifests are applied"
          fi
        fi

        echo "✅ $STAGE_NAME complete - posting APPROVE review (Tess final approval)"
        REVIEW_BODY=$(cat <<EOF
### $STAGE_EMOJI $STAGE_NAME Review - APPROVED
All checks have passed:
$CHECKS_PASSED
Ready for $NEXT_STAGE.$DEPLOYMENT_STATUS

**Final Approval:** Tess has verified all acceptance criteria are met.
EOF
)
        refresh_token_if_needed || true
        timeout 30 gh pr review "$PR_NUM" --approve --body "$REVIEW_BODY" 2>&1 || echo "⚠️ PR review command failed"

        # Auto-merge if enabled (Tess only)
        if [ "${AUTO_MERGE:-false}" = "true" ]; then
          echo "🔀 AUTO_MERGE enabled - merging PR automatically"
          if timeout 30 gh pr merge "$PR_NUM" --auto --squash --delete-branch; then
            echo "✅ PR scheduled for auto-merge"
          else
            echo "⚠️ Auto-merge failed - PR may need manual intervention"
          fi
        fi
      else
        # Cleo posts APPROVE review to show up in Reviews tab
        echo "✅ $STAGE_NAME checks passed - posting APPROVE review"
        REVIEW_BODY=$(cat <<EOF
### $STAGE_EMOJI $STAGE_NAME Review - APPROVED
All quality checks have passed:
$CHECKS_PASSED

**Status:** Ready for $NEXT_STAGE
**Next Step:** Tess will now perform comprehensive QA validation

---
*Quality review by Cleo*
EOF
)
        refresh_token_if_needed || true
        timeout 30 gh pr review "$PR_NUM" --approve --body "$REVIEW_BODY" 2>&1 || echo "⚠️ PR review command failed"

        # Add ready-for-security label to signal Cipher
        echo "🏷️  Adding 'ready-for-security' label to trigger Cipher review"
        timeout 30 gh pr edit "$PR_NUM" --add-label "ready-for-security" 2>&1 || echo "⚠️ Failed to add ready-for-security label"
      fi

      if [ "$WORKFLOW_STAGE" = "quality-in-progress" ]; then
        FINAL_REMEDIATION_STATUS="ready-for-security"
        FINAL_QA_STATUS="quality-passed"
        FINAL_MESSAGE="Quality review passed - ready for security testing"
      elif [ "$WORKFLOW_STAGE" = "security-in-progress" ]; then
        FINAL_REMEDIATION_STATUS="security-approved"
        FINAL_QA_STATUS="security-passed"
        FINAL_MESSAGE="Security review passed - ready for QA testing"
      else
        FINAL_REMEDIATION_STATUS="approved"
        FINAL_QA_STATUS="approved"
        FINAL_MESSAGE="QA testing approved"
      fi
    else
      STAGE_NAME="Quality"
      STAGE_EMOJI="🛡️"
      ISSUES_DESC="- Review code formatting
- Fix linting errors
- Ensure unit tests pass
- Meet quality standards"
      FAILURE_LOGS=""

      if [ "$WORKFLOW_STAGE" = "quality-in-progress" ]; then
        # Collect failure details from logs
        if [ -f /tmp/fmt-check.log ]; then
          FAILURE_LOGS="${FAILURE_LOGS}\n\n<details><summary>Formatting Issues</summary>\n\n\n```
$(cat /tmp/fmt-check.log | head -n 50)
```
</details>"
        fi
        if [ -f /tmp/clippy-check.log ]; then
          FAILURE_LOGS="${FAILURE_LOGS}\n\n<details><summary>Clippy Warnings</summary>\n\n\n```
$(cat /tmp/clippy-check.log | head -n 50)
```
</details>"
        fi
        if [ -f /tmp/test-check.log ]; then
          FAILURE_LOGS="${FAILURE_LOGS}\n\n<details><summary>Test Failures</summary>\n\n\n```
$(cat /tmp/test-check.log | tail -n 100)
```
</details>"
        fi
      elif [ "$WORKFLOW_STAGE" = "security-in-progress" ]; then
        STAGE_NAME="Security"
        STAGE_EMOJI="🔒"
        ISSUES_DESC="- Fix security vulnerabilities
- Update insecure dependencies
- Remove exposed secrets
- Address security best practice violations"
      elif [ "$WORKFLOW_STAGE" = "testing-in-progress" ]; then
        STAGE_NAME="QA Testing"
        STAGE_EMOJI="🧪"
        ISSUES_DESC="- Fix failing end-to-end tests
- Address integration test failures
- Validate acceptance criteria
- Ensure production readiness"
      fi

      echo "❌ $STAGE_NAME issues detected - posting REQUEST CHANGES review"
      REVIEW_BODY=$(cat <<EOF
### 🔴 Required Changes
$STAGE_NAME issues detected. Please address the following:
$ISSUES_DESC
$FAILURE_LOGS
EOF
)
      refresh_token_if_needed || true
      timeout 30 gh pr review "$PR_NUM" --request-changes --body "$REVIEW_BODY" 2>&1 || echo "⚠️ PR review command failed"

      FINAL_REMEDIATION_STATUS="needs-fixes"
      FINAL_QA_STATUS="changes_requested"
      if [ "$WORKFLOW_STAGE" = "quality-in-progress" ]; then
        FINAL_MESSAGE="Quality review requested changes"
      elif [ "$WORKFLOW_STAGE" = "security-in-progress" ]; then
        FINAL_MESSAGE="Security review requested changes"
      else
        FINAL_MESSAGE="Testing requested changes"
      fi
    fi
  fi
fi

if [ -z "$FINAL_MESSAGE" ]; then
  if [ $SUCCESS -eq 1 ]; then
    FINAL_MESSAGE="Task execution completed"
    if [ -z "$FINAL_REMEDIATION_STATUS" ]; then
      FINAL_REMEDIATION_STATUS="ready-for-qa"
    fi
  else
    FINAL_MESSAGE="Task execution incomplete"
    if [ -z "$FINAL_REMEDIATION_STATUS" ]; then
      FINAL_REMEDIATION_STATUS="needs-fixes"
    fi
  fi
fi

# Create completion marker for the appropriate agent based on workflow stage
if [ $SUCCESS -eq 1 ]; then
  if [[ "{{github_app}}" =~ [Rr]ex ]] && ([ "$WORKFLOW_STAGE" = "implementation" ] || [ "$WORKFLOW_STAGE" = "implementation-in-progress" ]); then
    echo "rex-implementation-completed:$(date -u +%Y-%m-%dT%H:%M:%SZ)" > /workspace/.rex-complete
    echo "✅ Rex created implementation completion marker at /workspace/.rex-complete"
  elif [[ "{{github_app}}" =~ [Cc]leo ]] && ([ "$WORKFLOW_STAGE" = "quality" ] || [ "$WORKFLOW_STAGE" = "quality-in-progress" ]); then
    echo "cleo-quality-completed:$(date -u +%Y-%m-%dT%H:%M:%SZ)" > /workspace/.cleo-complete
    echo "✅ Cleo created quality completion marker at /workspace/.cleo-complete"
  elif [[ "{{github_app}}" =~ [Cc]ipher ]] && ([ "$WORKFLOW_STAGE" = "security" ] || [ "$WORKFLOW_STAGE" = "security-in-progress" ]); then
    echo "cipher-security-completed:$(date -u +%Y-%m-%dT%H:%M:%SZ)" > /workspace/.cipher-complete
    echo "✅ Cipher created security completion marker at /workspace/.cipher-complete"
  elif [[ "{{github_app}}" =~ [Tt]ess ]] && ([ "$WORKFLOW_STAGE" = "testing" ] || [ "$WORKFLOW_STAGE" = "testing-in-progress" ]); then
    echo "tess-testing-completed:$(date -u +%Y-%m-%dT%H:%M:%SZ)" > /workspace/.tess-complete
    echo "✅ Tess created testing completion marker at /workspace/.tess-complete"
  fi
fi

patch_coderun_status \
  "$FINAL_PHASE" \
  "$FINAL_MESSAGE" \
  "$FINAL_REMEDIATION_STATUS" \
  "$FINAL_QA_STATUS" \
  "$RESOLVED_PR_URL" \
  "false"

# Explicitly stop Docker sidecar before exiting
echo "🛑 Explicitly stopping Docker sidecar..."
stop_docker_sidecar || true

echo "✅ Codex execution complete"
exit $EXIT_CODE<|MERGE_RESOLUTION|>--- conflicted
+++ resolved
@@ -1456,12 +1456,6 @@
   echo "⚠️ cto-config.json not found at $CTO_CONFIG_PATH"
 fi
 
-<<<<<<< HEAD
-# Fallback: copy from task-files if generation failed or cto-config.json not found
-if [ -f /task-files/client-config.json ]; then
-  cp /task-files/client-config.json "$CODEX_WORK_DIR/"
-  echo "✓ Copied client-config.json to working directory"
-=======
 # Fallback: copy from task-files ONLY if generation failed or cto-config.json not found
 if [ ! -f "$CLIENT_CONFIG_PATH" ] || [ ! -s "$CLIENT_CONFIG_PATH" ]; then
   echo "📋 client-config.json not generated, using ConfigMap fallback..."
@@ -1471,7 +1465,6 @@
   fi
 else
   echo "✓ Using dynamically generated client-config.json from cto-config.json"
->>>>>>> 3a06e245
 fi
 
 if declare -F ensure_default_client_config >/dev/null 2>&1; then
