--- conflicted
+++ resolved
@@ -797,12 +797,27 @@
     fi
   fi
   
-<<<<<<< HEAD
+  # Strategy 3: Check workflow labels for current stage (fallback)
+  local workflow_stage=$(kubectl get workflow "$workflow_name" -n "$NAMESPACE" \
+    -o jsonpath='{.metadata.labels.current-stage}' 2>/dev/null || echo "")
+  
+  if [[ -n "$workflow_stage" ]] && [[ "$workflow_stage" != "pending" ]]; then
+    log "⚠️  No running agent found, using workflow stage: $workflow_stage"
+  fi
+  
+  # Return empty - will fall back to stage mapping
+  log "⚠️  Could not detect actual running agent from cluster"
+  echo ""
+}
+
+format_agent_name() {
+  local agent="$1"
+  
   # Extract agent name from GitHub App identifier (e.g., "5DLabs-Blaze" -> "blaze")
   # This handles formats like: 5DLabs-Rex, 5DLabs-Blaze[bot], rex, Blaze, etc.
   local agent_name=$(echo "$agent" | sed -E 's/^.*[Ll]abs-//; s/\[bot\]$//; s/^[0-9]+-//' | tr '[:upper:]' '[:lower:]')
   
-  # Map agent name to display format
+  # Normalize agent name to display format
   case "$agent_name" in
     "rex")
       echo "Rex (Implementation)"
@@ -811,30 +826,6 @@
       echo "Blaze (Frontend)"
       ;;
     "cleo")
-=======
-  # Strategy 3: Check workflow labels for current stage (fallback)
-  local workflow_stage=$(kubectl get workflow "$workflow_name" -n "$NAMESPACE" \
-    -o jsonpath='{.metadata.labels.current-stage}' 2>/dev/null || echo "")
-  
-  if [[ -n "$workflow_stage" ]] && [[ "$workflow_stage" != "pending" ]]; then
-    log "⚠️  No running agent found, using workflow stage: $workflow_stage"
-  fi
-  
-  # Return empty - will fall back to stage mapping
-  log "⚠️  Could not detect actual running agent from cluster"
-  echo ""
-}
-
-format_agent_name() {
-  local agent="$1"
-  
-  # Normalize agent name to display format
-  case "${agent,,}" in  # ${agent,,} converts to lowercase
-    "rex")
-      echo "Rex (Implementation)"
-      ;;
-    "cleo"|"blaze")  # Blaze is quality agent too
->>>>>>> ce437bb8
       echo "Cleo (Quality)"
       ;;
     "cipher")
@@ -857,7 +848,7 @@
       ;;
     *)
       # Unknown agent - return as-is but formatted
-      echo "${agent^} (Unknown)"  # ${agent^} capitalizes first letter
+      echo "${agent_name^} (Unknown)"  # ${agent_name^} capitalizes first letter
       ;;
   esac
 }
