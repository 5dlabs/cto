--- conflicted
+++ resolved
@@ -1933,18 +1933,17 @@
 # Trap errors and cleanup
 # Only log errors - let them propagate so main || { ... } block can handle them
 # The trap should not call exit directly, as that prevents error handling logic from executing
+# Errors will cause exit via 'set -euo pipefail' (line 2), allowing main || { ... } to handle them
 trap 'echo "❌ Morgan PM error on line $LINENO: $BASH_COMMAND" >&2' ERR
-<<<<<<< HEAD
 
 # Trap SIGTERM for graceful daemon shutdown (Argo sends SIGTERM when workflow fails/completes)
 # Daemon should exit gracefully with code 0 when terminated
 trap 'echo "🛑 Received SIGTERM - shutting down Morgan PM daemon gracefully..."; exit 0' TERM
-=======
->>>>>>> a08321e5
 
 echo "🔍 DEBUG: About to call main()..."
 # Run main with error handling - only catch errors during monitoring phase
-# Initialization errors should fail the workflow (ERR trap will exit 1)
+# Initialization errors will fail the workflow via 'set -euo pipefail' (line 2)
+# The ERR trap logs errors but doesn't exit - 'set -e' handles the exit
 main || {
   EXIT_CODE=$?
   # Only convert to success if we're in monitoring phase
