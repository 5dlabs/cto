#!/bin/bash
# GitHub Projects V2 API Helper Functions
# GraphQL-based operations for managing GitHub Projects
# These functions are sourced by Morgan PM scripts
# Patterns adapted from 5dlabs/tasks reference implementation

# ============================================================================
# GraphQL QUERY HELPERS WITH RETRY LOGIC
# ============================================================================

retry_with_backoff() {
  local max_attempts="$1"
  shift
  local operation_name="$1"
  shift
  # Remaining args are the command to execute
  
  local attempt=1
  local delay=2
  
  while [[ $attempt -le $max_attempts ]]; do
    log "🔄 Attempt $attempt/$max_attempts: $operation_name"
    
    # Execute the command
    if "$@"; then
      log "✅ $operation_name succeeded on attempt $attempt"
      return 0
    fi
    
    local exit_code=$?
    
    if [[ $attempt -lt $max_attempts ]]; then
      log "⏳ Attempt $attempt failed (exit $exit_code), retrying in ${delay}s..."
      sleep $delay
      delay=$((delay * 2))  # Exponential backoff: 2s, 4s, 8s, 16s...
      attempt=$((attempt + 1))
    else
      log "❌ All $max_attempts attempts failed for: $operation_name"
      return $exit_code
    fi
  done
}

graphql_query() {
  local query="$1"
  local variables="${2:-{}}"
  local max_retries=3
  local retry_count=0
  
  while [ $retry_count -lt $max_retries ]; do
    local result=$(gh api graphql -f query="$query" -F variables="$variables" 2>&1)
    local exit_code=$?
    
    if [ $exit_code -eq 0 ]; then
      echo "$result"
      return 0
    fi
    
    # Check if rate limited
    if echo "$result" | grep -q "rate limit"; then
      retry_count=$((retry_count + 1))
      local backoff=$((2 ** retry_count))
      echo "⚠️  Rate limited, retrying in ${backoff}s..." >&2
      sleep "$backoff"
    else
      echo "{}" 
      return 1
    fi
  done
  
  echo "{}"
  return 1
}

# ============================================================================
# PROJECT MANAGEMENT
# ============================================================================

get_repository_id() {
  local owner="$1"
  local repo_name="$2"
  
  local query='
    query($owner: String!, $repo: String!) {
      repository(owner: $owner, name: $repo) {
        id
      }
    }
  '
  
  local result=$(gh api graphql -f query="$query" -f owner="$owner" -f repo="$repo_name" 2>&1)
  
  local repo_id=$(echo "$result" | jq -r '.data.repository.id // ""')
  
  if [[ -z "$repo_id" ]] || [[ "$repo_id" == "null" ]]; then
    log "❌ Could not get repository ID for $owner/$repo_name" >&2
    echo "$result" >&2
    echo ""
    return 1
  fi
  
  echo "$repo_id"
}

get_or_create_project_smart() {
  local owner="$1"
  local repo_name="$2"
  local title="$3"
  local prefer_repo_level="${4:-false}"  # Can be set via env var or param
  
  local project_id=""
  
  # Try repo-level first if preferred (simpler permissions, auto-linked)
  if [[ "$prefer_repo_level" == "true" ]]; then
    log "📊 Attempting repo-level project (preferred mode)..."
    project_id=$(get_or_create_repo_project "$owner" "$repo_name" "$title")
    
    if [[ -n "$project_id" ]] && [[ "$project_id" != "null" ]]; then
      log "✅ Using repo-level project: $project_id"
      echo "$project_id"
      return 0
    else
      log "⚠️  Repo-level project creation failed, falling back to org-level..."
    fi
  fi
  
  # Try org-level (default or fallback)
  log "📊 Attempting org-level project..."
  project_id=$(get_or_create_org_project "$owner" "$repo_name" "$title")
  
  if [[ -n "$project_id" ]] && [[ "$project_id" != "null" ]]; then
    log "✅ Using org-level project: $project_id"
    echo "$project_id"
    return 0
  fi
  
  # If org-level failed and we haven't tried repo-level yet
  if [[ "$prefer_repo_level" != "true" ]]; then
    log "⚠️  Org-level project failed, trying repo-level as fallback..."
    project_id=$(get_or_create_repo_project "$owner" "$repo_name" "$title")
    
    if [[ -n "$project_id" ]] && [[ "$project_id" != "null" ]]; then
      log "✅ Using repo-level project (fallback): $project_id"
      echo "$project_id"
      return 0
    fi
  fi
  
  log "❌ Failed to create project at any level"
  echo "null"
  return 1
}

get_or_create_repo_project() {
  local owner="$1"
  local repo_name="$2"
  local title="$3"
  
  # Get repository ID
  local repo_id=$(get_repository_id "$owner" "$repo_name")
  
  if [[ -z "$repo_id" ]] || [[ "$repo_id" == "null" ]]; then
    return 1
  fi
  
  # Try to find existing repo-level project
  local find_query='
    query($owner: String!, $repo: String!) {
      repository(owner: $owner, name: $repo) {
        projectsV2(first: 20) {
          nodes {
            id
            title
            owner {
              __typename
            }
          }
        }
      }
    }
  '
  
  local result=$(gh api graphql -f query="$find_query" -f owner="$owner" -f repo="$repo_name")
  
  # Find repo-level project (owner type is Repository, not Organization)
  local existing_id=$(echo "$result" | jq -r --arg title "$title" \
    '.data.repository.projectsV2.nodes[] | select(.title == $title and .owner.__typename == "Repository") | .id' | head -1)
  
  if [[ -n "$existing_id" ]] && [[ "$existing_id" != "null" ]]; then
    echo "$existing_id"
    return 0
  fi
  
  # Create new repo-level project
  local create_mutation='
    mutation($repositoryId: ID!, $title: String!) {
      createProjectV2(input: {
        repositoryId: $repositoryId
        title: $title
      }) {
        projectV2 {
          id
          title
        }
      }
    }
  '
  
  local create_result=$(gh api graphql \
    -f query="$create_mutation" \
    -f repositoryId="$repo_id" \
    -f title="$title")
  
  if echo "$create_result" | jq -e '.errors' >/dev/null 2>&1; then
    echo "$create_result" | jq '.errors' >&2
    echo "null"
    return 1
  fi
  
  local project_id=$(echo "$create_result" | jq -r '.data.createProjectV2.projectV2.id // "null"')
  
  echo "$project_id"
}

get_or_create_org_project() {
  local owner="$1"
  local repo_name="$2"
  local title="$3"
  
  # Get repository node ID - needed for linking project to repo
  local repo_result=$(gh api graphql -f query='
    query($owner: String!, $repo: String!) {
      repository(owner: $owner, name: $repo) {
        id
      }
    }
  ' -f owner="$owner" -f repo="$repo_name" 2>&1)
  
  local repo_id=$(echo "$repo_result" | jq -r '.data.repository.id // ""')
  
  if [[ -z "$repo_id" ]] || [[ "$repo_id" == "null" ]]; then
    echo "ERROR: Could not get repository ID for $owner/$repo_name" >&2
    echo "$repo_result" >&2
    echo ""
    return 1
  fi
  
  # Try to find existing project (check both org and linked projects)
  local query='
    query($owner: String!, $repo: String!) {
      repository(owner: $owner, name: $repo) {
        projectsV2(first: 20) {
          nodes {
            id
            title
          }
        }
      }
    }
  '
  
  local result=$(gh api graphql -f query="$query" -f owner="$owner" -f repo="$repo_name")
  
  # Check if project exists
  local project_id=$(echo "$result" | jq -r \
    --arg title "$title" \
    '.data.repository.projectsV2.nodes[] | select(.title == $title) | .id')
  
  if [[ -n "$project_id" ]] && [[ "$project_id" != "null" ]]; then
    echo "$project_id"
    return 0
  fi
  
  # GitHub Projects V2 are created at org/user level, then linked to repos
  # Get owner ID for project creation
  echo "Creating org-level project and linking to repository $owner/$repo_name" >&2
  
  local owner_result=$(gh api graphql -f query='
    query($owner: String!) {
      repositoryOwner(login: $owner) {
        id
      }
    }
  ' -f owner="$owner" 2>&1)
  
  local owner_id=$(echo "$owner_result" | jq -r '.data.repositoryOwner.id // ""')
  
  if [[ -z "$owner_id" ]] || [[ "$owner_id" == "null" ]]; then
    echo "ERROR: Could not get owner ID for $owner" >&2
    echo "$owner_result" >&2
    echo ""
    return 1
  fi
  
  echo "Owner ID: $owner_id" >&2
  
  local create_mutation='
    mutation($ownerId: ID!, $title: String!) {
      createProjectV2(input: {
        ownerId: $ownerId
        title: $title
      }) {
        projectV2 {
          id
        }
      }
    }
  '
  
  local create_result=$(gh api graphql \
    -f query="$create_mutation" \
    -f ownerId="$owner_id" \
    -f title="$title" 2>&1)
  
  # Check for errors in response
  if echo "$create_result" | jq -e '.errors' >/dev/null 2>&1; then
    echo "ERROR: Failed to create project" >&2
    echo "$create_result" | jq -r '.errors[0].message' >&2
    echo ""
    return 1
  fi
  
  local project_id=$(echo "$create_result" | jq -r '.data.createProjectV2.projectV2.id // ""')
  
  if [[ -z "$project_id" ]] || [[ "$project_id" == "null" ]]; then
    echo "ERROR: No project ID returned" >&2
    echo "$create_result" >&2
    echo ""
    return 1
  fi
  
  # Link the project to the repository so it appears on repo page
  echo "Linking project $project_id to repository $repo_id" >&2
  
  local link_mutation='
    mutation($projectId: ID!, $repositoryId: ID!) {
      linkProjectV2ToRepository(input: {
        projectId: $projectId
        repositoryId: $repositoryId
      }) {
        repository {
          id
        }
      }
    }
  '
  
  # Redirect both stdout and stderr to avoid contaminating the return value
  gh api graphql \
    -f query="$link_mutation" \
    -f projectId="$project_id" \
    -f repositoryId="$repo_id" >/dev/null 2>&1 || {
      echo "WARNING: Could not link project to repository (project still works)" >&2
    }
  
  # Create board view and set as default
  create_default_board_view "$project_id"
  
  # Return only the project ID (not mutation output)
  echo "$project_id"
}

ensure_project_linked_to_repository() {
  local project_id="$1"
  local repo_owner="$2"
  local repo_name="$3"
  
  log "🔗 Verifying project is linked to repository $repo_owner/$repo_name..."
  
  # Check if already linked
  local check_query='
    query($projectId: ID!) {
      node(id: $projectId) {
        ... on ProjectV2 {
          repositories(first: 20) {
            nodes {
              owner {
                login
              }
              name
            }
          }
        }
      }
    }
  '
  
  local result=$(gh api graphql -f query="$check_query" -f projectId="$project_id")
  
  # Check if our repo is in the list
  local is_linked=$(echo "$result" | jq -r --arg owner "$repo_owner" --arg name "$repo_name" \
    '.data.node.repositories.nodes[] | select(.owner.login == $owner and .name == $name) | .name' | head -1)
  
  if [[ -n "$is_linked" ]]; then
    log "✅ Project already linked to repository"
    return 0
  fi
  
  log "📎 Linking project to repository..."
  
  # Get repository ID
  local repo_id=$(get_repository_id "$repo_owner" "$repo_name")
  
  if [[ -z "$repo_id" ]] || [[ "$repo_id" == "null" ]]; then
    log "❌ Could not get repository ID"
    return 1
  fi
  
  # Link project to repository
  local link_mutation='
    mutation($projectId: ID!, $repositoryId: ID!) {
      linkProjectV2ToRepository(input: {
        projectId: $projectId
        repositoryId: $repositoryId
      }) {
        repository {
          id
          nameWithOwner
        }
      }
    }
  '
  
  local link_result=$(gh api graphql \
    -f query="$link_mutation" \
    -f projectId="$project_id" \
    -f repositoryId="$repo_id")
  
  # Check for errors
  if echo "$link_result" | jq -e '.errors' >/dev/null 2>&1; then
    log "❌ Failed to link project to repository:"
    echo "$link_result" | jq '.errors'
    return 1
  fi
  
  local linked_repo=$(echo "$link_result" | jq -r '.data.linkProjectV2ToRepository.repository.nameWithOwner // ""')
  
  if [[ "$linked_repo" == "$repo_owner/$repo_name" ]]; then
    log "✅ Successfully verified project link to: $linked_repo"
    return 0
  else
    log "❌ Link verification failed - expected $repo_owner/$repo_name, got $linked_repo"
    return 1
  fi
}

create_default_board_view() {
  local project_id="$1"
  
  echo "Setting up board view as default..." >&2
  
  # First, get existing views (GitHub auto-creates a default table view)
  local views_query='
    query($projectId: ID!) {
      node(id: $projectId) {
        ... on ProjectV2 {
          views(first: 10) {
            nodes {
              id
              name
              layout
            }
          }
        }
      }
    }
  '
  
  local views_result
  views_result=$(gh api graphql \
    -f query="$views_query" \
    -f projectId="$project_id" 2>/dev/null) || {
    echo "⚠️  Could not query existing views" >&2
    return 1
  }
  
  # Find the default table view to delete
  local default_view_id=$(echo "$views_result" | jq -r '.data.node.views.nodes[]? | select(.layout == "TABLE_LAYOUT") | .id' 2>/dev/null | head -1)
  
  # Create our board view
  local view_mutation='
    mutation($projectId: ID!) {
      createProjectV2View(input: {
        projectId: $projectId
        name: "Task Board"
        layout: BOARD_LAYOUT
      }) {
        projectV2View {
          id
          number
        }
      }
    }
  '
  
  local view_result
  view_result=$(gh api graphql \
    -f query="$view_mutation" \
    -f projectId="$project_id" 2>/dev/null) || {
    echo "⚠️  Could not create board view" >&2
    return 1
  }
  
  local view_id=$(echo "$view_result" | jq -r '.data.createProjectV2View.projectV2View.id // ""' 2>/dev/null)
  local view_number=$(echo "$view_result" | jq -r '.data.createProjectV2View.projectV2View.number // ""' 2>/dev/null)
  
  if [[ -n "$view_id" ]] && [[ "$view_id" != "null" ]]; then
    echo "✅ Created board view (ID: $view_id, Number: $view_number)" >&2
    
    # Delete the default table view if it exists (makes board the default)
    if [[ -n "$default_view_id" ]] && [[ "$default_view_id" != "null" ]]; then
      echo "Removing default table view to make board the default..." >&2
      
      local delete_mutation='
        mutation($viewId: ID!) {
          deleteProjectV2View(input: {
            viewId: $viewId
          }) {
            projectV2View {
              id
            }
          }
        }
      '
      
      if gh api graphql \
        -f query="$delete_mutation" \
        -f viewId="$default_view_id" >/dev/null 2>&1; then
        echo "✅ Deleted default table view - board is now the default!" >&2
      else
        echo "⚠️  Could not delete table view (board view still available)" >&2
      fi
    fi
  else
    echo "⚠️  Could not create board view (project still works)" >&2
  fi
}

# ============================================================================
# CUSTOM FIELDS SETUP
# ============================================================================

setup_custom_fields() {
  local project_id="$1"
  
  # Create "Current Agent" field
  create_single_select_field "$project_id" "Current Agent" \
    "Pending" "Rex (Implementation)" "Cleo (Quality)" "Cipher (Security)" "Tess (QA)" "Atlas (Integration)" "Bolt (Deployment)" "Complete ✅" || true
  
  # Create "Stage" field - must match values returned by map_workflow_to_status()
  create_single_select_field "$project_id" "Stage" \
    "To Do" "In Progress" "In Review" "Done" "Blocked"
  
  # Create "Task ID" field (text)
  create_text_field "$project_id" "Task ID" || true
  
  echo "✅ Custom fields setup completed" >&2
}

create_single_select_field() {
  local project_id="$1"
  local field_name="$2"
  shift 2
  local options=("$@")
  
  # Check if field already exists
  local existing_field=$(get_project_field "$project_id" "$field_name")
  if [[ -n "$existing_field" ]] && [[ "$existing_field" != "null" ]]; then
    log "✅ Field '$field_name' already exists, skipping creation"
    return 0
  fi
  
<<<<<<< HEAD
  # Build options JSON array
  local options_json="["
=======
  log "🔧 Creating field '$field_name' with ${#options[@]} options..."
  
  # Build options JSON using jq for proper formatting
  local options_json="[]"
>>>>>>> 716996a9
  local colors=("RED" "BLUE" "GREEN" "YELLOW" "ORANGE" "PURPLE" "PINK" "GRAY")
  for i in "${!options[@]}"; do
    local color="${colors[$((i % ${#colors[@]}))]}"
    local option_name="${options[$i]}"
    options_json=$(echo "$options_json" | jq --arg name "$option_name" --arg color "$color" \
      '. += [{"name": $name, "color": $color}]')
  done
  
  log "🔍 DEBUG: options_json = $options_json"
  
  log "🔧 Creating field '$field_name' with ${#options[@]} options..."
  debug "options_json = $options_json"
  
  # Build complete GraphQL payload with query and variables
  local payload=$(jq -n \
    --arg projectId "$project_id" \
    --arg name "$field_name" \
    --argjson options "$options_json" \
    '{
      query: "mutation($projectId: ID!, $name: String!, $options: [ProjectV2SingleSelectFieldOptionInput!]!) { createProjectV2Field(input: { projectId: $projectId, dataType: SINGLE_SELECT, name: $name, singleSelectOptions: $options }) { projectV2Field { ... on ProjectV2SingleSelectField { id } } } }",
      variables: {
        projectId: $projectId,
        name: $name,
        options: $options
      }
    }')
  
<<<<<<< HEAD
  debug "variables = $(echo "$payload" | jq -c '.variables')"
  
  local result=$(echo "$payload" | gh api graphql --input - 2>&1)
  
  local field_id=$(echo "$result" | jq -r '.data.createProjectV2Field.projectV2Field.id // empty' 2>/dev/null)
  
  if [[ -n "$field_id" ]]; then
    log "✅ Created field '$field_name' (ID: $field_id)"
  else
    log "⚠️  Field creation failed or field already exists"
    debug "$result"
=======
  # Build complete variables JSON object for GraphQL
  local variables=$(jq -n \
    --arg projectId "$project_id" \
    --arg name "$field_name" \
    --argjson options "$options_json" \
    '{projectId: $projectId, name: $name, options: $options}')
  
  log "🔍 DEBUG: variables = $variables"
  
  # Pass variables as a single JSON object using --raw-field
  local result=$(gh api graphql \
    -f query="$mutation" \
    --raw-field variables="$variables" 2>&1)
  
  if echo "$result" | jq -e '.errors' >/dev/null 2>&1; then
    log "❌ Failed to create field '$field_name':"
    echo "$result" | jq '.errors' | tee -a "$SYNC_LOG" >&2
    return 1
  fi
  
  local field_id=$(echo "$result" | jq -r '.data.createProjectV2Field.projectV2Field.id // ""')
  if [[ -n "$field_id" ]] && [[ "$field_id" != "null" ]]; then
    log "✅ Created field '$field_name' (ID: $field_id)"
  else
    log "⚠️  Field creation returned success but no ID"
    echo "$result" | jq '.' | tee -a "$SYNC_LOG" >&2
>>>>>>> 716996a9
  fi
}

create_text_field() {
  local project_id="$1"
  local field_name="$2"
  
  # Check if field already exists
  local existing_field=$(get_project_field "$project_id" "$field_name")
  if [[ -n "$existing_field" ]] && [[ "$existing_field" != "null" ]]; then
    log "✅ Field '$field_name' already exists, skipping creation"
    return 0
  fi
  
  log "🔧 Creating text field '$field_name'..."
  
<<<<<<< HEAD
  # Build complete GraphQL payload
  local payload=$(jq -n \
    --arg projectId "$project_id" \
    --arg name "$field_name" \
    '{
      query: "mutation($projectId: ID!, $name: String!) { createProjectV2Field(input: { projectId: $projectId, dataType: TEXT, name: $name }) { projectV2Field { ... on ProjectV2Field { id } } } }",
      variables: {
        projectId: $projectId,
=======
  local mutation='
    mutation($projectId: ID!, $name: String!) {
      createProjectV2Field(input: {
        projectId: $projectId
        dataType: TEXT
>>>>>>> 716996a9
        name: $name
      }
    }')
  
<<<<<<< HEAD
  local result=$(echo "$payload" | gh api graphql --input - 2>&1)
  
  local field_id=$(echo "$result" | jq -r '.data.createProjectV2Field.projectV2Field.id // empty' 2>/dev/null)
  
  if [[ -n "$field_id" ]]; then
    log "✅ Created text field '$field_name' (ID: $field_id)"
  else
    log "⚠️  Text field creation failed or field already exists"
    debug "$result"
=======
  local result=$(gh api graphql \
    -f query="$mutation" \
    -f projectId="$project_id" \
    -f name="$field_name" 2>&1)
  
  if echo "$result" | jq -e '.errors' >/dev/null 2>&1; then
    log "❌ Failed to create text field '$field_name':"
    echo "$result" | jq '.errors' | tee -a "$SYNC_LOG" >&2
    return 1
  fi
  
  local field_id=$(echo "$result" | jq -r '.data.createProjectV2Field.projectV2Field.id // ""')
  if [[ -n "$field_id" ]] && [[ "$field_id" != "null" ]]; then
    log "✅ Created text field '$field_name' (ID: $field_id)"
  else
    log "⚠️  Text field creation returned success but no ID"
    echo "$result" | jq '.' | tee -a "$SYNC_LOG" >&2
>>>>>>> 716996a9
  fi
}

get_project_field() {
  local project_id="$1"
  local field_name="$2"
  
  local query='
    query($projectId: ID!) {
      node(id: $projectId) {
        ... on ProjectV2 {
          fields(first: 20) {
            nodes {
              ... on ProjectV2Field {
                id
                name
              }
              ... on ProjectV2SingleSelectField {
                id
                name
              }
            }
          }
        }
      }
    }
  '
  
  gh api graphql \
    -f query="$query" \
    -f projectId="$project_id" \
    | jq -r --arg name "$field_name" \
      '.data.node.fields.nodes[] | select(.name == $name) | .id'
}

# ============================================================================
# ISSUE MANAGEMENT
# ============================================================================

add_issue_to_project() {
  local project_id="$1"
  local issue_node_id="$2"
  local issue_number="${3:-unknown}"  # Optional: for better logging
  
  local mutation='
    mutation($projectId: ID!, $contentId: ID!) {
      addProjectV2ItemById(input: {
        projectId: $projectId
        contentId: $contentId
      }) {
        item {
          id
          project {
            id
            title
          }
          content {
            ... on Issue {
              number
              projectItems(first: 5) {
                totalCount
                nodes {
                  id
                }
              }
            }
          }
        }
      }
    }
  '
  
  log "🔗 Linking issue #$issue_number to project $project_id..."
  
  local result=$(gh api graphql \
    -f query="$mutation" \
    -f projectId="$project_id" \
    -f contentId="$issue_node_id" 2>&1)
  
  # Save full response for debugging
  if [[ "$issue_number" != "unknown" ]]; then
    echo "$result" | jq '.' > "/tmp/add-project-item-${issue_number}.json" 2>/dev/null || true
  fi
  
  # Check for errors in the response
  if echo "$result" | jq -e '.errors' >/dev/null 2>&1; then
    log "❌ GraphQL ERROR adding issue #$issue_number to project:"
    echo "$result" | jq '.errors' | tee -a "$SYNC_LOG" >&2
    
    # Categorize and provide actionable guidance
    local error_type=$(echo "$result" | jq -r '.errors[0].type // ""')
    local error_msg=$(echo "$result" | jq -r '.errors[0].message // ""')
    
    case "$error_type" in
      "INSUFFICIENT_SCOPES"|"FORBIDDEN")
        log "🔐 Permission Error: $error_msg"
        log "💡 Action: Check GitHub App permissions for organization_projects and repository_projects"
        log "💡 Verify: gh auth status and GitHub App installation permissions"
        # Track metric
        echo $(($(cat /tmp/morgan-graphql-permission-errors 2>/dev/null || echo "0") + 1)) > /tmp/morgan-graphql-permission-errors
        ;;
      "NOT_FOUND")
        log "🔍 Resource Not Found: $error_msg"
        log "💡 Debug: Project ID=$project_id, Issue Node=$issue_node_id"
        log "💡 Action: Verify project exists and issue is valid"
        # Track metric
        echo $(($(cat /tmp/morgan-graphql-notfound-errors 2>/dev/null || echo "0") + 1)) > /tmp/morgan-graphql-notfound-errors
        ;;
      "INTERNAL"|"RATE_LIMITED")
        log "⏳ GitHub API Issue: $error_msg"
        log "💡 Action: Will retry automatically with backoff"
        # Track metric
        echo $(($(cat /tmp/morgan-graphql-ratelimit-errors 2>/dev/null || echo "0") + 1)) > /tmp/morgan-graphql-ratelimit-errors
        ;;
      *)
        log "⚠️  Unknown Error Type: $error_type"
        log "📋 Message: $error_msg"
        # Track metric
        echo $(($(cat /tmp/morgan-graphql-other-errors 2>/dev/null || echo "0") + 1)) > /tmp/morgan-graphql-other-errors
        ;;
    esac
    
    echo "null"
    return 1
  fi
  
  # Extract item ID
  local item_id=$(echo "$result" | jq -r '.data.addProjectV2ItemById.item.id // "null"')
  
  if [[ "$item_id" == "null" ]] || [[ -z "$item_id" ]]; then
    log "❌ Failed to extract item ID from GraphQL response"
    echo "$result" | jq '.' | tee -a "$SYNC_LOG" >&2
    echo "null"
    return 1
  fi
  
  # CRITICAL: Verify the link actually persisted
  local total_count=$(echo "$result" | jq -r '.data.addProjectV2ItemById.item.content.projectItems.totalCount // 0' 2>/dev/null)
  
  if [[ "$total_count" -gt 0 ]]; then
    log "✅ Verified: Issue #$issue_number linked to project (${total_count} project links total)"
    # Increment success metric
    echo $(($(cat /tmp/morgan-link-success 2>/dev/null || echo "0") + 1)) > /tmp/morgan-link-success
  else
    log "⚠️  WARNING: GraphQL returned item ID but issue has 0 project links!"
    log "💡 This may indicate:"
    log "   - Async operation still in progress (wait 2-5 seconds)"
    log "   - Permission issue after initial validation"
    log "   - Project not properly linked to repository"
    log "📋 Item ID returned: $item_id"
    # Increment failure metric
    echo $(($(cat /tmp/morgan-link-failure 2>/dev/null || echo "0") + 1)) > /tmp/morgan-link-failure
  fi
  
  echo "$item_id"
}

# ============================================================================
# FIELD VALUE UPDATES
# ============================================================================

set_project_item_status() {
  local project_id="$1"
  local item_id="$2"
  local status="$3"
  
  log "🔍 DEBUG: set_project_item_status called - item=$item_id, status=$status"
  
  local field_id=$(get_project_field "$project_id" "Stage")
  log "🔍 DEBUG: Stage field_id=$field_id"
  
  if [[ -z "$field_id" ]] || [[ "$field_id" == "null" ]]; then
    log "⚠️  DEBUG: Stage field_id is null or empty, returning"
    return 0
  fi
  
  local option_id=$(get_field_option_id "$project_id" "$field_id" "$status")
  log "🔍 DEBUG: Status option_id=$option_id for status=$status"
  
  if [[ -z "$option_id" ]] || [[ "$option_id" == "null" ]]; then
    log "⚠️  DEBUG: Status option_id is null or empty for status=$status, returning"
    return 0
  fi
  
  log "✅ DEBUG: Calling update_project_item_field for status update"
  update_project_item_field "$project_id" "$item_id" "$field_id" "$option_id"
}

set_project_item_agent() {
  local project_id="$1"
  local item_id="$2"
  local agent="$3"
  
  log "🔍 DEBUG: set_project_item_agent called - item=$item_id, agent=$agent"
  
  local field_id=$(get_project_field "$project_id" "Current Agent")
  log "🔍 DEBUG: Current Agent field_id=$field_id"
  
  if [[ -z "$field_id" ]] || [[ "$field_id" == "null" ]]; then
    log "⚠️  DEBUG: Current Agent field_id is null or empty, returning"
    return 0
  fi
  
  local option_id=$(get_field_option_id "$project_id" "$field_id" "$agent")
  log "🔍 DEBUG: Agent option_id=$option_id for agent=$agent"
  
  if [[ -z "$option_id" ]] || [[ "$option_id" == "null" ]]; then
    log "⚠️  DEBUG: Agent option_id is null or empty for agent=$agent, returning"
    return 0
  fi
  
  log "✅ DEBUG: Calling update_project_item_field for agent update"
  update_project_item_field "$project_id" "$item_id" "$field_id" "$option_id"
}

set_project_item_priority() {
  local project_id="$1"
  local item_id="$2"
  local priority="$3"
  
  local field_id=$(get_project_field "$project_id" "Priority")
  
  if [[ -z "$field_id" ]] || [[ "$field_id" == "null" ]]; then
    return 0
  fi
  
  local priority_value="$priority"
  case "$priority" in
    "high") priority_value="High" ;;
    "medium") priority_value="Medium" ;;
    "low") priority_value="Low" ;;
  esac
  
  local option_id=$(get_field_option_id "$project_id" "$field_id" "$priority_value")
  
  if [[ -z "$option_id" ]] || [[ "$option_id" == "null" ]]; then
    return 0
  fi
  
  update_project_item_field "$project_id" "$item_id" "$field_id" "$option_id"
}

get_field_option_id() {
  local project_id="$1"
  local field_id="$2"
  local option_name="$3"
  
  local query='
    query($projectId: ID!) {
      node(id: $projectId) {
        ... on ProjectV2 {
          fields(first: 20) {
            nodes {
              ... on ProjectV2SingleSelectField {
                id
                options {
                  id
                  name
                }
              }
            }
          }
        }
      }
    }
  '
  
  local result=$(gh api graphql \
    -f query="$query" \
    -f projectId="$project_id")
  
  echo "$result" | jq -r \
    --arg field_id "$field_id" \
    --arg option_name "$option_name" \
    '.data.node.fields.nodes[] | select(.id == $field_id) | .options[] | select(.name == $option_name) | .id'
}

update_project_item_field() {
  local project_id="$1"
  local item_id="$2"
  local field_id="$3"
  local value="$4"
  
  local mutation='
    mutation($projectId: ID!, $itemId: ID!, $fieldId: ID!, $value: String!) {
      updateProjectV2ItemFieldValue(input: {
        projectId: $projectId
        itemId: $itemId
        fieldId: $fieldId
        value: {
          singleSelectOptionId: $value
        }
      }) {
        projectV2Item {
          id
        }
      }
    }
  '
  
  gh api graphql \
    -f query="$mutation" \
    -f projectId="$project_id" \
    -f itemId="$item_id" \
    -f fieldId="$field_id" \
    -f value="$value" >/dev/null 2>&1 || true
}

# Export functions for use in other scripts
export -f graphql_query
export -f retry_with_backoff
export -f get_repository_id
export -f get_or_create_project_smart
export -f get_or_create_repo_project
export -f get_or_create_org_project
export -f ensure_project_linked_to_repository
export -f setup_custom_fields
export -f create_single_select_field
export -f create_text_field
export -f get_project_field
export -f add_issue_to_project
export -f set_project_item_status
export -f set_project_item_agent
export -f set_project_item_priority
export -f get_field_option_id
export -f update_project_item_field
<|MERGE_RESOLUTION|>--- conflicted
+++ resolved
@@ -570,15 +570,10 @@
     return 0
   fi
   
-<<<<<<< HEAD
-  # Build options JSON array
-  local options_json="["
-=======
   log "🔧 Creating field '$field_name' with ${#options[@]} options..."
   
   # Build options JSON using jq for proper formatting
   local options_json="[]"
->>>>>>> 716996a9
   local colors=("RED" "BLUE" "GREEN" "YELLOW" "ORANGE" "PURPLE" "PINK" "GRAY")
   for i in "${!options[@]}"; do
     local color="${colors[$((i % ${#colors[@]}))]}"
@@ -589,36 +584,23 @@
   
   log "🔍 DEBUG: options_json = $options_json"
   
-  log "🔧 Creating field '$field_name' with ${#options[@]} options..."
-  debug "options_json = $options_json"
-  
-  # Build complete GraphQL payload with query and variables
-  local payload=$(jq -n \
-    --arg projectId "$project_id" \
-    --arg name "$field_name" \
-    --argjson options "$options_json" \
-    '{
-      query: "mutation($projectId: ID!, $name: String!, $options: [ProjectV2SingleSelectFieldOptionInput!]!) { createProjectV2Field(input: { projectId: $projectId, dataType: SINGLE_SELECT, name: $name, singleSelectOptions: $options }) { projectV2Field { ... on ProjectV2SingleSelectField { id } } } }",
-      variables: {
-        projectId: $projectId,
-        name: $name,
-        options: $options
-      }
-    }')
-  
-<<<<<<< HEAD
-  debug "variables = $(echo "$payload" | jq -c '.variables')"
-  
-  local result=$(echo "$payload" | gh api graphql --input - 2>&1)
-  
-  local field_id=$(echo "$result" | jq -r '.data.createProjectV2Field.projectV2Field.id // empty' 2>/dev/null)
-  
-  if [[ -n "$field_id" ]]; then
-    log "✅ Created field '$field_name' (ID: $field_id)"
-  else
-    log "⚠️  Field creation failed or field already exists"
-    debug "$result"
-=======
+  local mutation='
+    mutation($projectId: ID!, $name: String!, $options: [ProjectV2SingleSelectFieldOptionInput!]!) {
+      createProjectV2Field(input: {
+        projectId: $projectId
+        dataType: SINGLE_SELECT
+        name: $name
+        singleSelectOptions: $options
+      }) {
+        projectV2Field {
+          ... on ProjectV2SingleSelectField {
+            id
+          }
+        }
+      }
+    }
+  '
+  
   # Build complete variables JSON object for GraphQL
   local variables=$(jq -n \
     --arg projectId "$project_id" \
@@ -645,7 +627,6 @@
   else
     log "⚠️  Field creation returned success but no ID"
     echo "$result" | jq '.' | tee -a "$SYNC_LOG" >&2
->>>>>>> 716996a9
   fi
 }
 
@@ -662,37 +643,22 @@
   
   log "🔧 Creating text field '$field_name'..."
   
-<<<<<<< HEAD
-  # Build complete GraphQL payload
-  local payload=$(jq -n \
-    --arg projectId "$project_id" \
-    --arg name "$field_name" \
-    '{
-      query: "mutation($projectId: ID!, $name: String!) { createProjectV2Field(input: { projectId: $projectId, dataType: TEXT, name: $name }) { projectV2Field { ... on ProjectV2Field { id } } } }",
-      variables: {
-        projectId: $projectId,
-=======
   local mutation='
     mutation($projectId: ID!, $name: String!) {
       createProjectV2Field(input: {
         projectId: $projectId
         dataType: TEXT
->>>>>>> 716996a9
         name: $name
-      }
-    }')
-  
-<<<<<<< HEAD
-  local result=$(echo "$payload" | gh api graphql --input - 2>&1)
-  
-  local field_id=$(echo "$result" | jq -r '.data.createProjectV2Field.projectV2Field.id // empty' 2>/dev/null)
-  
-  if [[ -n "$field_id" ]]; then
-    log "✅ Created text field '$field_name' (ID: $field_id)"
-  else
-    log "⚠️  Text field creation failed or field already exists"
-    debug "$result"
-=======
+      }) {
+        projectV2Field {
+          ... on ProjectV2Field {
+            id
+          }
+        }
+      }
+    }
+  '
+  
   local result=$(gh api graphql \
     -f query="$mutation" \
     -f projectId="$project_id" \
@@ -710,7 +676,6 @@
   else
     log "⚠️  Text field creation returned success but no ID"
     echo "$result" | jq '.' | tee -a "$SYNC_LOG" >&2
->>>>>>> 716996a9
   fi
 }
 
