#!/bin/bash
# GitHub Projects V2 API Helper Functions
# GraphQL-based operations for managing GitHub Projects
# These functions are sourced by Morgan PM scripts
# Patterns adapted from 5dlabs/tasks reference implementation

# ============================================================================
# GraphQL QUERY HELPERS WITH RETRY LOGIC
# ============================================================================

retry_with_backoff() {
  local max_attempts="$1"
  shift
  local operation_name="$1"
  shift
  # Remaining args are the command to execute
  
  local attempt=1
  local delay=2
  
  while [[ $attempt -le $max_attempts ]]; do
    log "🔄 Attempt $attempt/$max_attempts: $operation_name"
    
    # Execute the command
    if "$@"; then
      log "✅ $operation_name succeeded on attempt $attempt"
      return 0
    fi
    
    local exit_code=$?
    
    if [[ $attempt -lt $max_attempts ]]; then
      log "⏳ Attempt $attempt failed (exit $exit_code), retrying in ${delay}s..."
      sleep $delay
      delay=$((delay * 2))  # Exponential backoff: 2s, 4s, 8s, 16s...
      attempt=$((attempt + 1))
    else
      log "❌ All $max_attempts attempts failed for: $operation_name"
      return $exit_code
    fi
  done
}

graphql_query() {
  local query="$1"
  local variables="${2:-{}}"
  local max_retries=3
  local retry_count=0
  
  while [ $retry_count -lt $max_retries ]; do
    local result=$(gh api graphql -f query="$query" -F variables="$variables" 2>&1)
    local exit_code=$?
    
    if [ $exit_code -eq 0 ]; then
      echo "$result"
      return 0
    fi
    
    # Check if rate limited
    if echo "$result" | grep -q "rate limit"; then
      retry_count=$((retry_count + 1))
      local backoff=$((2 ** retry_count))
      echo "⚠️  Rate limited, retrying in ${backoff}s..." >&2
      sleep "$backoff"
    else
      echo "{}" 
      return 1
    fi
  done
  
  echo "{}"
  return 1
}

# ============================================================================
# PROJECT MANAGEMENT
# ============================================================================

get_repository_id() {
  local owner="$1"
  local repo_name="$2"
  
  local query='
    query($owner: String!, $repo: String!) {
      repository(owner: $owner, name: $repo) {
        id
      }
    }
  '
  
  local result=$(gh api graphql -f query="$query" -f owner="$owner" -f repo="$repo_name" 2>&1)
  
  local repo_id=$(echo "$result" | jq -r '.data.repository.id // ""')
  
  if [[ -z "$repo_id" ]] || [[ "$repo_id" == "null" ]]; then
    log "❌ Could not get repository ID for $owner/$repo_name" >&2
    echo "$result" >&2
    echo ""
    return 1
  fi
  
  echo "$repo_id"
}

get_or_create_project_smart() {
  local owner="$1"
  local repo_name="$2"
  local title="$3"
  local prefer_repo_level="${4:-false}"  # Can be set via env var or param
  
  local project_id=""
  
  # Try repo-level first if preferred (simpler permissions, auto-linked)
  if [[ "$prefer_repo_level" == "true" ]]; then
    log "📊 Attempting repo-level project (preferred mode)..."
    project_id=$(get_or_create_repo_project "$owner" "$repo_name" "$title")
    
    if [[ -n "$project_id" ]] && [[ "$project_id" != "null" ]]; then
      log "✅ Using repo-level project: $project_id"
      echo "$project_id"
      return 0
    else
      log "⚠️  Repo-level project creation failed, falling back to org-level..."
    fi
  fi
  
  # Try org-level (default or fallback)
  log "📊 Attempting org-level project..."
  project_id=$(get_or_create_org_project "$owner" "$repo_name" "$title")
  
  if [[ -n "$project_id" ]] && [[ "$project_id" != "null" ]]; then
    log "✅ Using org-level project: $project_id"
    echo "$project_id"
    return 0
  fi
  
  # If org-level failed and we haven't tried repo-level yet
  if [[ "$prefer_repo_level" != "true" ]]; then
    log "⚠️  Org-level project failed, trying repo-level as fallback..."
    project_id=$(get_or_create_repo_project "$owner" "$repo_name" "$title")
    
    if [[ -n "$project_id" ]] && [[ "$project_id" != "null" ]]; then
      log "✅ Using repo-level project (fallback): $project_id"
      echo "$project_id"
      return 0
    fi
  fi
  
  log "❌ Failed to create project at any level"
  echo "null"
  return 1
}

get_or_create_repo_project() {
  local owner="$1"
  local repo_name="$2"
  local title="$3"
  
  # Get repository ID
  local repo_id=$(get_repository_id "$owner" "$repo_name")
  
  if [[ -z "$repo_id" ]] || [[ "$repo_id" == "null" ]]; then
    return 1
  fi
  
  # Try to find existing repo-level project
  local find_query='
    query($owner: String!, $repo: String!) {
      repository(owner: $owner, name: $repo) {
        projectsV2(first: 20) {
          nodes {
            id
            title
            owner {
              __typename
            }
          }
        }
      }
    }
  '
  
  local result=$(gh api graphql -f query="$find_query" -f owner="$owner" -f repo="$repo_name")
  
  # Find repo-level project (owner type is Repository, not Organization)
  local existing_id=$(echo "$result" | jq -r --arg title "$title" \
    '.data.repository.projectsV2.nodes[] | select(.title == $title and .owner.__typename == "Repository") | .id' | head -1)
  
  if [[ -n "$existing_id" ]] && [[ "$existing_id" != "null" ]]; then
    echo "$existing_id"
    return 0
  fi
  
  # Create new repo-level project
  local create_mutation='
    mutation($repositoryId: ID!, $title: String!) {
      createProjectV2(input: {
        repositoryId: $repositoryId
        title: $title
      }) {
        projectV2 {
          id
          title
        }
      }
    }
  '
  
  local create_result=$(gh api graphql \
    -f query="$create_mutation" \
    -f repositoryId="$repo_id" \
    -f title="$title")
  
  if echo "$create_result" | jq -e '.errors' >/dev/null 2>&1; then
    echo "$create_result" | jq '.errors' >&2
    echo "null"
    return 1
  fi
  
  local project_id=$(echo "$create_result" | jq -r '.data.createProjectV2.projectV2.id // "null"')
  
  echo "$project_id"
}

get_or_create_org_project() {
  local owner="$1"
  local repo_name="$2"
  local title="$3"
  
  # Get repository node ID - needed for linking project to repo
  local repo_result=$(gh api graphql -f query='
    query($owner: String!, $repo: String!) {
      repository(owner: $owner, name: $repo) {
        id
      }
    }
  ' -f owner="$owner" -f repo="$repo_name" 2>&1)
  
  local repo_id=$(echo "$repo_result" | jq -r '.data.repository.id // ""')
  
  if [[ -z "$repo_id" ]] || [[ "$repo_id" == "null" ]]; then
    echo "ERROR: Could not get repository ID for $owner/$repo_name" >&2
    echo "$repo_result" >&2
    echo ""
    return 1
  fi
  
  # Try to find existing project (check both org and linked projects)
  local query='
    query($owner: String!, $repo: String!) {
      repository(owner: $owner, name: $repo) {
        projectsV2(first: 20) {
          nodes {
            id
            title
          }
        }
      }
    }
  '
  
  local result=$(gh api graphql -f query="$query" -f owner="$owner" -f repo="$repo_name")
  
  # Check if project exists
  local project_id=$(echo "$result" | jq -r \
    --arg title "$title" \
    '.data.repository.projectsV2.nodes[] | select(.title == $title) | .id')
  
  if [[ -n "$project_id" ]] && [[ "$project_id" != "null" ]]; then
    echo "$project_id"
    return 0
  fi
  
  # GitHub Projects V2 are created at org/user level, then linked to repos
  # Get owner ID for project creation
  echo "Creating org-level project and linking to repository $owner/$repo_name" >&2
  
  local owner_result=$(gh api graphql -f query='
    query($owner: String!) {
      repositoryOwner(login: $owner) {
        id
      }
    }
  ' -f owner="$owner" 2>&1)
  
  local owner_id=$(echo "$owner_result" | jq -r '.data.repositoryOwner.id // ""')
  
  if [[ -z "$owner_id" ]] || [[ "$owner_id" == "null" ]]; then
    echo "ERROR: Could not get owner ID for $owner" >&2
    echo "$owner_result" >&2
    echo ""
    return 1
  fi
  
  echo "Owner ID: $owner_id" >&2
  
  local create_mutation='
    mutation($ownerId: ID!, $title: String!) {
      createProjectV2(input: {
        ownerId: $ownerId
        title: $title
      }) {
        projectV2 {
          id
        }
      }
    }
  '
  
  local create_result=$(gh api graphql \
    -f query="$create_mutation" \
    -f ownerId="$owner_id" \
    -f title="$title" 2>&1)
  
  # Check for errors in response
  if echo "$create_result" | jq -e '.errors' >/dev/null 2>&1; then
    echo "ERROR: Failed to create project" >&2
    echo "$create_result" | jq -r '.errors[0].message' >&2
    echo ""
    return 1
  fi
  
  local project_id=$(echo "$create_result" | jq -r '.data.createProjectV2.projectV2.id // ""')
  
  if [[ -z "$project_id" ]] || [[ "$project_id" == "null" ]]; then
    echo "ERROR: No project ID returned" >&2
    echo "$create_result" >&2
    echo ""
    return 1
  fi
  
  # Link the project to the repository so it appears on repo page
  echo "Linking project $project_id to repository $repo_id" >&2
  
  local link_mutation='
    mutation($projectId: ID!, $repositoryId: ID!) {
      linkProjectV2ToRepository(input: {
        projectId: $projectId
        repositoryId: $repositoryId
      }) {
        repository {
          id
        }
      }
    }
  '
  
  # Redirect both stdout and stderr to avoid contaminating the return value
  gh api graphql \
    -f query="$link_mutation" \
    -f projectId="$project_id" \
    -f repositoryId="$repo_id" >/dev/null 2>&1 || {
      echo "WARNING: Could not link project to repository (project still works)" >&2
    }
  
  # Create board view and set as default
  create_default_board_view "$project_id"
  
  # Return only the project ID (not mutation output)
  echo "$project_id"
}

ensure_project_linked_to_repository() {
  local project_id="$1"
  local repo_owner="$2"
  local repo_name="$3"
  
  log "🔗 Verifying project is linked to repository $repo_owner/$repo_name..."
  
  # Check if already linked
  local check_query='
    query($projectId: ID!) {
      node(id: $projectId) {
        ... on ProjectV2 {
          repositories(first: 20) {
            nodes {
              owner {
                login
              }
              name
            }
          }
        }
      }
    }
  '
  
  local result=$(gh api graphql -f query="$check_query" -f projectId="$project_id")
  
  # Check if our repo is in the list
  local is_linked=$(echo "$result" | jq -r --arg owner "$repo_owner" --arg name "$repo_name" \
    '.data.node.repositories.nodes[] | select(.owner.login == $owner and .name == $name) | .name' | head -1)
  
  if [[ -n "$is_linked" ]]; then
    log "✅ Project already linked to repository"
    return 0
  fi
  
  log "📎 Linking project to repository..."
  
  # Get repository ID
  local repo_id=$(get_repository_id "$repo_owner" "$repo_name")
  
  if [[ -z "$repo_id" ]] || [[ "$repo_id" == "null" ]]; then
    log "❌ Could not get repository ID"
    return 1
  fi
  
  # Link project to repository
  local link_mutation='
    mutation($projectId: ID!, $repositoryId: ID!) {
      linkProjectV2ToRepository(input: {
        projectId: $projectId
        repositoryId: $repositoryId
      }) {
        repository {
          id
          nameWithOwner
        }
      }
    }
  '
  
  local link_result=$(gh api graphql \
    -f query="$link_mutation" \
    -f projectId="$project_id" \
    -f repositoryId="$repo_id")
  
  # Check for errors
  if echo "$link_result" | jq -e '.errors' >/dev/null 2>&1; then
    log "❌ Failed to link project to repository:"
    echo "$link_result" | jq '.errors'
    return 1
  fi
  
  local linked_repo=$(echo "$link_result" | jq -r '.data.linkProjectV2ToRepository.repository.nameWithOwner // ""')
  
  if [[ "$linked_repo" == "$repo_owner/$repo_name" ]]; then
    log "✅ Successfully verified project link to: $linked_repo"
    return 0
  else
    log "❌ Link verification failed - expected $repo_owner/$repo_name, got $linked_repo"
    return 1
  fi
}

create_default_board_view() {
  local project_id="$1"
  
  echo "Setting up board view as default..." >&2
  
  # First, get existing views (GitHub auto-creates a default table view)
  local views_query='
    query($projectId: ID!) {
      node(id: $projectId) {
        ... on ProjectV2 {
          views(first: 10) {
            nodes {
              id
              name
              layout
            }
          }
        }
      }
    }
  '
  
  local views_result
  views_result=$(gh api graphql \
    -f query="$views_query" \
    -f projectId="$project_id" 2>/dev/null) || {
    echo "⚠️  Could not query existing views" >&2
    return 1
  }
  
  # Find the default table view to delete
  local default_view_id=$(echo "$views_result" | jq -r '.data.node.views.nodes[]? | select(.layout == "TABLE_LAYOUT") | .id' 2>/dev/null | head -1)
  
  # Create our board view
  local view_mutation='
    mutation($projectId: ID!) {
      createProjectV2View(input: {
        projectId: $projectId
        name: "Task Board"
        layout: BOARD_LAYOUT
      }) {
        projectV2View {
          id
          number
        }
      }
    }
  '
  
  local view_result
  view_result=$(gh api graphql \
    -f query="$view_mutation" \
    -f projectId="$project_id" 2>/dev/null) || {
    echo "⚠️  Could not create board view" >&2
    return 1
  }
  
  local view_id=$(echo "$view_result" | jq -r '.data.createProjectV2View.projectV2View.id // ""' 2>/dev/null)
  local view_number=$(echo "$view_result" | jq -r '.data.createProjectV2View.projectV2View.number // ""' 2>/dev/null)
  
  if [[ -n "$view_id" ]] && [[ "$view_id" != "null" ]]; then
    echo "✅ Created board view (ID: $view_id, Number: $view_number)" >&2
    
    # Delete the default table view if it exists (makes board the default)
    if [[ -n "$default_view_id" ]] && [[ "$default_view_id" != "null" ]]; then
      echo "Removing default table view to make board the default..." >&2
      
      local delete_mutation='
        mutation($viewId: ID!) {
          deleteProjectV2View(input: {
            viewId: $viewId
          }) {
            projectV2View {
              id
            }
          }
        }
      '
      
      if gh api graphql \
        -f query="$delete_mutation" \
        -f viewId="$default_view_id" >/dev/null 2>&1; then
        echo "✅ Deleted default table view - board is now the default!" >&2
      else
        echo "⚠️  Could not delete table view (board view still available)" >&2
      fi
    fi
  else
    echo "⚠️  Could not create board view (project still works)" >&2
  fi
}

# ============================================================================
# CUSTOM FIELDS SETUP
# ============================================================================

setup_custom_fields() {
  local project_id="$1"
  
  # Create "Current Agent" field
  create_single_select_field "$project_id" "Current Agent" \
    "Pending" "Rex (Implementation)" "Cleo (Quality)" "Cipher (Security)" "Tess (QA)" "Atlas (Integration)" "Bolt (Deployment)" "Complete ✅" || true
  
  # Create "Stage" field - must match values returned by map_workflow_to_status()
  create_single_select_field "$project_id" "Stage" \
<<<<<<< HEAD
    "Pending" "Implementation" "Code Review" "Security Check" "QA Testing" "Done" || true
=======
    "To Do" "In Progress" "In Review" "Done" "Blocked"
>>>>>>> 6cda64b3
  
  # Create "Task ID" field (text)
  create_text_field "$project_id" "Task ID" || true
  
  echo "✅ Custom fields setup completed" >&2
}

create_single_select_field() {
  local project_id="$1"
  local field_name="$2"
  shift 2
  local options=("$@")
  
  echo "🔧 Creating field '$field_name' with ${#options[@]} options..." >&2
  
  # Check if field already exists
  local existing_field=$(get_project_field "$project_id" "$field_name")
  if [[ -n "$existing_field" ]] && [[ "$existing_field" != "null" ]]; then
<<<<<<< HEAD
    echo "✅ Field '$field_name' already exists" >&2
    return 0
  fi
  
  # Build options JSON with proper formatting
  local options_json="["
  local colors=("RED" "BLUE" "GREEN" "YELLOW" "ORANGE" "PURPLE" "PINK" "GRAY")
  for i in "${!options[@]}"; do
    local color="${colors[$((i % ${#colors[@]}))]}"
    if [[ $i -gt 0 ]]; then
      options_json+=","
    fi
    options_json+="{\"name\":\"${options[$i]}\",\"color\":\"$color\"}"
=======
    log "✅ Field '$field_name' already exists, skipping creation"
    return 0
  fi
  
  log "🔧 Creating field '$field_name' with ${#options[@]} options..."
  
  # Build options JSON using jq for proper formatting
  local options_json="[]"
  local colors=("RED" "BLUE" "GREEN" "YELLOW" "ORANGE" "PURPLE" "PINK" "GRAY")
  for i in "${!options[@]}"; do
    local color="${colors[$((i % ${#colors[@]}))]}"
    local option_name="${options[$i]}"
    options_json=$(echo "$options_json" | jq --arg name "$option_name" --arg color "$color" \
      '. += [{"name": $name, "color": $color}]')
>>>>>>> 6cda64b3
  done
  
  log "🔍 DEBUG: options_json = $options_json"
  
  local mutation='
    mutation($projectId: ID!, $name: String!, $options: [ProjectV2SingleSelectFieldOptionInput!]!) {
      createProjectV2Field(input: {
        projectId: $projectId
        dataType: SINGLE_SELECT
        name: $name
        singleSelectOptions: $options
      }) {
        projectV2Field {
          ... on ProjectV2SingleSelectField {
            id
          }
        }
      }
    }
  '
  
<<<<<<< HEAD
  local response
  response=$(gh api graphql \
    -f query="$mutation" \
    -f projectId="$project_id" \
    -f name="$field_name" \
    -F options="$options_json" 2>&1) || {
    echo "⚠️  Failed to create field '$field_name'" >&2
    echo "$response" >&2
    return 1
  }
  
  local field_id=$(echo "$response" | jq -r '.data.createProjectV2Field.projectV2Field.id // empty' 2>/dev/null)
  
  if [[ -n "$field_id" ]] && [[ "$field_id" != "null" ]]; then
    echo "✅ Created field '$field_name' (ID: $field_id)" >&2
    return 0
  else
    echo "⚠️  Field creation returned no ID" >&2
    return 1
=======
  # Pass options as JSON (-F flag) instead of string (-f flag)
  local result=$(gh api graphql \
    -f query="$mutation" \
    -f projectId="$project_id" \
    -f name="$field_name" \
    -F options="$options_json" 2>&1)
  
  if echo "$result" | jq -e '.errors' >/dev/null 2>&1; then
    log "❌ Failed to create field '$field_name':"
    echo "$result" | jq '.errors' | tee -a "$SYNC_LOG" >&2
    return 1
  fi
  
  local field_id=$(echo "$result" | jq -r '.data.createProjectV2Field.projectV2Field.id // ""')
  if [[ -n "$field_id" ]] && [[ "$field_id" != "null" ]]; then
    log "✅ Created field '$field_name' (ID: $field_id)"
  else
    log "⚠️  Field creation returned success but no ID"
    echo "$result" | jq '.' | tee -a "$SYNC_LOG" >&2
>>>>>>> 6cda64b3
  fi
}

create_text_field() {
  local project_id="$1"
  local field_name="$2"
  
  # Check if field already exists
  local existing_field=$(get_project_field "$project_id" "$field_name")
  if [[ -n "$existing_field" ]] && [[ "$existing_field" != "null" ]]; then
    log "✅ Field '$field_name' already exists, skipping creation"
    return 0
  fi
  
  log "🔧 Creating text field '$field_name'..."
  
  local mutation='
    mutation($projectId: ID!, $name: String!) {
      createProjectV2Field(input: {
        projectId: $projectId
        dataType: TEXT
        name: $name
      }) {
        projectV2Field {
          ... on ProjectV2Field {
            id
          }
        }
      }
    }
  '
  
  local result=$(gh api graphql \
    -f query="$mutation" \
    -f projectId="$project_id" \
    -f name="$field_name" 2>&1)
  
  if echo "$result" | jq -e '.errors' >/dev/null 2>&1; then
    log "❌ Failed to create text field '$field_name':"
    echo "$result" | jq '.errors' | tee -a "$SYNC_LOG" >&2
    return 1
  fi
  
  local field_id=$(echo "$result" | jq -r '.data.createProjectV2Field.projectV2Field.id // ""')
  if [[ -n "$field_id" ]] && [[ "$field_id" != "null" ]]; then
    log "✅ Created text field '$field_name' (ID: $field_id)"
  else
    log "⚠️  Text field creation returned success but no ID"
    echo "$result" | jq '.' | tee -a "$SYNC_LOG" >&2
  fi
}

get_project_field() {
  local project_id="$1"
  local field_name="$2"
  
  local query='
    query($projectId: ID!) {
      node(id: $projectId) {
        ... on ProjectV2 {
          fields(first: 20) {
            nodes {
              ... on ProjectV2Field {
                id
                name
              }
              ... on ProjectV2SingleSelectField {
                id
                name
              }
            }
          }
        }
      }
    }
  '
  
  gh api graphql \
    -f query="$query" \
    -f projectId="$project_id" \
    | jq -r --arg name "$field_name" \
      '.data.node.fields.nodes[] | select(.name == $name) | .id'
}

# ============================================================================
# ISSUE MANAGEMENT
# ============================================================================

add_issue_to_project() {
  local project_id="$1"
  local issue_node_id="$2"
  local issue_number="${3:-unknown}"  # Optional: for better logging
  
  local mutation='
    mutation($projectId: ID!, $contentId: ID!) {
      addProjectV2ItemById(input: {
        projectId: $projectId
        contentId: $contentId
      }) {
        item {
          id
          project {
            id
            title
          }
          content {
            ... on Issue {
              number
              projectItems(first: 5) {
                totalCount
                nodes {
                  id
                }
              }
            }
          }
        }
      }
    }
  '
  
  log "🔗 Linking issue #$issue_number to project $project_id..."
  
  local result=$(gh api graphql \
    -f query="$mutation" \
    -f projectId="$project_id" \
    -f contentId="$issue_node_id" 2>&1)
  
  # Save full response for debugging
  if [[ "$issue_number" != "unknown" ]]; then
    echo "$result" | jq '.' > "/tmp/add-project-item-${issue_number}.json" 2>/dev/null || true
  fi
  
  # Check for errors in the response
  if echo "$result" | jq -e '.errors' >/dev/null 2>&1; then
    log "❌ GraphQL ERROR adding issue #$issue_number to project:"
    echo "$result" | jq '.errors' | tee -a "$SYNC_LOG" >&2
    
    # Categorize and provide actionable guidance
    local error_type=$(echo "$result" | jq -r '.errors[0].type // ""')
    local error_msg=$(echo "$result" | jq -r '.errors[0].message // ""')
    
    case "$error_type" in
      "INSUFFICIENT_SCOPES"|"FORBIDDEN")
        log "🔐 Permission Error: $error_msg"
        log "💡 Action: Check GitHub App permissions for organization_projects and repository_projects"
        log "💡 Verify: gh auth status and GitHub App installation permissions"
        # Track metric
        echo $(($(cat /tmp/morgan-graphql-permission-errors 2>/dev/null || echo "0") + 1)) > /tmp/morgan-graphql-permission-errors
        ;;
      "NOT_FOUND")
        log "🔍 Resource Not Found: $error_msg"
        log "💡 Debug: Project ID=$project_id, Issue Node=$issue_node_id"
        log "💡 Action: Verify project exists and issue is valid"
        # Track metric
        echo $(($(cat /tmp/morgan-graphql-notfound-errors 2>/dev/null || echo "0") + 1)) > /tmp/morgan-graphql-notfound-errors
        ;;
      "INTERNAL"|"RATE_LIMITED")
        log "⏳ GitHub API Issue: $error_msg"
        log "💡 Action: Will retry automatically with backoff"
        # Track metric
        echo $(($(cat /tmp/morgan-graphql-ratelimit-errors 2>/dev/null || echo "0") + 1)) > /tmp/morgan-graphql-ratelimit-errors
        ;;
      *)
        log "⚠️  Unknown Error Type: $error_type"
        log "📋 Message: $error_msg"
        # Track metric
        echo $(($(cat /tmp/morgan-graphql-other-errors 2>/dev/null || echo "0") + 1)) > /tmp/morgan-graphql-other-errors
        ;;
    esac
    
    echo "null"
    return 1
  fi
  
  # Extract item ID
  local item_id=$(echo "$result" | jq -r '.data.addProjectV2ItemById.item.id // "null"')
  
  if [[ "$item_id" == "null" ]] || [[ -z "$item_id" ]]; then
    log "❌ Failed to extract item ID from GraphQL response"
    echo "$result" | jq '.' | tee -a "$SYNC_LOG" >&2
    echo "null"
    return 1
  fi
  
  # CRITICAL: Verify the link actually persisted
  local total_count=$(echo "$result" | jq -r '.data.addProjectV2ItemById.item.content.projectItems.totalCount // 0' 2>/dev/null)
  
  if [[ "$total_count" -gt 0 ]]; then
    log "✅ Verified: Issue #$issue_number linked to project (${total_count} project links total)"
    # Increment success metric
    echo $(($(cat /tmp/morgan-link-success 2>/dev/null || echo "0") + 1)) > /tmp/morgan-link-success
  else
    log "⚠️  WARNING: GraphQL returned item ID but issue has 0 project links!"
    log "💡 This may indicate:"
    log "   - Async operation still in progress (wait 2-5 seconds)"
    log "   - Permission issue after initial validation"
    log "   - Project not properly linked to repository"
    log "📋 Item ID returned: $item_id"
    # Increment failure metric
    echo $(($(cat /tmp/morgan-link-failure 2>/dev/null || echo "0") + 1)) > /tmp/morgan-link-failure
  fi
  
  echo "$item_id"
}

# ============================================================================
# FIELD VALUE UPDATES
# ============================================================================

set_project_item_status() {
  local project_id="$1"
  local item_id="$2"
  local status="$3"
  
  log "🔍 DEBUG: set_project_item_status called - item=$item_id, status=$status"
  
  local field_id=$(get_project_field "$project_id" "Stage")
  log "🔍 DEBUG: Stage field_id=$field_id"
  
  if [[ -z "$field_id" ]] || [[ "$field_id" == "null" ]]; then
    log "⚠️  DEBUG: Stage field_id is null or empty, returning"
    return 0
  fi
  
  local option_id=$(get_field_option_id "$project_id" "$field_id" "$status")
  log "🔍 DEBUG: Status option_id=$option_id for status=$status"
  
  if [[ -z "$option_id" ]] || [[ "$option_id" == "null" ]]; then
    log "⚠️  DEBUG: Status option_id is null or empty for status=$status, returning"
    return 0
  fi
  
  log "✅ DEBUG: Calling update_project_item_field for status update"
  update_project_item_field "$project_id" "$item_id" "$field_id" "$option_id"
}

set_project_item_agent() {
  local project_id="$1"
  local item_id="$2"
  local agent="$3"
  
  log "🔍 DEBUG: set_project_item_agent called - item=$item_id, agent=$agent"
  
  local field_id=$(get_project_field "$project_id" "Current Agent")
  log "🔍 DEBUG: Current Agent field_id=$field_id"
  
  if [[ -z "$field_id" ]] || [[ "$field_id" == "null" ]]; then
    log "⚠️  DEBUG: Current Agent field_id is null or empty, returning"
    return 0
  fi
  
  local option_id=$(get_field_option_id "$project_id" "$field_id" "$agent")
  log "🔍 DEBUG: Agent option_id=$option_id for agent=$agent"
  
  if [[ -z "$option_id" ]] || [[ "$option_id" == "null" ]]; then
    log "⚠️  DEBUG: Agent option_id is null or empty for agent=$agent, returning"
    return 0
  fi
  
  log "✅ DEBUG: Calling update_project_item_field for agent update"
  update_project_item_field "$project_id" "$item_id" "$field_id" "$option_id"
}

set_project_item_priority() {
  local project_id="$1"
  local item_id="$2"
  local priority="$3"
  
  local field_id=$(get_project_field "$project_id" "Priority")
  
  if [[ -z "$field_id" ]] || [[ "$field_id" == "null" ]]; then
    return 0
  fi
  
  local priority_value="$priority"
  case "$priority" in
    "high") priority_value="High" ;;
    "medium") priority_value="Medium" ;;
    "low") priority_value="Low" ;;
  esac
  
  local option_id=$(get_field_option_id "$project_id" "$field_id" "$priority_value")
  
  if [[ -z "$option_id" ]] || [[ "$option_id" == "null" ]]; then
    return 0
  fi
  
  update_project_item_field "$project_id" "$item_id" "$field_id" "$option_id"
}

get_field_option_id() {
  local project_id="$1"
  local field_id="$2"
  local option_name="$3"
  
  local query='
    query($projectId: ID!) {
      node(id: $projectId) {
        ... on ProjectV2 {
          fields(first: 20) {
            nodes {
              ... on ProjectV2SingleSelectField {
                id
                options {
                  id
                  name
                }
              }
            }
          }
        }
      }
    }
  '
  
  local result=$(gh api graphql \
    -f query="$query" \
    -f projectId="$project_id")
  
  echo "$result" | jq -r \
    --arg field_id "$field_id" \
    --arg option_name "$option_name" \
    '.data.node.fields.nodes[] | select(.id == $field_id) | .options[] | select(.name == $option_name) | .id'
}

update_project_item_field() {
  local project_id="$1"
  local item_id="$2"
  local field_id="$3"
  local value="$4"
  
  local mutation='
    mutation($projectId: ID!, $itemId: ID!, $fieldId: ID!, $value: String!) {
      updateProjectV2ItemFieldValue(input: {
        projectId: $projectId
        itemId: $itemId
        fieldId: $fieldId
        value: {
          singleSelectOptionId: $value
        }
      }) {
        projectV2Item {
          id
        }
      }
    }
  '
  
  gh api graphql \
    -f query="$mutation" \
    -f projectId="$project_id" \
    -f itemId="$item_id" \
    -f fieldId="$field_id" \
    -f value="$value" >/dev/null 2>&1 || true
}

# Export functions for use in other scripts
export -f graphql_query
export -f retry_with_backoff
export -f get_repository_id
export -f get_or_create_project_smart
export -f get_or_create_repo_project
export -f get_or_create_org_project
export -f ensure_project_linked_to_repository
export -f setup_custom_fields
export -f create_single_select_field
export -f create_text_field
export -f get_project_field
export -f add_issue_to_project
export -f set_project_item_status
export -f set_project_item_agent
export -f set_project_item_priority
export -f get_field_option_id
export -f update_project_item_field
<|MERGE_RESOLUTION|>--- conflicted
+++ resolved
@@ -549,11 +549,7 @@
   
   # Create "Stage" field - must match values returned by map_workflow_to_status()
   create_single_select_field "$project_id" "Stage" \
-<<<<<<< HEAD
-    "Pending" "Implementation" "Code Review" "Security Check" "QA Testing" "Done" || true
-=======
     "To Do" "In Progress" "In Review" "Done" "Blocked"
->>>>>>> 6cda64b3
   
   # Create "Task ID" field (text)
   create_text_field "$project_id" "Task ID" || true
@@ -567,26 +563,9 @@
   shift 2
   local options=("$@")
   
-  echo "🔧 Creating field '$field_name' with ${#options[@]} options..." >&2
-  
   # Check if field already exists
   local existing_field=$(get_project_field "$project_id" "$field_name")
   if [[ -n "$existing_field" ]] && [[ "$existing_field" != "null" ]]; then
-<<<<<<< HEAD
-    echo "✅ Field '$field_name' already exists" >&2
-    return 0
-  fi
-  
-  # Build options JSON with proper formatting
-  local options_json="["
-  local colors=("RED" "BLUE" "GREEN" "YELLOW" "ORANGE" "PURPLE" "PINK" "GRAY")
-  for i in "${!options[@]}"; do
-    local color="${colors[$((i % ${#colors[@]}))]}"
-    if [[ $i -gt 0 ]]; then
-      options_json+=","
-    fi
-    options_json+="{\"name\":\"${options[$i]}\",\"color\":\"$color\"}"
-=======
     log "✅ Field '$field_name' already exists, skipping creation"
     return 0
   fi
@@ -601,7 +580,6 @@
     local option_name="${options[$i]}"
     options_json=$(echo "$options_json" | jq --arg name "$option_name" --arg color "$color" \
       '. += [{"name": $name, "color": $color}]')
->>>>>>> 6cda64b3
   done
   
   log "🔍 DEBUG: options_json = $options_json"
@@ -623,27 +601,6 @@
     }
   '
   
-<<<<<<< HEAD
-  local response
-  response=$(gh api graphql \
-    -f query="$mutation" \
-    -f projectId="$project_id" \
-    -f name="$field_name" \
-    -F options="$options_json" 2>&1) || {
-    echo "⚠️  Failed to create field '$field_name'" >&2
-    echo "$response" >&2
-    return 1
-  }
-  
-  local field_id=$(echo "$response" | jq -r '.data.createProjectV2Field.projectV2Field.id // empty' 2>/dev/null)
-  
-  if [[ -n "$field_id" ]] && [[ "$field_id" != "null" ]]; then
-    echo "✅ Created field '$field_name' (ID: $field_id)" >&2
-    return 0
-  else
-    echo "⚠️  Field creation returned no ID" >&2
-    return 1
-=======
   # Pass options as JSON (-F flag) instead of string (-f flag)
   local result=$(gh api graphql \
     -f query="$mutation" \
@@ -663,7 +620,6 @@
   else
     log "⚠️  Field creation returned success but no ID"
     echo "$result" | jq '.' | tee -a "$SYNC_LOG" >&2
->>>>>>> 6cda64b3
   fi
 }
 
