#!/bin/bash
# GitHub Projects V2 API Helper Functions
# GraphQL-based operations for managing GitHub Projects
# These functions are sourced by Morgan PM scripts
# Patterns adapted from 5dlabs/tasks reference implementation

# ============================================================================
# GraphQL QUERY HELPERS WITH RETRY LOGIC
# ============================================================================

retry_with_backoff() {
  local max_attempts="$1"
  shift
  local operation_name="$1"
  shift
  # Remaining args are the command to execute
  
  local attempt=1
  local delay=2
  
  while [[ $attempt -le $max_attempts ]]; do
    log "🔄 Attempt $attempt/$max_attempts: $operation_name"
    
    # Execute the command
    if "$@"; then
      log "✅ $operation_name succeeded on attempt $attempt"
      return 0
    fi
    
    local exit_code=$?
    
    if [[ $attempt -lt $max_attempts ]]; then
      log "⏳ Attempt $attempt failed (exit $exit_code), retrying in ${delay}s..."
      sleep $delay
      delay=$((delay * 2))  # Exponential backoff: 2s, 4s, 8s, 16s...
      attempt=$((attempt + 1))
    else
      log "❌ All $max_attempts attempts failed for: $operation_name"
      return $exit_code
    fi
  done
}

graphql_query() {
  local query="$1"
  local variables="${2:-{}}"
  local max_retries=3
  local retry_count=0
  
  while [ $retry_count -lt $max_retries ]; do
    local result=$(gh api graphql -f query="$query" -F variables="$variables" 2>&1)
    local exit_code=$?
    
    if [ $exit_code -eq 0 ]; then
      echo "$result"
      return 0
    fi
    
    # Check if rate limited
    if echo "$result" | grep -q "rate limit"; then
      retry_count=$((retry_count + 1))
      local backoff=$((2 ** retry_count))
      echo "⚠️  Rate limited, retrying in ${backoff}s..." >&2
      sleep "$backoff"
    else
      echo "{}" 
      return 1
    fi
  done
  
  echo "{}"
  return 1
}

# ============================================================================
# PROJECT MANAGEMENT
# ============================================================================

get_repository_id() {
  local owner="$1"
  local repo_name="$2"
  
  local query='
    query($owner: String!, $repo: String!) {
      repository(owner: $owner, name: $repo) {
        id
      }
    }
  '
  
  local result=$(gh api graphql -f query="$query" -f owner="$owner" -f repo="$repo_name" 2>&1)
  
  local repo_id=$(echo "$result" | jq -r '.data.repository.id // ""')
  
  if [[ -z "$repo_id" ]] || [[ "$repo_id" == "null" ]]; then
    log "❌ Could not get repository ID for $owner/$repo_name" >&2
    echo "$result" >&2
    echo ""
    return 1
  fi
  
  echo "$repo_id"
}

get_or_create_project_smart() {
  local owner="$1"
  local repo_name="$2"
  local title="$3"
  local prefer_repo_level="${4:-false}"  # Can be set via env var or param
  
  local project_id=""
  
  # Try repo-level first if preferred (simpler permissions, auto-linked)
  if [[ "$prefer_repo_level" == "true" ]]; then
    log "📊 Attempting repo-level project (preferred mode)..."
    project_id=$(get_or_create_repo_project "$owner" "$repo_name" "$title")
    
    if [[ -n "$project_id" ]] && [[ "$project_id" != "null" ]]; then
      log "✅ Using repo-level project: $project_id"
      echo "$project_id"
      return 0
    else
      log "⚠️  Repo-level project creation failed, falling back to org-level..."
    fi
  fi
  
  # Try org-level (default or fallback)
  log "📊 Attempting org-level project..."
  project_id=$(get_or_create_org_project "$owner" "$repo_name" "$title")
  
  if [[ -n "$project_id" ]] && [[ "$project_id" != "null" ]]; then
    log "✅ Using org-level project: $project_id"
    echo "$project_id"
    return 0
  fi
  
  # If org-level failed and we haven't tried repo-level yet
  if [[ "$prefer_repo_level" != "true" ]]; then
    log "⚠️  Org-level project failed, trying repo-level as fallback..."
    project_id=$(get_or_create_repo_project "$owner" "$repo_name" "$title")
    
    if [[ -n "$project_id" ]] && [[ "$project_id" != "null" ]]; then
      log "✅ Using repo-level project (fallback): $project_id"
      echo "$project_id"
      return 0
    fi
  fi
  
  log "❌ Failed to create project at any level"
  echo "null"
  return 1
}

get_or_create_repo_project() {
  local owner="$1"
  local repo_name="$2"
  local title="$3"
  
  # Get repository ID
  local repo_id=$(get_repository_id "$owner" "$repo_name")
  
  if [[ -z "$repo_id" ]] || [[ "$repo_id" == "null" ]]; then
    return 1
  fi
  
  # Try to find existing repo-level project
  local find_query='
    query($owner: String!, $repo: String!) {
      repository(owner: $owner, name: $repo) {
        projectsV2(first: 20) {
          nodes {
            id
            title
            owner {
              __typename
            }
          }
        }
      }
    }
  '
  
  local result=$(gh api graphql -f query="$find_query" -f owner="$owner" -f repo="$repo_name")
  
  # Find repo-level project (owner type is Repository, not Organization)
  local existing_id=$(echo "$result" | jq -r --arg title "$title" \
    '.data.repository.projectsV2.nodes[] | select(.title == $title and .owner.__typename == "Repository") | .id' | head -1)
  
  if [[ -n "$existing_id" ]] && [[ "$existing_id" != "null" ]]; then
    echo "$existing_id"
    return 0
  fi
  
  # Create new repo-level project
  local create_mutation='
    mutation($repositoryId: ID!, $title: String!) {
      createProjectV2(input: {
        repositoryId: $repositoryId
        title: $title
      }) {
        projectV2 {
          id
          title
        }
      }
    }
  '
  
  local create_result=$(gh api graphql \
    -f query="$create_mutation" \
    -f repositoryId="$repo_id" \
    -f title="$title")
  
  if echo "$create_result" | jq -e '.errors' >/dev/null 2>&1; then
    echo "$create_result" | jq '.errors' >&2
    echo "null"
    return 1
  fi
  
  local project_id=$(echo "$create_result" | jq -r '.data.createProjectV2.projectV2.id // "null"')
  
  echo "$project_id"
}

get_or_create_org_project() {
  local owner="$1"
  local repo_name="$2"
  local title="$3"
  
  # Get repository node ID - needed for linking project to repo
  local repo_result=$(gh api graphql -f query='
    query($owner: String!, $repo: String!) {
      repository(owner: $owner, name: $repo) {
        id
      }
    }
  ' -f owner="$owner" -f repo="$repo_name" 2>&1)
  
  local repo_id=$(echo "$repo_result" | jq -r '.data.repository.id // ""')
  
  if [[ -z "$repo_id" ]] || [[ "$repo_id" == "null" ]]; then
    echo "ERROR: Could not get repository ID for $owner/$repo_name" >&2
    echo "$repo_result" >&2
    echo ""
    return 1
  fi
  
  # Try to find existing project (check both org and linked projects)
  local query='
    query($owner: String!, $repo: String!) {
      repository(owner: $owner, name: $repo) {
        projectsV2(first: 20) {
          nodes {
            id
            title
          }
        }
      }
    }
  '
  
  local result=$(gh api graphql -f query="$query" -f owner="$owner" -f repo="$repo_name")
  
  # Check if project exists
  local project_id=$(echo "$result" | jq -r \
    --arg title "$title" \
    '.data.repository.projectsV2.nodes[] | select(.title == $title) | .id')
  
  if [[ -n "$project_id" ]] && [[ "$project_id" != "null" ]]; then
    echo "$project_id"
    return 0
  fi
  
  # GitHub Projects V2 are created at org/user level, then linked to repos
  # Get owner ID for project creation
  echo "Creating org-level project and linking to repository $owner/$repo_name" >&2
  
  local owner_result=$(gh api graphql -f query='
    query($owner: String!) {
      repositoryOwner(login: $owner) {
        id
      }
    }
  ' -f owner="$owner" 2>&1)
  
  local owner_id=$(echo "$owner_result" | jq -r '.data.repositoryOwner.id // ""')
  
  if [[ -z "$owner_id" ]] || [[ "$owner_id" == "null" ]]; then
    echo "ERROR: Could not get owner ID for $owner" >&2
    echo "$owner_result" >&2
    echo ""
    return 1
  fi
  
  echo "Owner ID: $owner_id" >&2
  
  local create_mutation='
    mutation($ownerId: ID!, $title: String!) {
      createProjectV2(input: {
        ownerId: $ownerId
        title: $title
      }) {
        projectV2 {
          id
        }
      }
    }
  '
  
  local create_result=$(gh api graphql \
    -f query="$create_mutation" \
    -f ownerId="$owner_id" \
    -f title="$title" 2>&1)
  
  # Check for errors in response
  if echo "$create_result" | jq -e '.errors' >/dev/null 2>&1; then
    echo "ERROR: Failed to create project" >&2
    echo "$create_result" | jq -r '.errors[0].message' >&2
    echo ""
    return 1
  fi
  
  local project_id=$(echo "$create_result" | jq -r '.data.createProjectV2.projectV2.id // ""')
  
  if [[ -z "$project_id" ]] || [[ "$project_id" == "null" ]]; then
    echo "ERROR: No project ID returned" >&2
    echo "$create_result" >&2
    echo ""
    return 1
  fi
  
  # Link the project to the repository so it appears on repo page
  echo "Linking project $project_id to repository $repo_id" >&2
  
  local link_mutation='
    mutation($projectId: ID!, $repositoryId: ID!) {
      linkProjectV2ToRepository(input: {
        projectId: $projectId
        repositoryId: $repositoryId
      }) {
        repository {
          id
        }
      }
    }
  '
  
  # Redirect both stdout and stderr to avoid contaminating the return value
  gh api graphql \
    -f query="$link_mutation" \
    -f projectId="$project_id" \
    -f repositoryId="$repo_id" >/dev/null 2>&1 || {
      echo "WARNING: Could not link project to repository (project still works)" >&2
    }
  
  # Create board view and set as default
  create_default_board_view "$project_id"
  
  # Return only the project ID (not mutation output)
  echo "$project_id"
}

ensure_project_linked_to_repository() {
  local project_id="$1"
  local repo_owner="$2"
  local repo_name="$3"
  
  log "🔗 Verifying project is linked to repository $repo_owner/$repo_name..."
  
  # Check if already linked
  local check_query='
    query($projectId: ID!) {
      node(id: $projectId) {
        ... on ProjectV2 {
          repositories(first: 20) {
            nodes {
              owner {
                login
              }
              name
            }
          }
        }
      }
    }
  '
  
  local result=$(gh api graphql -f query="$check_query" -f projectId="$project_id")
  
  # Check if our repo is in the list
  local is_linked=$(echo "$result" | jq -r --arg owner "$repo_owner" --arg name "$repo_name" \
    '.data.node.repositories.nodes[] | select(.owner.login == $owner and .name == $name) | .name' | head -1)
  
  if [[ -n "$is_linked" ]]; then
    log "✅ Project already linked to repository"
    return 0
  fi
  
  log "📎 Linking project to repository..."
  
  # Get repository ID
  local repo_id=$(get_repository_id "$repo_owner" "$repo_name")
  
  if [[ -z "$repo_id" ]] || [[ "$repo_id" == "null" ]]; then
    log "❌ Could not get repository ID"
    return 1
  fi
  
  # Link project to repository
  local link_mutation='
    mutation($projectId: ID!, $repositoryId: ID!) {
      linkProjectV2ToRepository(input: {
        projectId: $projectId
        repositoryId: $repositoryId
      }) {
        repository {
          id
          nameWithOwner
        }
      }
    }
  '
  
  local link_result=$(gh api graphql \
    -f query="$link_mutation" \
    -f projectId="$project_id" \
    -f repositoryId="$repo_id")
  
  # Check for errors
  if echo "$link_result" | jq -e '.errors' >/dev/null 2>&1; then
    log "❌ Failed to link project to repository:"
    echo "$link_result" | jq '.errors'
    return 1
  fi
  
  local linked_repo=$(echo "$link_result" | jq -r '.data.linkProjectV2ToRepository.repository.nameWithOwner // ""')
  
  if [[ "$linked_repo" == "$repo_owner/$repo_name" ]]; then
    log "✅ Successfully verified project link to: $linked_repo"
    return 0
  else
    log "❌ Link verification failed - expected $repo_owner/$repo_name, got $linked_repo"
    return 1
  fi
}

create_default_board_view() {
  local project_id="$1"
  
  echo "Setting up board view as default..." >&2
  
  # First, get existing views (GitHub auto-creates a default table view)
  local views_query='
    query($projectId: ID!) {
      node(id: $projectId) {
        ... on ProjectV2 {
          views(first: 10) {
            nodes {
              id
              name
              layout
            }
          }
        }
      }
    }
  '
  
  local views_result
  views_result=$(gh api graphql \
    -f query="$views_query" \
    -f projectId="$project_id" 2>/dev/null) || {
    echo "⚠️  Could not query existing views" >&2
    return 1
  }
  
  # Find the default table view to delete
  local default_view_id=$(echo "$views_result" | jq -r '.data.node.views.nodes[]? | select(.layout == "TABLE_LAYOUT") | .id' 2>/dev/null | head -1)
  
  # Create our board view
  local view_mutation='
    mutation($projectId: ID!) {
      createProjectV2View(input: {
        projectId: $projectId
        name: "Task Board"
        layout: BOARD_LAYOUT
      }) {
        projectV2View {
          id
          number
        }
      }
    }
  '
  
  local view_result
  view_result=$(gh api graphql \
    -f query="$view_mutation" \
    -f projectId="$project_id" 2>/dev/null) || {
    echo "⚠️  Could not create board view" >&2
    return 1
  }
  
  local view_id=$(echo "$view_result" | jq -r '.data.createProjectV2View.projectV2View.id // ""' 2>/dev/null)
  local view_number=$(echo "$view_result" | jq -r '.data.createProjectV2View.projectV2View.number // ""' 2>/dev/null)
  
  if [[ -n "$view_id" ]] && [[ "$view_id" != "null" ]]; then
    echo "✅ Created board view (ID: $view_id, Number: $view_number)" >&2
    
    # Delete the default table view if it exists (makes board the default)
    if [[ -n "$default_view_id" ]] && [[ "$default_view_id" != "null" ]]; then
      echo "Removing default table view to make board the default..." >&2
      
      local delete_mutation='
        mutation($viewId: ID!) {
          deleteProjectV2View(input: {
            viewId: $viewId
          }) {
            projectV2View {
              id
            }
          }
        }
      '
      
      if gh api graphql \
        -f query="$delete_mutation" \
        -f viewId="$default_view_id" >/dev/null 2>&1; then
        echo "✅ Deleted default table view - board is now the default!" >&2
      else
        echo "⚠️  Could not delete table view (board view still available)" >&2
      fi
    fi
  else
    echo "⚠️  Could not create board view (project still works)" >&2
  fi
}

# ============================================================================
# CUSTOM FIELDS SETUP
# ============================================================================

setup_custom_fields() {
  local project_id="$1"
  
  # Create "Current Agent" field
  create_single_select_field "$project_id" "Current Agent" \
    "Pending" "Rex (Implementation)" "Cleo (Quality)" "Cipher (Security)" "Tess (QA)" "Atlas (Integration)" "Bolt (Deployment)" "Complete ✅" || true
  
  # Create "Stage" field - must match values returned by map_workflow_to_status()
  create_single_select_field "$project_id" "Stage" \
    "To Do" "In Progress" "In Review" "Done" "Blocked"
  
  # Create "Task ID" field (text)
  create_text_field "$project_id" "Task ID" || true
  
  echo "✅ Custom fields setup completed" >&2
}

create_single_select_field() {
  local project_id="$1"
  local field_name="$2"
  shift 2
  local options=("$@")
  
  # Check if field already exists
  local existing_field=$(get_project_field "$project_id" "$field_name")
  if [[ -n "$existing_field" ]] && [[ "$existing_field" != "null" ]]; then
    log "✅ Field '$field_name' already exists, skipping creation"
    return 0
  fi
  
  log "🔧 Creating field '$field_name' with ${#options[@]} options..."
  
  # Build options JSON using jq for proper formatting
  local options_json="[]"
  local colors=("RED" "BLUE" "GREEN" "YELLOW" "ORANGE" "PURPLE" "PINK" "GRAY")
  for i in "${!options[@]}"; do
    local color="${colors[$((i % ${#colors[@]}))]}"
    local option_name="${options[$i]}"
    options_json=$(echo "$options_json" | jq --arg name "$option_name" --arg color "$color" \
      '. += [{"name": $name, "color": $color}]')
  done
  
  log "🔍 DEBUG: options_json = $options_json"
  
  local mutation='
    mutation($projectId: ID!, $name: String!, $options: [ProjectV2SingleSelectFieldOptionInput!]!) {
      createProjectV2Field(input: {
        projectId: $projectId
        dataType: SINGLE_SELECT
        name: $name
        singleSelectOptions: $options
      }) {
        projectV2Field {
          ... on ProjectV2SingleSelectField {
            id
          }
        }
      }
    }
  '
  
  # Pass options as JSON (-F flag) instead of string (-f flag)
  local result=$(gh api graphql \
    -f query="$mutation" \
    -f projectId="$project_id" \
    -f name="$field_name" \
<<<<<<< HEAD
    -F options="$options_json" >/dev/null 2>&1 || true
=======
    -F options="$options_json" 2>&1)
  
  if echo "$result" | jq -e '.errors' >/dev/null 2>&1; then
    log "❌ Failed to create field '$field_name':"
    echo "$result" | jq '.errors' | tee -a "$SYNC_LOG" >&2
    return 1
  fi
  
  local field_id=$(echo "$result" | jq -r '.data.createProjectV2Field.projectV2Field.id // ""')
  if [[ -n "$field_id" ]] && [[ "$field_id" != "null" ]]; then
    log "✅ Created field '$field_name' (ID: $field_id)"
  else
    log "⚠️  Field creation returned success but no ID"
    echo "$result" | jq '.' | tee -a "$SYNC_LOG" >&2
  fi
>>>>>>> b71f3fe0
}

create_text_field() {
  local project_id="$1"
  local field_name="$2"
  
  # Check if field already exists
  local existing_field=$(get_project_field "$project_id" "$field_name")
  if [[ -n "$existing_field" ]] && [[ "$existing_field" != "null" ]]; then
    log "✅ Field '$field_name' already exists, skipping creation"
    return 0
  fi
  
  log "🔧 Creating text field '$field_name'..."
  
  local mutation='
    mutation($projectId: ID!, $name: String!) {
      createProjectV2Field(input: {
        projectId: $projectId
        dataType: TEXT
        name: $name
      }) {
        projectV2Field {
          ... on ProjectV2Field {
            id
          }
        }
      }
    }
  '
  
  local result=$(gh api graphql \
    -f query="$mutation" \
    -f projectId="$project_id" \
    -f name="$field_name" 2>&1)
  
  if echo "$result" | jq -e '.errors' >/dev/null 2>&1; then
    log "❌ Failed to create text field '$field_name':"
    echo "$result" | jq '.errors' | tee -a "$SYNC_LOG" >&2
    return 1
  fi
  
  local field_id=$(echo "$result" | jq -r '.data.createProjectV2Field.projectV2Field.id // ""')
  if [[ -n "$field_id" ]] && [[ "$field_id" != "null" ]]; then
    log "✅ Created text field '$field_name' (ID: $field_id)"
  else
    log "⚠️  Text field creation returned success but no ID"
    echo "$result" | jq '.' | tee -a "$SYNC_LOG" >&2
  fi
}

get_project_field() {
  local project_id="$1"
  local field_name="$2"
  
  local query='
    query($projectId: ID!) {
      node(id: $projectId) {
        ... on ProjectV2 {
          fields(first: 20) {
            nodes {
              ... on ProjectV2Field {
                id
                name
              }
              ... on ProjectV2SingleSelectField {
                id
                name
              }
            }
          }
        }
      }
    }
  '
  
  gh api graphql \
    -f query="$query" \
    -f projectId="$project_id" \
    | jq -r --arg name "$field_name" \
      '.data.node.fields.nodes[] | select(.name == $name) | .id'
}

# ============================================================================
# ISSUE MANAGEMENT
# ============================================================================

add_issue_to_project() {
  local project_id="$1"
  local issue_node_id="$2"
  local issue_number="${3:-unknown}"  # Optional: for better logging
  
  local mutation='
    mutation($projectId: ID!, $contentId: ID!) {
      addProjectV2ItemById(input: {
        projectId: $projectId
        contentId: $contentId
      }) {
        item {
          id
          project {
            id
            title
          }
          content {
            ... on Issue {
              number
              projectItems(first: 5) {
                totalCount
                nodes {
                  id
                }
              }
            }
          }
        }
      }
    }
  '
  
  log "🔗 Linking issue #$issue_number to project $project_id..."
  
  local result=$(gh api graphql \
    -f query="$mutation" \
    -f projectId="$project_id" \
    -f contentId="$issue_node_id" 2>&1)
  
  # Save full response for debugging
  if [[ "$issue_number" != "unknown" ]]; then
    echo "$result" | jq '.' > "/tmp/add-project-item-${issue_number}.json" 2>/dev/null || true
  fi
  
  # Check for errors in the response
  if echo "$result" | jq -e '.errors' >/dev/null 2>&1; then
    log "❌ GraphQL ERROR adding issue #$issue_number to project:"
    echo "$result" | jq '.errors' | tee -a "$SYNC_LOG" >&2
    
    # Categorize and provide actionable guidance
    local error_type=$(echo "$result" | jq -r '.errors[0].type // ""')
    local error_msg=$(echo "$result" | jq -r '.errors[0].message // ""')
    
    case "$error_type" in
      "INSUFFICIENT_SCOPES"|"FORBIDDEN")
        log "🔐 Permission Error: $error_msg"
        log "💡 Action: Check GitHub App permissions for organization_projects and repository_projects"
        log "💡 Verify: gh auth status and GitHub App installation permissions"
        # Track metric
        echo $(($(cat /tmp/morgan-graphql-permission-errors 2>/dev/null || echo "0") + 1)) > /tmp/morgan-graphql-permission-errors
        ;;
      "NOT_FOUND")
        log "🔍 Resource Not Found: $error_msg"
        log "💡 Debug: Project ID=$project_id, Issue Node=$issue_node_id"
        log "💡 Action: Verify project exists and issue is valid"
        # Track metric
        echo $(($(cat /tmp/morgan-graphql-notfound-errors 2>/dev/null || echo "0") + 1)) > /tmp/morgan-graphql-notfound-errors
        ;;
      "INTERNAL"|"RATE_LIMITED")
        log "⏳ GitHub API Issue: $error_msg"
        log "💡 Action: Will retry automatically with backoff"
        # Track metric
        echo $(($(cat /tmp/morgan-graphql-ratelimit-errors 2>/dev/null || echo "0") + 1)) > /tmp/morgan-graphql-ratelimit-errors
        ;;
      *)
        log "⚠️  Unknown Error Type: $error_type"
        log "📋 Message: $error_msg"
        # Track metric
        echo $(($(cat /tmp/morgan-graphql-other-errors 2>/dev/null || echo "0") + 1)) > /tmp/morgan-graphql-other-errors
        ;;
    esac
    
    echo "null"
    return 1
  fi
  
  # Extract item ID
  local item_id=$(echo "$result" | jq -r '.data.addProjectV2ItemById.item.id // "null"')
  
  if [[ "$item_id" == "null" ]] || [[ -z "$item_id" ]]; then
    log "❌ Failed to extract item ID from GraphQL response"
    echo "$result" | jq '.' | tee -a "$SYNC_LOG" >&2
    echo "null"
    return 1
  fi
  
  # CRITICAL: Verify the link actually persisted
  local total_count=$(echo "$result" | jq -r '.data.addProjectV2ItemById.item.content.projectItems.totalCount // 0' 2>/dev/null)
  
  if [[ "$total_count" -gt 0 ]]; then
    log "✅ Verified: Issue #$issue_number linked to project (${total_count} project links total)"
    # Increment success metric
    echo $(($(cat /tmp/morgan-link-success 2>/dev/null || echo "0") + 1)) > /tmp/morgan-link-success
  else
    log "⚠️  WARNING: GraphQL returned item ID but issue has 0 project links!"
    log "💡 This may indicate:"
    log "   - Async operation still in progress (wait 2-5 seconds)"
    log "   - Permission issue after initial validation"
    log "   - Project not properly linked to repository"
    log "📋 Item ID returned: $item_id"
    # Increment failure metric
    echo $(($(cat /tmp/morgan-link-failure 2>/dev/null || echo "0") + 1)) > /tmp/morgan-link-failure
  fi
  
  echo "$item_id"
}

# ============================================================================
# FIELD VALUE UPDATES
# ============================================================================

set_project_item_status() {
  local project_id="$1"
  local item_id="$2"
  local status="$3"
  
  log "🔍 DEBUG: set_project_item_status called - item=$item_id, status=$status"
  
  local field_id=$(get_project_field "$project_id" "Stage")
  log "🔍 DEBUG: Stage field_id=$field_id"
  
  if [[ -z "$field_id" ]] || [[ "$field_id" == "null" ]]; then
    log "⚠️  DEBUG: Stage field_id is null or empty, returning"
    return 0
  fi
  
  local option_id=$(get_field_option_id "$project_id" "$field_id" "$status")
  log "🔍 DEBUG: Status option_id=$option_id for status=$status"
  
  if [[ -z "$option_id" ]] || [[ "$option_id" == "null" ]]; then
    log "⚠️  DEBUG: Status option_id is null or empty for status=$status, returning"
    return 0
  fi
  
  log "✅ DEBUG: Calling update_project_item_field for status update"
  update_project_item_field "$project_id" "$item_id" "$field_id" "$option_id"
}

set_project_item_agent() {
  local project_id="$1"
  local item_id="$2"
  local agent="$3"
  
  log "🔍 DEBUG: set_project_item_agent called - item=$item_id, agent=$agent"
  
  local field_id=$(get_project_field "$project_id" "Current Agent")
  log "🔍 DEBUG: Current Agent field_id=$field_id"
  
  if [[ -z "$field_id" ]] || [[ "$field_id" == "null" ]]; then
    log "⚠️  DEBUG: Current Agent field_id is null or empty, returning"
    return 0
  fi
  
  local option_id=$(get_field_option_id "$project_id" "$field_id" "$agent")
  log "🔍 DEBUG: Agent option_id=$option_id for agent=$agent"
  
  if [[ -z "$option_id" ]] || [[ "$option_id" == "null" ]]; then
    log "⚠️  DEBUG: Agent option_id is null or empty for agent=$agent, returning"
    return 0
  fi
  
  log "✅ DEBUG: Calling update_project_item_field for agent update"
  update_project_item_field "$project_id" "$item_id" "$field_id" "$option_id"
}

set_project_item_priority() {
  local project_id="$1"
  local item_id="$2"
  local priority="$3"
  
  local field_id=$(get_project_field "$project_id" "Priority")
  
  if [[ -z "$field_id" ]] || [[ "$field_id" == "null" ]]; then
    return 0
  fi
  
  local priority_value="$priority"
  case "$priority" in
    "high") priority_value="High" ;;
    "medium") priority_value="Medium" ;;
    "low") priority_value="Low" ;;
  esac
  
  local option_id=$(get_field_option_id "$project_id" "$field_id" "$priority_value")
  
  if [[ -z "$option_id" ]] || [[ "$option_id" == "null" ]]; then
    return 0
  fi
  
  update_project_item_field "$project_id" "$item_id" "$field_id" "$option_id"
}

get_field_option_id() {
  local project_id="$1"
  local field_id="$2"
  local option_name="$3"
  
  local query='
    query($projectId: ID!) {
      node(id: $projectId) {
        ... on ProjectV2 {
          fields(first: 20) {
            nodes {
              ... on ProjectV2SingleSelectField {
                id
                options {
                  id
                  name
                }
              }
            }
          }
        }
      }
    }
  '
  
  local result=$(gh api graphql \
    -f query="$query" \
    -f projectId="$project_id")
  
  echo "$result" | jq -r \
    --arg field_id "$field_id" \
    --arg option_name "$option_name" \
    '.data.node.fields.nodes[] | select(.id == $field_id) | .options[] | select(.name == $option_name) | .id'
}

update_project_item_field() {
  local project_id="$1"
  local item_id="$2"
  local field_id="$3"
  local value="$4"
  
  local mutation='
    mutation($projectId: ID!, $itemId: ID!, $fieldId: ID!, $value: String!) {
      updateProjectV2ItemFieldValue(input: {
        projectId: $projectId
        itemId: $itemId
        fieldId: $fieldId
        value: {
          singleSelectOptionId: $value
        }
      }) {
        projectV2Item {
          id
        }
      }
    }
  '
  
  gh api graphql \
    -f query="$mutation" \
    -f projectId="$project_id" \
    -f itemId="$item_id" \
    -f fieldId="$field_id" \
    -f value="$value" >/dev/null 2>&1 || true
}

# Export functions for use in other scripts
export -f graphql_query
export -f retry_with_backoff
export -f get_repository_id
export -f get_or_create_project_smart
export -f get_or_create_repo_project
export -f get_or_create_org_project
export -f ensure_project_linked_to_repository
export -f setup_custom_fields
export -f create_single_select_field
export -f create_text_field
export -f get_project_field
export -f add_issue_to_project
export -f set_project_item_status
export -f set_project_item_agent
export -f set_project_item_priority
export -f get_field_option_id
export -f update_project_item_field
<|MERGE_RESOLUTION|>--- conflicted
+++ resolved
@@ -606,9 +606,6 @@
     -f query="$mutation" \
     -f projectId="$project_id" \
     -f name="$field_name" \
-<<<<<<< HEAD
-    -F options="$options_json" >/dev/null 2>&1 || true
-=======
     -F options="$options_json" 2>&1)
   
   if echo "$result" | jq -e '.errors' >/dev/null 2>&1; then
@@ -624,7 +621,6 @@
     log "⚠️  Field creation returned success but no ID"
     echo "$result" | jq '.' | tee -a "$SYNC_LOG" >&2
   fi
->>>>>>> b71f3fe0
 }
 
 create_text_field() {
