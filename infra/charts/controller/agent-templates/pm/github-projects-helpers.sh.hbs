--- conflicted
+++ resolved
@@ -453,7 +453,10 @@
 create_default_board_view() {
   local project_id="$1"
   
-  echo "Setting up clean table view with essential columns..." >&2
+  echo "Setting up agent-based board view as default..." >&2
+  
+  # Using built-in Status field - board columns auto-create!
+  echo "✅ Board will use Status field for automatic column creation" >&2
   
   # First, get existing views (GitHub auto-creates a default table view)
   local views_query='
@@ -480,22 +483,13 @@
     return 1
   }
   
-  # Check if default table view already exists
-  local default_view_id=$(echo "$views_result" | jq -r '.data.node.views.nodes[]? | select(.layout == "TABLE_LAYOUT") | .id' 2>/dev/null | head -1)
-  
-  if [[ -n "$default_view_id" ]] && [[ "$default_view_id" != "null" ]]; then
-    echo "✅ Using existing table view as default (ID: $default_view_id)" >&2
-    echo "📋 Table shows: Title | Priority | Status | Linked Pull Requests" >&2
-    return 0
-  fi
-  
-  # If no table view exists, create one
+  # Create board view with agent-based columns
   local view_mutation='
     mutation($projectId: ID!) {
       createProjectV2View(input: {
         projectId: $projectId
-        name: "Task Overview"
-        layout: TABLE_LAYOUT
+        name: "Agent Workflow Board"
+        layout: BOARD_LAYOUT
       }) {
         projectV2View {
           id
@@ -509,7 +503,7 @@
   view_result=$(gh api graphql \
     -f query="$view_mutation" \
     -f projectId="$project_id" 2>/dev/null) || {
-    echo "⚠️  Could not create table view" >&2
+    echo "⚠️  Could not create board view" >&2
     return 1
   }
   
@@ -517,7 +511,6 @@
   local view_number=$(echo "$view_result" | jq -r '.data.createProjectV2View.projectV2View.number // ""' 2>/dev/null)
   
   if [[ -n "$view_id" ]] && [[ "$view_id" != "null" ]]; then
-<<<<<<< HEAD
     echo "✅ Created agent workflow board view (ID: $view_id, Number: $view_number)" >&2
     
     # Note: GitHub Projects V2 API doesn't support setting groupByFieldId during creation via GraphQL
@@ -568,13 +561,8 @@
     else
       echo "✅ No table views found - board view will be the default" >&2
     fi
-=======
-    echo "✅ Created clean table view (ID: $view_id, Number: $view_number)" >&2
-    echo "📋 Table displays: Title | Priority | Status | Linked Pull Requests" >&2
-    echo "💡 The table view shows all essential task information in a clean, scannable format" >&2
->>>>>>> babfec97
   else
-    echo "⚠️  Could not create table view (project still works)" >&2
+    echo "⚠️  Could not create board view (project still works)" >&2
   fi
 }
 
@@ -586,18 +574,19 @@
   local project_id="$1"
   
   # CRITICAL: Use GitHub's BUILT-IN "Status" field with agent names and roles
-  # This enables clear task tracking in table view
-  # Pattern from 5dlabs/tasks - Status field shows which agent is working on each task
+  # This causes board columns to AUTO-CREATE without manual configuration!
+  # Pattern from 5dlabs/tasks - Status field triggers automatic column creation
   create_single_select_field "$project_id" "Status" \
     "Pending" "Rex (Implementation)" "Blaze (Frontend)" "Cleo (Quality)" "Cipher (Security)" "Tess (QA)" "Atlas (Integration)" "Bolt (Deployment)" "Complete ✅"
   
-  # Create "Priority" field for filtering and visibility
-  # Table view columns: Title | Priority | Status | Linked Pull Requests
+  # Create "Task ID" field (text)
+  create_text_field "$project_id" "Task ID" || true
+  
+  # Create "Priority" field for filtering
   create_single_select_field "$project_id" "Priority" \
     "High" "Medium" "Low" || true
   
-  echo "✅ Custom fields setup completed - Table view ready" >&2
-  echo "📋 Visible columns: Title | Priority | Status | Linked Pull Requests" >&2
+  echo "✅ Custom fields setup completed" >&2
 }
 
 create_single_select_field() {
