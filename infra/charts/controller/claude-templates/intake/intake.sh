#!/bin/bash
set -e

# Force output to be unbuffered
exec 2>&1
set -x  # Enable command tracing temporarily

# Add error trap for debugging
trap 'echo "❌ Error occurred at line $LINENO with exit code $?. Last command: $BASH_COMMAND"; exit 1' ERR

echo "🚀 Starting Project Intake Process"
echo "================================="

# Load configuration from mounted ConfigMap
CONFIG_FILE="/intake-files/config.json"
PRD_FILE="/intake-files/prd.txt"
ARCH_FILE="/intake-files/architecture.md"

if [ ! -f "$CONFIG_FILE" ]; then
    echo "❌ Configuration file not found at $CONFIG_FILE"
    exit 1
fi

# Debug: Show what's in the config file
echo "📄 Config file contents:"
cat "$CONFIG_FILE" || echo "Failed to cat config file"
echo ""
echo "---"

# Preview PRD and Architecture to verify correctness
echo "📄 PRD file preview (first 40 lines):"
if [ -f "$PRD_FILE" ]; then
    head -40 "$PRD_FILE" || true
else
    echo "PRD file not found at $PRD_FILE"
fi
echo ""
if [ -f "$ARCH_FILE" ]; then
    echo "📐 Architecture file present: $ARCH_FILE"
else
    echo "📐 No architecture.md provided (optional)"
fi
echo "---"

# Parse configuration
echo "📋 Loading configuration from ConfigMap..."

# Parse each field with error handling
PROJECT_NAME=$(jq -r '.project_name' "$CONFIG_FILE" 2>/dev/null || echo "")
echo "  ✓ Project name: $PROJECT_NAME"

REPOSITORY_URL=$(jq -r '.repository_url' "$CONFIG_FILE" 2>/dev/null || echo "")
echo "  ✓ Repository URL: $REPOSITORY_URL"

GITHUB_APP=$(jq -r '.github_app' "$CONFIG_FILE" 2>/dev/null || echo "")
echo "  ✓ GitHub App: $GITHUB_APP"

MODEL=$(jq -r '.model' "$CONFIG_FILE" 2>/dev/null || echo "claude-3-5-sonnet-20241022")
echo "  ✓ Model: $MODEL"

NUM_TASKS=$(jq -r '.num_tasks' "$CONFIG_FILE" 2>/dev/null || echo "10")
echo "  ✓ Num tasks: $NUM_TASKS"

EXPAND_TASKS=$(jq -r '.expand_tasks' "$CONFIG_FILE" 2>/dev/null || echo "false")
echo "  ✓ Expand tasks: $EXPAND_TASKS"

ANALYZE_COMPLEXITY=$(jq -r '.analyze_complexity' "$CONFIG_FILE" 2>/dev/null || echo "false")
echo "  ✓ Analyze complexity: $ANALYZE_COMPLEXITY"

echo "🔍 Configuration summary:"
echo "  - Project: ${PROJECT_NAME:-[empty]}"
echo "  - Repository: ${REPOSITORY_URL:-[empty]}"
echo "  - GitHub App: ${GITHUB_APP:-[empty]}"
echo "  - Model: ${MODEL:-[empty]}"
echo "  - Num Tasks: ${NUM_TASKS:-[empty]}"
echo "  - Expand: ${EXPAND_TASKS:-[empty]}"
echo "  - Analyze: ${ANALYZE_COMPLEXITY:-[empty]}"

# Turn off command tracing after configuration parsing
set +x

# If project name is empty, try to extract from PRD
if [ -z "$PROJECT_NAME" ] || [ "$PROJECT_NAME" = "null" ]; then
    echo "📝 Extracting project name from PRD..."
    
    # Try to extract from first heading
    PROJECT_NAME=$(head -10 "$PRD_FILE" | grep -E "^#\s+" | head -1 | sed 's/^#\s*//' | \
                   sed 's/[^a-zA-Z0-9 -]//g' | tr '[:upper:]' '[:lower:]' | \
                   sed 's/ /-/g' | sed 's/--*/-/g' | sed 's/^-*//;s/-*$//')
    
    # Fallback to timestamp-based name
    if [ -z "$PROJECT_NAME" ]; then
        PROJECT_NAME="project-$(date +%Y%m%d-%H%M%S)"
    fi
    
    echo "✅ Using project name: $PROJECT_NAME"
fi

# Check for required environment variables
echo "🔍 Checking environment variables..."
if [ -z "$ANTHROPIC_API_KEY" ]; then
    echo "⚠️ Warning: ANTHROPIC_API_KEY is not set"
fi

# Disable interactive Git prompts
export GIT_TERMINAL_PROMPT=0
export GIT_ASKPASS=/bin/true
export SSH_ASKPASS=/bin/true

# GitHub App authentication setup
if [ -n "$GITHUB_APP_PRIVATE_KEY" ] && [ -n "$GITHUB_APP_ID" ]; then
    echo "🔐 Setting up GitHub App authentication..."
    echo "  - GitHub App ID found: ${GITHUB_APP_ID:0:10}..."
    echo "  - GitHub App Private Key found: [REDACTED]"
    
    # Function to generate GitHub App token (reusing from container.sh logic)
    generate_github_token() {
        echo "Generating fresh GitHub App token..."
        
        # Create temporary private key file
        TEMP_KEY_FILE="/tmp/github-app-key.pem"
        echo "$GITHUB_APP_PRIVATE_KEY" > "$TEMP_KEY_FILE"
        chmod 600 "$TEMP_KEY_FILE"
        
        # Generate JWT token
        JWT_HEADER=$(printf '{"alg":"RS256","typ":"JWT"}' | base64 -w 0 | tr '+/' '-_' | tr -d '=')
        NOW=$(date +%s)
        EXP=$((NOW + 600))
        JWT_PAYLOAD=$(printf '{"iat":%d,"exp":%d,"iss":"%s"}' "$NOW" "$EXP" "$GITHUB_APP_ID" | base64 -w 0 | tr '+/' '-_' | tr -d '=')
        JWT_SIGNATURE=$(printf '%s.%s' "$JWT_HEADER" "$JWT_PAYLOAD" | openssl dgst -sha256 -sign "$TEMP_KEY_FILE" -binary | base64 -w 0 | tr '+/' '-_' | tr -d '=')
        JWT_TOKEN="$JWT_HEADER.$JWT_PAYLOAD.$JWT_SIGNATURE"
        
        # Get installation ID
        REPO_OWNER=$(echo "$REPOSITORY_URL" | sed -E 's|https://github.com/([^/]+)/.*|\1|')
        REPO_NAME=$(echo "$REPOSITORY_URL" | sed -E 's|https://github.com/[^/]+/([^/]+)(\.git)?|\1|')
        
        # Try repository installation first (follow redirects)
        INSTALLATION_RESPONSE=$(curl -s -L --retry 5 --retry-delay 2 --retry-connrefused \
            --connect-timeout 5 --max-time 12 \
            -H "Authorization: Bearer $JWT_TOKEN" \
            -H "Accept: application/vnd.github+json" \
            "https://api.github.com/repos/$REPO_OWNER/$REPO_NAME/installation")

        INSTALLATION_ID=$(echo "$INSTALLATION_RESPONSE" | jq -r '.id')

        # Fallback: try organization installation if repo lookup failed
        if [ "$INSTALLATION_ID" = "null" ] || [ -z "$INSTALLATION_ID" ]; then
            echo "⚠️ Repo installation not found for $REPO_OWNER/$REPO_NAME, trying org installation..."
            ORG_INSTALLATION_RESPONSE=$(curl -s -L --retry 5 --retry-delay 2 --retry-connrefused \
                --connect-timeout 5 --max-time 12 \
                -H "Authorization: Bearer $JWT_TOKEN" \
                -H "Accept: application/vnd.github+json" \
                "https://api.github.com/orgs/$REPO_OWNER/installation")
            INSTALLATION_ID=$(echo "$ORG_INSTALLATION_RESPONSE" | jq -r '.id')
        fi

        if [ "$INSTALLATION_ID" = "null" ] || [ -z "$INSTALLATION_ID" ]; then
            echo "❌ Failed to get installation ID for $REPO_OWNER/$REPO_NAME"
            echo "Response (repo): $INSTALLATION_RESPONSE"
            echo "Response (org):  ${ORG_INSTALLATION_RESPONSE:-[none]}"
            return 1
        fi
        
        echo "Installation ID: $INSTALLATION_ID"
        
        # Generate installation access token
        GITHUB_TOKEN=$(curl -s -L --retry 5 --retry-delay 2 --retry-connrefused \
            --connect-timeout 5 --max-time 12 \
            -X POST \
            -H "Authorization: Bearer $JWT_TOKEN" \
            -H "Accept: application/vnd.github.v3+json" \
            "https://api.github.com/app/installations/$INSTALLATION_ID/access_tokens" | jq -r '.token')
        
        if [ "$GITHUB_TOKEN" = "null" ] || [ -z "$GITHUB_TOKEN" ]; then
            echo "❌ Failed to generate GitHub token"
            return 1
        fi
        
        export GITHUB_TOKEN
        export GH_TOKEN="$GITHUB_TOKEN"
        
        # Configure git
        git config --global --replace-all credential.helper store
        echo "https://x-access-token:${GITHUB_TOKEN}@github.com" > ~/.git-credentials
        
        # Configure GitHub CLI
        echo "🔧 Configuring GitHub CLI..."
        echo "$GITHUB_TOKEN" | timeout 10 gh auth login --with-token || {
            echo "⚠️ gh auth login returned non-zero or timed out, but continuing..."
        }
        
        # Check auth status (this may return non-zero even when auth is valid)
        echo "🔍 Checking GitHub CLI auth status..."
        timeout 10 gh auth status || {
            echo "⚠️ gh auth status returned non-zero or timed out, but token is likely still valid"
        }
        
        echo "✅ GitHub authentication configured"
        return 0
    }
    
    # Initial token generation
    generate_github_token || exit 1
else
    echo "⚠️ GitHub App credentials not found, using default authentication"
fi

# Clone repository
echo "📦 Cloning repository: $REPOSITORY_URL"

# Validate repository URL
if [ -z "$REPOSITORY_URL" ] || [ "$REPOSITORY_URL" = "null" ]; then
    echo "❌ Repository URL is empty or null"
    exit 1
fi

CLONE_DIR="/tmp/repo-$(date +%s)"
echo "📂 Clone directory: $CLONE_DIR"
echo "🔍 Attempting git clone..."
git clone "$REPOSITORY_URL" "$CLONE_DIR" || {
    echo "❌ Git clone failed with exit code $?"
    echo "Repository URL: $REPOSITORY_URL"
    echo "Clone directory: $CLONE_DIR"
    exit 1
}

echo "✅ Repository cloned successfully"
cd "$CLONE_DIR"
echo "📂 Changed to clone directory: $(pwd)"

# Normalize project name for filesystem (lowercase, safe characters)
PROJECT_DIR_NAME=$(echo "$PROJECT_NAME" | tr '[:upper:]' '[:lower:]' | sed 's/[^a-z0-9-]/-/g' | sed 's/--*/-/g' | sed 's/^-*//;s/-*$//')

# Set PROJECT_DIR to a subdirectory within the cloned repository
PROJECT_DIR="$CLONE_DIR/$PROJECT_DIR_NAME"

# Create project directory if it doesn't exist
if [ ! -d "$PROJECT_DIR" ]; then
    echo "📁 Creating project directory: $PROJECT_DIR_NAME"
    mkdir -p "$PROJECT_DIR"
fi

# Configure git identity
git config user.name "Project Intake Bot"
git config user.email "intake@5dlabs.com"

# Set up nvm environment if available (Claude Code image uses nvm)
if [ -s "/usr/local/nvm/nvm.sh" ]; then
    echo "🔧 Setting up nvm environment..."
    export NVM_DIR="/usr/local/nvm"
    [ -s "$NVM_DIR/nvm.sh" ] && \. "$NVM_DIR/nvm.sh"
    [ -s "$NVM_DIR/bash_completion" ] && \. "$NVM_DIR/bash_completion"
    echo "✅ nvm loaded, node version: $(node --version)"
fi

# Check if npm is available
if ! command -v npm &> /dev/null; then
    echo "❌ npm is not installed or not in PATH"
    echo "🔍 PATH: $PATH"
    echo "🔍 Checking for node/npm in common locations..."
    
    # Check common locations
    for npm_path in /usr/local/nvm/versions/node/*/bin/npm /usr/bin/npm /usr/local/bin/npm; do
        if [ -f "$npm_path" ]; then
            echo "✅ Found npm at: $npm_path"
            # Add to PATH
            export PATH="$(dirname $npm_path):$PATH"
            break
        fi
    done
    
    # Final check
    if ! command -v npm &> /dev/null; then
        echo "❌ Cannot find npm after checking common locations"
        exit 1
    fi
fi

# Install TaskMaster globally (pin to version with GPT-5 support)
echo "📦 Installing TaskMaster (pinned version)..."
echo "📋 Node version: $(node --version)"
echo "📋 NPM version: $(npm --version)"

# Check if we're in the Claude Code container
if [ -d "/usr/local/share/npm-global" ] && [ -w "/usr/local/share/npm-global" ]; then
    echo "✅ Detected Claude Code container environment"
    export NPM_CONFIG_PREFIX=/usr/local/share/npm-global
    export PATH=$PATH:/usr/local/share/npm-global/bin
    NPM_BIN="/usr/local/share/npm-global/bin"
else
    echo "🔍 Using default npm global location"
    # Let npm use its default global location
    NPM_BIN=$(npm bin -g 2>/dev/null || echo "/usr/local/bin")
fi

TASKMASTER_VERSION="0.24.0"
npm install -g "task-master-ai@${TASKMASTER_VERSION}" || {
    echo "❌ TaskMaster ${TASKMASTER_VERSION} installation failed"
    echo "🔍 Trying with --force flag..."
    npm install -g "task-master-ai@${TASKMASTER_VERSION}" --force || exit 1
}

# Verify installation location
echo "🔍 NPM global bin directory: $NPM_BIN"
echo "🔍 Current PATH: $PATH"

# Add npm global bin to PATH if not already there
if [[ ":$PATH:" != *":$NPM_BIN:"* ]]; then
    export PATH="$NPM_BIN:$PATH"
    echo "🔍 Added $NPM_BIN to PATH"
fi

# Verify installation
if ! command -v task-master &> /dev/null; then
    echo "❌ task-master command not found after installation"
    echo "🔍 PATH: $PATH"
    echo "🔍 Looking for task-master in npm bin:"
    ls -la "$NPM_BIN" | grep -i task || echo "Not found in $NPM_BIN"
    exit 1
fi

# Get the actual path to task-master
TASK_MASTER_PATH=$(which task-master)
echo "✅ TaskMaster installed at: $TASK_MASTER_PATH"
echo "✅ TaskMaster version: $(task-master --version 2>/dev/null || echo 'version check failed')"

# Change to project directory
cd "$PROJECT_DIR"

# Set environment variables for TaskMaster
export TASKMASTER_LOG_LEVEL="debug"
export CI="true"  # This might help TaskMaster run in non-interactive mode
export TASKMASTER_AUTO_ACCEPT="true"

# Initialize TaskMaster
echo "🚀 Initializing TaskMaster project in $PROJECT_NAME..."
echo "📂 Current directory: $(pwd)"
echo "📂 Directory contents before init:"
ls -la

# Debug: Check if task-master command works
echo "🔍 Testing task-master command..."
task-master --version || echo "⚠️ task-master --version failed"
task-master --help > /dev/null 2>&1 || echo "⚠️ task-master --help failed"

# First attempt: Try clean init with all flags
echo "🔍 Attempting TaskMaster init with full flags..."
# Use the full path to ensure we're calling the right binary
"$TASK_MASTER_PATH" init --yes \
    --name "$PROJECT_NAME" \
    --description "Auto-generated project from intake pipeline" \
    --version "0.1.0" \
    --rules "claude" \
    --skip-install \
    --aliases
INIT_EXIT_CODE=$?

echo "🔍 Init result: exit code $INIT_EXIT_CODE"

# Check if initialization was successful
if [ $INIT_EXIT_CODE -eq 0 ] && [ -d ".taskmaster" ]; then
    echo "✅ TaskMaster initialization successful!"
    echo "📂 Directory contents after init:"
    ls -la .taskmaster/
else
    echo "⚠️ TaskMaster init failed or didn't create .taskmaster directory"
    echo "📂 Current directory contents:"
    ls -la
    
    # Try alternative approach: init with minimal flags
    echo "🔧 Trying init with minimal flags..."
    task-master init --name "$PROJECT_NAME" --yes
    INIT_EXIT_CODE=$?
    
    if [ $INIT_EXIT_CODE -eq 0 ] && [ -d ".taskmaster" ]; then
        echo "✅ Minimal init method worked!"
    else
        echo "🔧 Final attempt: Manual directory creation as fallback..."
        
        # Create the .taskmaster directory structure manually as last resort
        echo "📁 Creating .taskmaster directory structure manually..."
        mkdir -p .taskmaster/docs
        mkdir -p .taskmaster/tasks
        mkdir -p .taskmaster/reports
        mkdir -p .taskmaster/templates
        
        # Create a minimal config.json file
        cat > .taskmaster/config.json << EOF
{
  "project": {
    "name": "$PROJECT_NAME",
    "description": "Auto-generated project from intake pipeline",
    "version": "0.1.0"
  },
  "models": {
    "main": "claude-3-5-sonnet-20241022",
    "research": "claude-3-5-sonnet-20241022",
    "fallback": "claude-3-5-sonnet-20241022"
  },
  "parameters": {
    "maxTokens": 8000,
    "temperature": 0.7
  },
  "global": {
    "defaultTag": "master"
  }
}
EOF
        
        # Create empty tasks.json
        echo '{"tasks": []}' > .taskmaster/tasks/tasks.json
        
        echo "✅ Created .taskmaster directory structure manually"
    fi
fi

# Final check
if [ ! -d ".taskmaster" ]; then
    echo "❌ Failed to create .taskmaster directory after all attempts"
    echo "📂 Final directory contents:"
    ls -la
    exit 1
fi

echo "✅ TaskMaster setup complete"
echo "📂 Final .taskmaster contents:"
ls -la .taskmaster/

# Copy PRD and architecture files after initialization
echo "📋 Copying PRD and architecture files..."
# Ensure directories exist regardless of task-master version behavior
mkdir -p .taskmaster/docs .taskmaster/tasks
cp "$PRD_FILE" ".taskmaster/docs/prd.txt"
if [ -f "$ARCH_FILE" ] && [ -s "$ARCH_FILE" ]; then
    cp "$ARCH_FILE" ".taskmaster/docs/architecture.md"
fi

# Configure models with fallback
echo "🤖 Configuring AI models..."

<<<<<<< HEAD
if [ -n "$OPENAI_API_KEY" ]; then
  # Use GPT-5 as primary when OpenAI key is available; keep Opus as research; fallback to GPT-5
  echo "✅ OPENAI_API_KEY detected; setting main=gpt-5, research=$MODEL, fallback=gpt-5"
  task-master models --set-main "gpt-5"
  task-master models --set-research "$MODEL"
=======
# If OpenAI key is present, set fallback to GPT-5; otherwise keep Claude Sonnet fallback
if [ -n "$OPENAI_API_KEY" ]; then
  echo "✅ OPENAI_API_KEY detected; using gpt-5 as fallback"
>>>>>>> 8ed455bc
  task-master models --set-fallback "gpt-5"
else
  # No OpenAI key: use provided model for both roles; fallback to Claude Sonnet
  echo "ℹ️ OPENAI_API_KEY not set; setting main=$MODEL, research=$MODEL, fallback=claude-3-5-sonnet-20241022"
  task-master models --set-main "$MODEL"
  task-master models --set-research "$MODEL"
  task-master models --set-fallback "claude-3-5-sonnet-20241022"
fi

# Parse PRD
echo "📄 Parsing PRD to generate tasks..."
task-master parse-prd \
    --input ".taskmaster/docs/prd.txt" \
    --force || {
    echo "❌ Failed to parse PRD"
    exit 1
}

# Resolve tasks.json path (use default, fallback to discovery)
TASKS_FILE=".taskmaster/tasks/tasks.json"
if [ ! -f "$TASKS_FILE" ]; then
    ALT_TASKS_FILE=$(find .taskmaster -maxdepth 2 -name tasks.json | head -n 1 || true)
    if [ -n "$ALT_TASKS_FILE" ] && [ -f "$ALT_TASKS_FILE" ]; then
        TASKS_FILE="$ALT_TASKS_FILE"
    else
        echo "❌ tasks.json not found after parse"
        exit 1
    fi
fi

# Analyze complexity if requested
if [ "$ANALYZE_COMPLEXITY" = "true" ]; then
    echo "🔍 Analyzing task complexity..."
    mkdir -p .taskmaster/reports
    task-master analyze-complexity --file "$TASKS_FILE" || {
        echo "❌ analyze-complexity failed"
        exit 1
    }
fi

# Expand tasks if requested
if [ "$EXPAND_TASKS" = "true" ]; then
    echo "🌳 Expanding tasks with subtasks..."
    task-master expand --all --force --file "$TASKS_FILE" || {
        echo "❌ expand failed"
        exit 1
    }
fi

# Review and align tasks with architecture using Claude
echo "🤖 Reviewing tasks against architecture with Claude..."
if [ -f ".taskmaster/docs/architecture.md" ]; then
    # Check if claude command is available
    if command -v claude &> /dev/null; then
        echo "✅ Claude command found"
        
        # Create a prompt for Claude to review tasks
        cat > /tmp/review-prompt.md <<'EOF'
Please review the tasks.json file against the architecture.md document and ensure they are properly aligned.

Your task is to:
1. Cross-reference all tasks in tasks.json with the architecture diagram
2. Identify any missing tasks that are implied by the architecture
3. Identify any tasks that don't align with the architecture
4. Update, add, or remove tasks as needed to ensure full alignment

Important:
- Make direct edits to the tasks.json file
- Ensure all architectural components have corresponding tasks
- Ensure task dependencies match the architectural flow
- Preserve the existing task structure and IDs where possible
- Add clear details and implementation notes based on the architecture

Files to review:
- .taskmaster/tasks/tasks.json (the task list)
- .taskmaster/docs/architecture.md (the architecture reference)

Make the necessary modifications directly to ensure the tasks and architecture are fully aligned.
EOF

        # Run Claude to review and update tasks
        echo "🔍 Running Claude review..."
        claude -p --output-format stream-json --verbose --model "$MODEL" /tmp/review-prompt.md || {
            echo "⚠️ Claude review failed, but continuing..."
        }
        
        echo "✅ Task review complete"
    else
        echo "⚠️ Claude command not found, skipping architecture alignment"
    fi
else
    echo "⚠️ No architecture.md file found, skipping architecture alignment"
fi

# Generate task files
echo "📝 Generating individual task files..."
task-master generate

# Create summary file
echo "📊 Creating project summary..."
cat > README.md <<EOF
# $PROJECT_NAME

Auto-generated project from intake pipeline.

## Project Structure

- **.taskmaster/** - TaskMaster configuration and tasks
  - **docs/** - Source documents (PRD, architecture)
  - **tasks/** - Generated task definitions
- **docs/** - Individual task documentation

## Getting Started

1. Review the generated tasks in \`.taskmaster/tasks/tasks.json\`
2. Use \`task-master list\` to view all tasks
3. Use \`task-master next\` to get the next task to work on
4. Implement tasks using the orchestrator workflow

## Generated Statistics

- Total tasks: $(jq '.tasks | length' .taskmaster/tasks/tasks.json 2>/dev/null || echo "N/A")
- Model used: $MODEL
- Generated on: $(date)

## Source Documents

- [Product Requirements](/.taskmaster/docs/prd.txt)
$([ -f ".taskmaster/docs/architecture.md" ] && echo "- [Architecture](/.taskmaster/docs/architecture.md)")
EOF

# Commit changes
echo "💾 Committing project structure..."
cd "$CLONE_DIR"
git add -A
git commit -m "🚀 Initialize project: $PROJECT_NAME

Automated project intake:
- Parsed PRD and architecture documents
- Generated TaskMaster tasks
- Created project structure
- Model: $MODEL
- Tasks: $NUM_TASKS targets
$([ "$EXPAND_TASKS" = "true" ] && echo "- Expanded with subtasks")
$([ "$ANALYZE_COMPLEXITY" = "true" ] && echo "- Complexity analysis performed")
"

# Create branch and push
BRANCH_NAME="intake/$PROJECT_NAME-$(date +%Y%m%d-%H%M%S)"
echo "🌿 Creating branch: $BRANCH_NAME"
git checkout -b "$BRANCH_NAME"
git push -u origin "$BRANCH_NAME"

# Create pull request
echo "🔀 Creating pull request..."
PR_BODY="## 🎉 Project Intake: $PROJECT_NAME

This PR contains the auto-generated project structure and tasks.

### 📋 What was processed:
- ✅ PRD document parsed
$([ -f "$PROJECT_DIR/.taskmaster/docs/architecture.md" ] && echo "- ✅ Architecture document included")
- ✅ TaskMaster initialized
- ✅ Tasks generated (target: $NUM_TASKS)
$([ "$ANALYZE_COMPLEXITY" = "true" ] && echo "- ✅ Complexity analysis performed")
$([ "$EXPAND_TASKS" = "true" ] && echo "- ✅ Tasks expanded with subtasks")
- ✅ Project structure created

### 🏗️ Generated Structure:
\`\`\`
$PROJECT_DIR/
├── .taskmaster/
│   ├── docs/
│   │   ├── prd.txt
│   │   └── architecture.md
│   ├── tasks/
│   │   └── tasks.json
│   └── config.json
├── docs/
│   ├── task-1/
│   │   └── task.md
│   └── ...
└── README.md
\`\`\`

### 🤖 Configuration:
- **Model**: $MODEL
- **Tasks Generated**: $(jq '.tasks | length' "$PROJECT_DIR/.taskmaster/tasks/tasks.json" 2>/dev/null || echo "N/A")
- **Complexity Analysis**: $ANALYZE_COMPLEXITY
- **Task Expansion**: $EXPAND_TASKS

### 🎯 Next Steps:
1. Review the generated tasks
2. Merge this PR to add the project
3. Use orchestrator workflows to implement tasks
"

# Refresh GitHub token before PR creation
if [ -n "$GITHUB_APP_PRIVATE_KEY" ]; then
    echo "🔄 Refreshing GitHub token for PR creation..."
    generate_github_token
fi

gh pr create \
    --title "🚀 Project Intake: $PROJECT_NAME" \
    --body "$PR_BODY" \
    --head "$BRANCH_NAME" \
    --base main || {
        echo "⚠️ Failed to create PR, but branch has been pushed"
        echo "Branch: $BRANCH_NAME"
        echo "You can create the PR manually"
    }

echo "✅ Project intake complete!"
echo "================================="
echo "Project: $PROJECT_NAME"
echo "Location: $PROJECT_DIR"
echo "Branch: $BRANCH_NAME"
echo "Repository: $REPOSITORY_URL"<|MERGE_RESOLUTION|>--- conflicted
+++ resolved
@@ -438,17 +438,11 @@
 # Configure models with fallback
 echo "🤖 Configuring AI models..."
 
-<<<<<<< HEAD
 if [ -n "$OPENAI_API_KEY" ]; then
-  # Use GPT-5 as primary when OpenAI key is available; keep Opus as research; fallback to GPT-5
+  # Use GPT-5 as primary when OpenAI key is available; keep Opus (or configured model) as research; fallback to GPT-5
   echo "✅ OPENAI_API_KEY detected; setting main=gpt-5, research=$MODEL, fallback=gpt-5"
   task-master models --set-main "gpt-5"
   task-master models --set-research "$MODEL"
-=======
-# If OpenAI key is present, set fallback to GPT-5; otherwise keep Claude Sonnet fallback
-if [ -n "$OPENAI_API_KEY" ]; then
-  echo "✅ OPENAI_API_KEY detected; using gpt-5 as fallback"
->>>>>>> 8ed455bc
   task-master models --set-fallback "gpt-5"
 else
   # No OpenAI key: use provided model for both roles; fallback to Claude Sonnet
