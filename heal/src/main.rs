--- conflicted
+++ resolved
@@ -4355,14 +4355,7 @@
         "{}",
         format!("Starting alert watch in namespace: {namespace}").cyan()
     );
-<<<<<<< HEAD
-    println!(
-        "{}",
-        format!("Prompts directory: {prompts_dir}").dimmed()
-    );
-=======
-    println!("{}", format!("Prompts directory: {}", prompts_dir).dimmed());
->>>>>>> 969d1a21
+    println!("{}", format!("Prompts directory: {prompts_dir}").dimmed());
     if dry_run {
         println!(
             "{}",
@@ -4613,14 +4606,8 @@
     // For completion checks, load agent-specific expected behaviors
     let expected_behaviors = if alert_id == "completion" {
         let expected_file = format!("{}/expected/{}.md", prompts_dir, agent.to_lowercase());
-<<<<<<< HEAD
-        std::fs::read_to_string(&expected_file).unwrap_or_else(|_| {
-            format!("# Expected behaviors for {agent} not found")
-        })
-=======
         std::fs::read_to_string(&expected_file)
-            .unwrap_or_else(|_| format!("# Expected behaviors for {} not found", agent))
->>>>>>> 969d1a21
+            .unwrap_or_else(|_| format!("# Expected behaviors for {agent} not found"))
     } else {
         String::new()
     };
@@ -4752,17 +4739,12 @@
 
 /// Spawn Factory (droid exec) with the rendered prompt
 /// Output is written to /workspace/watch/logs/ for sidecar to tail
-<<<<<<< HEAD
 #[allow(clippy::too_many_lines)] // Complex log handling requires all steps together
-async fn spawn_factory_with_prompt(prompt_path: &str, pod_name: &str, alert_id: &str) -> Result<()> {
-    use tokio::process::Command as AsyncCommand;
-=======
 async fn spawn_factory_with_prompt(
     prompt_path: &str,
     pod_name: &str,
     alert_id: &str,
 ) -> Result<()> {
->>>>>>> 969d1a21
     use std::io::Write;
     use tokio::process::Command as AsyncCommand;
 
@@ -4785,15 +4767,7 @@
 
     println!(
         "{}",
-<<<<<<< HEAD
         format!("🚀 Spawning Factory for alert {alert_id} on pod {pod_name} → {log_file}").cyan()
-=======
-        format!(
-            "🚀 Spawning Factory for alert {} on pod {} → {}",
-            alert_id, pod_name, log_file
-        )
-        .cyan()
->>>>>>> 969d1a21
     );
 
     // Write header to log file
@@ -4924,30 +4898,14 @@
 ) -> Result<()> {
     println!(
         "{}",
-<<<<<<< HEAD
         format!("Spawning remediation agent for alert {alert} (task: {task_id})").cyan()
-=======
-        format!(
-            "Spawning remediation agent for alert {} (task: {})",
-            alert, task_id
-        )
-        .cyan()
->>>>>>> 969d1a21
     );
 
     // Read the issue file
     let issue_content = std::fs::read_to_string(issue_file)
         .context(format!("Failed to read issue file: {issue_file}"))?;
 
-<<<<<<< HEAD
     println!("{}", format!("Issue file: {issue_file}").dimmed());
-    println!("{}", format!("Issue preview: {}...", &issue_content[..issue_content.len().min(200)]).dimmed());
-
-    // Load config to get remediation settings (will be used for CodeRun creation)
-    let _config_content = std::fs::read_to_string(config)
-        .context(format!("Failed to read config: {config}"))?;
-=======
-    println!("{}", format!("Issue file: {}", issue_file).dimmed());
     println!(
         "{}",
         format!(
@@ -4959,8 +4917,7 @@
 
     // Load config to get remediation settings (will be used for CodeRun creation)
     let _config_content =
-        std::fs::read_to_string(config).context(format!("Failed to read config: {}", config))?;
->>>>>>> 969d1a21
+        std::fs::read_to_string(config).context(format!("Failed to read config: {config}"))?;
 
     // For now, create a CodeRun for remediation
     // In production, this would create an actual CodeRun resource via kubectl
