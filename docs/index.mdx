--- conflicted
+++ resolved
@@ -62,12 +62,4 @@
 
 <Note>
   This documentation is synced with GitHub and auto-deploys on push to main.
-</Note>
-
-
-
-
-<<<<<<< HEAD
-
-=======
->>>>>>> c64c59f6
+</Note>