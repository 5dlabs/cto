--- conflicted
+++ resolved
@@ -433,11 +433,4 @@
 - The `validate_structured_feedback` function in security/validation.rs was never called
 - The `parse_feedback_comment` function was only used in tests
 - No CRDs or Helm charts reference the remediation module
-- No workflows (Play, Intake) use the remediation module
-
-
-
-<<<<<<< HEAD
-
-=======
->>>>>>> c64c59f6
+- No workflows (Play, Intake) use the remediation module