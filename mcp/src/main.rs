--- conflicted
+++ resolved
@@ -972,11 +972,7 @@
             "configmap",
             &name,
             "-n",
-<<<<<<< HEAD
-            "cto",
-=======
             "agent-platform",
->>>>>>> 1ac244de
             "-o",
             "json",
         ])
@@ -2514,15 +2510,9 @@
                                             "  🗑️  Deleting completed workflow ({age_secs}s old, status: {phase:?}): {name}"
                                         );
                                         let _ =
-<<<<<<< HEAD
-                                            run_argo_cli(&["stop", name, "-n", "cto"]);
-                                        let _ =
-                                            run_argo_cli(&["delete", name, "-n", "cto"]);
-=======
                                             run_argo_cli(&["stop", name, "-n", "agent-platform"]);
                                         let _ =
                                             run_argo_cli(&["delete", name, "-n", "agent-platform"]);
->>>>>>> 1ac244de
                                     }
                                     None => {
                                         eprintln!(
@@ -2548,11 +2538,7 @@
         "--from",
         workflow_template,
         "-n",
-<<<<<<< HEAD
-        "cto",
-=======
         "agent-platform",
->>>>>>> 1ac244de
     ];
 
     // Add labels for workflow tracking (enables auto-detection)
