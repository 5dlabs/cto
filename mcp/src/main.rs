use anyhow::{anyhow, Context, Result};
use serde::{Deserialize, Serialize};
use serde_json::{json, Value};
use std::collections::HashMap;
use std::path::Path;
use std::process::Command;
use std::sync::OnceLock;
use tokio::io::{AsyncBufReadExt, AsyncWriteExt, BufReader};
use tokio::runtime::Runtime;
use tokio::signal;
use tokio::time::{timeout, Duration};

mod tools;

// Global configuration loaded once at startup
static CTO_CONFIG: OnceLock<CtoConfig> = OnceLock::new();

#[derive(Debug, Deserialize, Clone)]
struct AgentConfig {
    #[serde(rename = "githubApp")]
    github_app: String,
    cli: String,
    model: String,
    #[allow(dead_code)]
    tools: AgentTools,
}

#[derive(Debug, Deserialize, Clone)]
struct AgentTools {
    #[allow(dead_code)]
    remote: Vec<String>,
    #[serde(rename = "localServers")]
    #[allow(dead_code)]
    local_servers: LocalServerConfig,
}

#[derive(Debug, Deserialize, Clone)]
struct LocalServerConfig {
    #[allow(dead_code)]
    filesystem: ServerConfig,
    #[allow(dead_code)]
    git: ServerConfig,
}

#[derive(Debug, Deserialize, Clone)]
struct ServerConfig {
    #[allow(dead_code)]
    enabled: bool,
    #[allow(dead_code)]
    tools: Vec<String>,
}

#[derive(Debug, Deserialize, Clone)]
struct CtoConfig {
    version: String,
    defaults: WorkflowDefaults,
    agents: HashMap<String, AgentConfig>,
}

#[derive(Debug, Deserialize, Clone)]
struct WorkflowDefaults {
    docs: DocsDefaults,
    #[allow(dead_code)]
    code: CodeDefaults,
    #[serde(default)]
    intake: IntakeDefaults,
    #[serde(default)]
    play: PlayDefaults,
    #[serde(default)]
    docs_ingest: DocsIngestDefaults,
}

#[derive(Debug, Deserialize, Clone)]
struct DocsDefaults {
    model: String,
    #[serde(rename = "githubApp")]
    github_app: String,
    #[serde(rename = "includeCodebase")]
    include_codebase: bool,
    #[serde(rename = "sourceBranch")]
    source_branch: String,
}

#[derive(Debug, Deserialize, Clone)]
struct CodeDefaults {
    #[allow(dead_code)]
    model: String,
    #[serde(rename = "githubApp")]
    #[allow(dead_code)]
    github_app: String,
    #[serde(rename = "continueSession")]
    #[allow(dead_code)]
    continue_session: bool,
    #[serde(rename = "workingDirectory")]
    #[allow(dead_code)]
    working_directory: String,
    #[serde(rename = "overwriteMemory")]
    #[allow(dead_code)]
    overwrite_memory: bool,
    #[allow(dead_code)]
    repository: Option<String>,
    #[serde(rename = "docsRepository")]
    #[allow(dead_code)]
    docs_repository: Option<String>,
    #[serde(rename = "docsProjectDirectory")]
    #[allow(dead_code)]
    docs_project_directory: Option<String>,
    #[allow(dead_code)]
    service: Option<String>,
}

#[derive(Debug, Deserialize, Clone)]
struct ModelConfig {
    model: String,
    provider: String,
}

#[derive(Debug, Deserialize, Clone)]
struct IntakeDefaults {
    #[serde(rename = "githubApp")]
    github_app: String,
    primary: ModelConfig,
    research: ModelConfig,
    fallback: ModelConfig,
}

impl Default for IntakeDefaults {
    fn default() -> Self {
        // No defaults - require explicit configuration
        IntakeDefaults {
            github_app: String::new(),
            primary: ModelConfig {
                model: String::new(),
                provider: String::new(),
            },
            research: ModelConfig {
                model: String::new(),
                provider: String::new(),
            },
            fallback: ModelConfig {
                model: String::new(),
                provider: String::new(),
            },
        }
    }
}

/// Validate model name format (support both Claude API and CLAUDE code formats)
fn validate_model_name(model: &str) -> Result<()> {
    if !model.starts_with("claude-") && !["opus", "sonnet", "haiku"].contains(&model) {
        return Err(anyhow!(
            "Invalid model '{}'. Must be a valid Claude model name (claude-* format) or CLAUDE code model (opus, sonnet, haiku)",
            model
        ));
    }
    Ok(())
}

#[derive(Debug, Deserialize, Clone, Default)]
struct PlayDefaults {
    model: String,
    cli: String,
    #[serde(rename = "implementationAgent")]
    implementation_agent: String,
    #[serde(rename = "qualityAgent")]
    quality_agent: String,
    #[serde(rename = "testingAgent")]
    testing_agent: String,
    repository: Option<String>,
    service: Option<String>,
    #[serde(rename = "docsRepository")]
    docs_repository: Option<String>,
    #[serde(rename = "docsProjectDirectory")]
    docs_project_directory: Option<String>,
}

#[derive(Debug, Deserialize, Clone)]
struct DocsIngestDefaults {
    model: String,
    #[serde(rename = "docServerUrl")]
    doc_server_url: String,
}

impl Default for DocsIngestDefaults {
    fn default() -> Self {
        DocsIngestDefaults {
            model: "claude-sonnet-4-20250514".to_string(),
            // Use the internal Kubernetes service URL - accessible via Twingate
            doc_server_url: "http://doc-server-agent-docs-server.mcp.svc.cluster.local:80".to_string(),
        }
    }
}



/// Load configuration from cto-config.json file
/// Looks in current directory, workspace root, or WORKSPACE_FOLDER_PATHS for cto-config.json
#[allow(clippy::disallowed_macros)]
fn load_cto_config() -> Result<CtoConfig> {
    let mut config_paths = vec![
        std::path::PathBuf::from("cto-config.json"),
        std::path::PathBuf::from("../cto-config.json"),
    ];

    // TEMPORARY DEBUG: Print all environment variables
    eprintln!("🐛 DEBUG: Environment variables:");
    for (key, value) in std::env::vars() {
        eprintln!("🐛   {key}: {value}");
    }
    eprintln!(
        "🐛 DEBUG: Current working directory: {:?}",
        std::env::current_dir().unwrap_or_else(|e| {
            eprintln!("⚠️ Failed to get current directory: {e}");
            std::path::PathBuf::from(".")
        })
    );

    // Add workspace folder paths if available (Cursor provides this)
    if let Ok(workspace_paths) = std::env::var("WORKSPACE_FOLDER_PATHS") {
        eprintln!("🐛 DEBUG: WORKSPACE_FOLDER_PATHS found: {workspace_paths}");
        for workspace_path in workspace_paths.split(',') {
            let workspace_path = workspace_path.trim();
            eprintln!("🐛 DEBUG: Adding config path: {workspace_path}");
            config_paths.push(std::path::PathBuf::from(workspace_path).join("cto-config.json"));
        }
    } else {
        eprintln!("🐛 DEBUG: WORKSPACE_FOLDER_PATHS not found in environment");
    }

    for config_path in config_paths {
        if config_path.exists() {
            eprintln!("📋 Loading configuration from: {}", config_path.display());
            let config_content = std::fs::read_to_string(&config_path).with_context(|| {
                format!("Failed to read config file: {}", config_path.display())
            })?;

            let config: CtoConfig = serde_json::from_str(&config_content).with_context(|| {
                format!("Failed to parse config file: {}", config_path.display())
            })?;

            // Basic version validation
            if config.version != "1.0" {
                return Err(anyhow!(
                    "Unsupported config version: {}. Expected: 1.0",
                    config.version
                ));
            }

            eprintln!("✅ Configuration loaded successfully");
            return Ok(config);
        }
    }

    let workspace_info = if let Ok(workspace_paths) = std::env::var("WORKSPACE_FOLDER_PATHS") {
        format!(" Also checked workspace folders: {workspace_paths}")
    } else {
        " No WORKSPACE_FOLDER_PATHS environment variable found (Cursor-only feature).".to_string()
    };

    Err(anyhow!("cto-config.json not found in current directory or parent directory.{} Please create a configuration file in your project root.", workspace_info))
}

#[derive(Deserialize)]
struct RpcRequest {
    id: Option<Value>,
    method: String,
    params: Option<Value>,
}

#[derive(Serialize)]
struct RpcSuccessResponse {
    jsonrpc: String,
    result: Value,
    id: Option<Value>,
}

#[derive(Debug, Serialize)]
struct RpcError {
    code: i32,
    message: String,
    data: Option<Value>,
}

#[derive(Serialize)]
struct RpcErrorResponse {
    jsonrpc: String,
    error: RpcError,
    id: Option<Value>,
}

fn extract_params(params: Option<&Value>) -> HashMap<String, Value> {
    params
        .and_then(|p| p.as_object())
        .map(|obj| obj.iter().map(|(k, v)| (k.clone(), v.clone())).collect())
        .unwrap_or_default()
}

fn handle_mcp_methods(method: &str, _params_map: &HashMap<String, Value>) -> Option<Result<Value>> {
    match method {
        "initialize" => Some(Ok(json!({
            "protocolVersion": "2025-06-18",
            "capabilities": {
                "tools": {
                    "listChanged": true
                }
            },
            "serverInfo": {
                "name": "agent-platform-mcp",
                "title": "Agent Platform MCP Server",
                "version": "1.0.0"
            }
        }))),
        "tools/list" => {
            // Get config if available to show dynamic agent options
            match CTO_CONFIG.get() {
                Some(config) => Some(Ok(tools::get_tool_schemas_with_config(&config.agents))),
                None => Some(Ok(tools::get_tool_schemas())),
            }
        }
        _ => None,
    }
}

fn run_argo_cli(args: &[&str]) -> Result<String> {
    let output = Command::new("argo")
        .args(args)
        .output()
        .context("Failed to execute argo command")?;

    if output.status.success() {
        Ok(String::from_utf8(output.stdout)?.trim().to_string())
    } else {
        let stderr = String::from_utf8(output.stderr)?;
        Err(anyhow!("Argo command failed: {}", stderr))
    }
}

/// Get the remote URL for the current git repository
fn get_git_remote_url() -> Result<String> {
    let output = Command::new("git")
        .args(["remote", "get-url", "origin"])
        .output()
        .context("Failed to execute git command")?;

    if output.status.success() {
        let url = String::from_utf8(output.stdout)?.trim().to_string();

        // Convert SSH URLs to HTTPS format
        if url.starts_with("git@github.com:") {
            let repo_path = url.strip_prefix("git@github.com:").unwrap();
            let repo_path = repo_path.strip_suffix(".git").unwrap_or(repo_path);
            Ok(format!("https://github.com/{repo_path}"))
        } else {
            Ok(url)
        }
    } else {
        let stderr = String::from_utf8(output.stderr)?;
        Err(anyhow!("Git command failed: {}", stderr))
    }
}

/// Get the current git branch in a specific directory
fn get_git_current_branch_in_dir(dir: Option<&Path>) -> Result<String> {
    let mut cmd = Command::new("git");
    cmd.args(["branch", "--show-current"]);

    if let Some(dir) = dir {
        cmd.current_dir(dir);
    }

    let output = cmd.output().context("Failed to execute git command")?;

    if output.status.success() {
        let branch = String::from_utf8(output.stdout)?.trim().to_string();
        if branch.is_empty() {
            Ok("main".to_string()) // fallback to main if no branch (detached HEAD)
        } else {
            Ok(branch)
        }
    } else {
        let stderr = String::from_utf8(output.stderr)?;
        Err(anyhow!("Git command failed: {}", stderr))
    }
}

/// Get the current git repository URL in org/repo format from a specific directory
fn get_git_repository_url_in_dir(dir: Option<&Path>) -> Result<String> {
    let mut cmd = Command::new("git");
    cmd.args(["remote", "get-url", "origin"]);

    if let Some(dir) = dir {
        cmd.current_dir(dir);
    }

    let output = cmd
        .output()
        .context("Failed to execute git remote command")?;

    if !output.status.success() {
        let stderr = String::from_utf8(output.stderr)?;
        return Err(anyhow!("Failed to get git repository URL: {}", stderr));
    }

    let url = String::from_utf8(output.stdout)?.trim().to_string();

    // Parse GitHub URL to get org/repo format
    // Handles both https://github.com/org/repo.git and git@github.com:org/repo.git
    if url.contains("github.com/") {
        // https format: https://github.com/org/repo.git
        let parts: Vec<&str> = url.split("github.com/").collect();
        if parts.len() > 1 {
            let org_repo = parts[1].trim_end_matches(".git");
            return Ok(org_repo.to_string());
        }
    } else if url.contains("github.com:") {
        // SSH format: git@github.com:org/repo.git
        let parts: Vec<&str> = url.split("github.com:").collect();
        if parts.len() > 1 {
            let org_repo = parts[1].trim_end_matches(".git");
            return Ok(org_repo.to_string());
        }
    }

    Err(anyhow!("Could not parse repository URL: {}", url))
}

/// Validate repository URL format
fn validate_repository_url(repo_url: &str) -> Result<()> {
    // Accept both formats: "org/repo" and "https://github.com/org/repo"
    if repo_url.starts_with("https://github.com/") {
        // Validate HTTPS URL format
        let path = repo_url.trim_start_matches("https://github.com/");
        let parts: Vec<&str> = path.trim_end_matches(".git").split('/').collect();
        if parts.len() != 2 || parts[0].is_empty() || parts[1].is_empty() {
            return Err(anyhow!(
                "Repository URL must be in format 'https://github.com/org/repo'"
            ));
        }
    } else {
        // Validate org/repo format
        let parts: Vec<&str> = repo_url.split('/').collect();
        if parts.len() != 2 || parts[0].is_empty() || parts[1].is_empty() {
            return Err(anyhow!(
                "Repository must be in format 'org/repo' or 'https://github.com/org/repo'"
            ));
        }
    }

    Ok(())
}

#[allow(clippy::disallowed_macros)]
fn handle_docs_workflow(arguments: &HashMap<String, Value>) -> Result<Value> {
    let working_directory = arguments
        .get("working_directory")
        .and_then(|v| v.as_str())
        .ok_or(anyhow!("Missing required parameter: working_directory"))?;

    let config = CTO_CONFIG.get().unwrap();

    // Get workspace directory from Cursor environment, then navigate to working_directory
    let workspace_dir = std::env::var("WORKSPACE_FOLDER_PATHS")
        .map(|paths| {
            let first_path = paths.split(',').next().unwrap_or(&paths).trim();
            first_path.to_string()
        })
        .map(std::path::PathBuf::from)
        .unwrap_or_else(|_| std::env::current_dir().unwrap_or_default());

    // Handle both absolute and relative paths
    let working_path = std::path::PathBuf::from(working_directory);
    let project_dir = if working_path.is_absolute() {
        // If working_directory is absolute, use it directly
        working_path.clone()
    } else {
        // If relative, join with workspace_dir
        workspace_dir.join(working_directory)
    };

    // For git operations, we need the repository root, not the working directory
    // Try to find the git root by looking for .git directory
    let mut git_root = project_dir.clone();
    let mut found_git = false;
    while git_root.parent().is_some() {
        if git_root.join(".git").exists() {
            found_git = true;
            break;
        }
        if let Some(parent) = git_root.parent() {
            git_root = parent.to_path_buf();
        } else {
            break;
        }
    }

    // If we didn't find a .git directory, fall back to the project directory
    if !found_git {
        git_root = project_dir.clone();
    }

    eprintln!("🔍 Using project directory: {}", project_dir.display());
    eprintln!("🔍 Using git root directory: {}", git_root.display());

    // Change to git root for git commands
    std::env::set_current_dir(&git_root).with_context(|| {
        format!(
            "Failed to navigate to git root directory: {}",
            git_root.display()
        )
    })?;

    // Auto-detect repository URL (fail if not available)
    let repository_url = get_git_remote_url()
        .context("Failed to auto-detect repository URL. Ensure you're in a git repository with origin remote.")?;
    validate_repository_url(&repository_url)?;

    // Handle source branch - use provided value, config default, or auto-detect from git
    let source_branch = arguments
        .get("source_branch")
        .and_then(|v| v.as_str())
        .map(String::from)
        .unwrap_or_else(|| config.defaults.docs.source_branch.clone());

    // Check for uncommitted changes and push them before starting docs generation
    eprintln!("🔍 Checking for uncommitted changes...");
    eprintln!(
        "🐛 DEBUG: Current directory for git: {:?}",
        std::env::current_dir().unwrap_or_else(|_| std::path::PathBuf::from("."))
    );
    let status_output = Command::new("git")
        .args(["status", "--porcelain"])
        .output()
        .context("Failed to check git status")?;

    if status_output.status.success() {
        let status_text = String::from_utf8(status_output.stdout)?;
        if !status_text.trim().is_empty() {
            eprintln!("📝 Found uncommitted changes, committing and pushing...");

            // Configure git user for commits (required for git commit to work)
            let config_name_result = Command::new("git")
                .args(["config", "user.name", "MCP Server"])
                .output()
                .context("Failed to configure git user.name")?;

            if !config_name_result.status.success() {
                return Err(anyhow!(
                    "Failed to configure git user.name: {}",
                    String::from_utf8_lossy(&config_name_result.stderr)
                ));
            }

            let config_email_result = Command::new("git")
                .args(["config", "user.email", "mcp-server@5dlabs.com"])
                .output()
                .context("Failed to configure git user.email")?;

            if !config_email_result.status.success() {
                return Err(anyhow!(
                    "Failed to configure git user.email: {}",
                    String::from_utf8_lossy(&config_email_result.stderr)
                ));
            }

            // Add all changes
            let add_result = Command::new("git")
                .args(["add", "."])
                .output()
                .context("Failed to stage changes")?;

            if !add_result.status.success() {
                return Err(anyhow!(
                    "Failed to stage changes: {}",
                    String::from_utf8_lossy(&add_result.stderr)
                ));
            }

            // Commit with timestamp
            let timestamp = std::time::SystemTime::now()
                .duration_since(std::time::UNIX_EPOCH)
                .unwrap()
                .as_secs();
            let commit_msg = format!("docs: auto-commit before docs generation at {timestamp}");

            let commit_result = Command::new("git")
                .args(["commit", "-m", &commit_msg])
                .output()
                .context("Failed to commit changes")?;

            if !commit_result.status.success() {
                let stderr = String::from_utf8_lossy(&commit_result.stderr);
                let stdout = String::from_utf8_lossy(&commit_result.stdout);
                eprintln!("🐛 DEBUG: Git commit failed");
                eprintln!("🐛 DEBUG: Stderr: {stderr}");
                eprintln!("🐛 DEBUG: Stdout: {stdout}");
                return Err(anyhow!("Failed to commit changes: {}", stderr));
            }

            // Push to current branch
            eprintln!("🐛 DEBUG: Pushing to branch: {source_branch}");
            let push_result = Command::new("git")
                .args(["push", "origin", &source_branch])
                .output()
                .context("Failed to push changes")?;

            if !push_result.status.success() {
                let stderr = String::from_utf8_lossy(&push_result.stderr);
                eprintln!("🐛 DEBUG: Git push failed");
                eprintln!("🐛 DEBUG: Stderr: {stderr}");
                return Err(anyhow!("Failed to push changes: {}", stderr));
            }

            eprintln!("✅ Changes committed and pushed successfully");
        } else {
            eprintln!("✅ No uncommitted changes found");
        }
    } else {
        return Err(anyhow!(
            "Failed to check git status: {}",
            String::from_utf8_lossy(&status_output.stderr)
        ));
    }

    // Handle agent name resolution with validation
    let agent_name = arguments.get("agent").and_then(|v| v.as_str());
    let github_app = if let Some(agent) = agent_name {
        // Validate agent name exists in config
        if !config.agents.contains_key(agent) {
            let available_agents: Vec<&String> = config.agents.keys().collect();
            return Err(anyhow!(
                "Unknown agent '{}'. Available agents: {:?}",
                agent,
                available_agents
            ));
        }
        config.agents[agent].github_app.clone()
    } else {
        // Use default from config
        config.defaults.docs.github_app.clone()
    };

    // Handle model - use provided value or config default
    let model = arguments
        .get("model")
        .and_then(|v| v.as_str())
        .map(String::from)
        .unwrap_or_else(|| {
            eprintln!(
                "🐛 DEBUG: Using docs default model: {}",
                config.defaults.docs.model
            );
            config.defaults.docs.model.clone()
        });

    // Validate model name (support both Claude API and CLAUDE code formats)
    validate_model_name(&model)?;

    // Task files will be generated by container script from tasks.json

    // Handle include_codebase - use provided value or config default
    let include_codebase = arguments
        .get("include_codebase")
        .and_then(|v| v.as_bool())
        .unwrap_or(config.defaults.docs.include_codebase);

    // Calculate relative working directory for container (relative to git root)
    let container_working_directory = if let Ok(relative_path) = project_dir.strip_prefix(&git_root)
    {
        // Get the relative path from git root to working directory
        relative_path.to_string_lossy().to_string()
    } else if working_path.is_absolute() {
        // Fallback: extract just the final component(s)
        working_path
            .file_name()
            .and_then(|n| n.to_str())
            .unwrap_or(working_directory)
            .to_string()
    } else {
        // If it's already relative, use it as-is
        working_directory.to_string()
    };

    eprintln!("🐛 DEBUG: Local working directory: {working_directory}");
    eprintln!("🐛 DEBUG: Container working directory: {container_working_directory}");

    let mut params = vec![
        format!("working-directory={container_working_directory}"),
        format!("repository-url={repository_url}"),
        format!("source-branch={source_branch}"),
        format!("github-app={github_app}"),
        format!("model={model}"),
    ];

    // Always add include_codebase parameter as boolean (required by workflow template)
    params.push(format!("include-codebase={include_codebase}"));

    eprintln!("🐛 DEBUG: Docs workflow submitting with model: {model}");
    eprintln!("🐛 DEBUG: Full Argo parameters: {params:?}");

    let mut args = vec![
        "submit",
        "--from",
        "workflowtemplate/docsrun-template",
        "-n",
        "agent-platform",
    ];

    // Add all parameters to the command
    for param in &params {
        args.push("-p");
        args.push(param);
    }

    match run_argo_cli(&args) {
        Ok(output) => Ok(json!({
            "success": true,
            "message": "Documentation generation workflow submitted successfully",
            "output": output,
            "working_directory": working_directory,
            "repository_url": repository_url,
            "source_branch": source_branch,
            "github_app": github_app,
            "agent": agent_name.unwrap_or("default"),
            "model": model,
            "parameters": params
        })),
        Err(e) => Err(anyhow!("Failed to submit docs workflow: {}", e)),
    }
}

#[allow(clippy::disallowed_macros)]
fn handle_play_workflow(arguments: &HashMap<String, Value>) -> Result<Value> {
    let task_id = arguments
        .get("task_id")
        .and_then(|v| v.as_u64())
        .ok_or(anyhow!("Missing required parameter: task_id"))?;

    let config = CTO_CONFIG.get().unwrap();

    // Handle repository - use provided value or config default
    let repository = arguments
        .get("repository")
        .and_then(|v| v.as_str())
        .map(String::from)
        .or_else(|| config.defaults.play.repository.clone())
        .ok_or(anyhow!("No repository specified. Please provide a 'repository' parameter or set defaults.play.repository in config"))?;

    // Validate repository URL
    validate_repository_url(&repository)?;

    // Handle service - use provided value or config default
    let service = arguments
        .get("service")
        .and_then(|v| v.as_str())
        .or(config.defaults.play.service.as_deref())
        .ok_or(anyhow!("Missing required parameter: service. Please provide it or set defaults.play.service in config"))?;

    // Validate service name (must be valid for PVC naming)
    if !service
        .chars()
        .all(|c| c.is_ascii_lowercase() || c.is_ascii_digit() || c == '-')
    {
        return Err(anyhow!(
            "Invalid service name '{}'. Must contain only lowercase letters, numbers, and hyphens",
            service
        ));
    }

    // Handle docs repository - use provided value, config default, or error
    let docs_repository = arguments.get("docs_repository")
        .and_then(|v| v.as_str())
        .map(String::from)
        .or_else(|| config.defaults.play.docs_repository.clone())
        .ok_or(anyhow!("No docs_repository specified. Please provide a 'docs_repository' parameter or set defaults.play.docsRepository in config"))?;

    validate_repository_url(&docs_repository)?;

    // Handle docs project directory - use provided value or config default
    let docs_project_directory = arguments
        .get("docs_project_directory")
        .and_then(|v| v.as_str())
        .or(config.defaults.play.docs_project_directory.as_deref())
        .ok_or(anyhow!("Missing required parameter: docs_project_directory. Please provide it or set defaults.play.docsProjectDirectory in config"))?;

    // Handle CLI - use provided value or config default (needed for agent resolution)
    let cli = arguments
        .get("cli")
        .and_then(|v| v.as_str())
        .map(String::from)
        .unwrap_or_else(|| {
            eprintln!(
                "🐛 DEBUG: Using play default CLI: {}",
                config.defaults.play.cli
            );
            config.defaults.play.cli.clone()
        });

    // Handle model - use provided value or config default (needed for agent resolution)
    let model = arguments
        .get("model")
        .and_then(|v| v.as_str())
        .map(String::from)
        .unwrap_or_else(|| {
            eprintln!(
                "🐛 DEBUG: Using play default model: {}",
                config.defaults.play.model
            );
            config.defaults.play.model.clone()
        });

    // Handle implementation agent - use provided value or config default
    let implementation_agent_input = arguments
        .get("implementation_agent")
        .and_then(|v| v.as_str())
        .map(String::from)
        .unwrap_or_else(|| config.defaults.play.implementation_agent.clone());

    // Resolve agent name and extract CLI/model if it's a short alias
    let (implementation_agent, implementation_cli, implementation_model) = if let Some(agent_config) = config.agents.get(&implementation_agent_input) {
        // Use the structured agent configuration
        let agent_cli = if agent_config.cli.is_empty() { cli.clone() } else { agent_config.cli.clone() };
        let agent_model = if agent_config.model.is_empty() { model.clone() } else { agent_config.model.clone() };
        (agent_config.github_app.clone(), agent_cli, agent_model)
    } else {
        // Not a configured agent, use provided name with defaults
        (implementation_agent_input, cli.clone(), model.clone())
    };

    // Handle quality agent - use provided value or config default
    let quality_agent_input = arguments
        .get("quality_agent")
        .and_then(|v| v.as_str())
        .map(String::from)
        .unwrap_or_else(|| config.defaults.play.quality_agent.clone());

    // Resolve agent name and extract CLI/model if it's a short alias
    let (quality_agent, quality_cli, quality_model) = if let Some(agent_config) = config.agents.get(&quality_agent_input) {
        // Use the structured agent configuration
        let agent_cli = if agent_config.cli.is_empty() { cli.clone() } else { agent_config.cli.clone() };
        let agent_model = if agent_config.model.is_empty() { model.clone() } else { agent_config.model.clone() };
        (agent_config.github_app.clone(), agent_cli, agent_model)
    } else {
        // Not a configured agent, use provided name with defaults
        (quality_agent_input, cli.clone(), model.clone())
    };

    // Handle testing agent - use provided value or config default
    let testing_agent_input = arguments
        .get("testing_agent")
        .and_then(|v| v.as_str())
        .map(String::from)
        .unwrap_or_else(|| config.defaults.play.testing_agent.clone());

    // Resolve agent name and extract CLI/model if it's a short alias
    let (testing_agent, testing_cli, testing_model) = if let Some(agent_config) = config.agents.get(&testing_agent_input) {
        // Use the structured agent configuration
        let agent_cli = if agent_config.cli.is_empty() { cli.clone() } else { agent_config.cli.clone() };
        let agent_model = if agent_config.model.is_empty() { model.clone() } else { agent_config.model.clone() };
        (agent_config.github_app.clone(), agent_cli, agent_model)
    } else {
        // Not a configured agent, use provided name with defaults
        (testing_agent_input, cli.clone(), model.clone())
    };

    // Validate model name (support both Claude API and CLAUDE code formats)
    validate_model_name(&model)?;

    // Validate agent-specific models
    validate_model_name(&implementation_model)
        .map_err(|e| anyhow!("Invalid implementation agent model: {}", e))?;
    validate_model_name(&quality_model)
        .map_err(|e| anyhow!("Invalid quality agent model: {}", e))?;
    validate_model_name(&testing_model)
        .map_err(|e| anyhow!("Invalid testing agent model: {}", e))?;

    eprintln!("🐛 DEBUG: Play workflow submitting with task_id: {task_id}");
    eprintln!("🐛 DEBUG: Play workflow repository: {repository}");
    eprintln!("🐛 DEBUG: Play workflow service: {service}");
    eprintln!("🐛 DEBUG: Implementation agent: {implementation_agent} (CLI: {implementation_cli}, Model: {implementation_model})");
    eprintln!("🐛 DEBUG: Quality agent: {quality_agent} (CLI: {quality_cli}, Model: {quality_model})");
    eprintln!("🐛 DEBUG: Testing agent: {testing_agent} (CLI: {testing_cli}, Model: {testing_model})");

    // Check for requirements.yaml file
    // Try to determine workspace directory, but don't fail if we can't
    let workspace_dir_result = std::env::var("WORKSPACE_FOLDER_PATHS")
        .map(|paths| {
            let first_path = paths.split(',').next().unwrap_or(&paths).trim();
            std::path::PathBuf::from(first_path)
        })
        .or_else(|_| std::env::current_dir());
    
    // Only check for requirements if we have a valid workspace directory
    let requirements_path = if let Ok(workspace_dir) = workspace_dir_result {
        let docs_dir = workspace_dir.join(docs_project_directory);
        let task_requirements_path = docs_dir.join(format!("task-{task_id}/requirements.yaml"));
        let project_requirements_path = docs_dir.join("requirements.yaml");
        
        eprintln!(
            "🔍 Checking for requirements.yaml in: {} (docs_project_directory='{}')",
            docs_dir.display(),
            docs_project_directory
        );
        
        if task_requirements_path.exists() {
            eprintln!("📋 Found task-specific requirements.yaml for task {task_id}");
            Some(task_requirements_path)
        } else if project_requirements_path.exists() {
            eprintln!("📋 Found project-level requirements.yaml");
            Some(project_requirements_path)
        } else {
            eprintln!("ℹ️ No requirements.yaml found");
            None
        }
    } else {
        eprintln!("⚠️ Could not determine workspace directory, skipping requirements check");
        None
    };
    
    let mut params = vec![
        format!("task-id={task_id}"),
        format!("repository={repository}"),
        format!("service={service}"),
        format!("docs-repository={docs_repository}"),
        format!("docs-project-directory={docs_project_directory}"),
        format!("implementation-agent={implementation_agent}"),
        format!("implementation-cli={implementation_cli}"),
        format!("implementation-model={implementation_model}"),
        format!("quality-agent={quality_agent}"),
        format!("quality-cli={quality_cli}"),
        format!("quality-model={quality_model}"),
        format!("testing-agent={testing_agent}"),
        format!("testing-cli={testing_cli}"),
        format!("testing-model={testing_model}"),
        format!("model={model}"),
    ];

    // Load and encode requirements.yaml if it exists
    if let Some(path) = requirements_path {
        let requirements_content = std::fs::read_to_string(&path)
            .context(format!("Failed to read requirements file: {}", path.display()))?;
        
        // Base64 encode the requirements
        use base64::{engine::general_purpose, Engine as _};
        let encoded = general_purpose::STANDARD.encode(requirements_content);
        params.push(format!("task-requirements={encoded}"));
        eprintln!("✅ Encoded requirements.yaml for workflow");
    } else {
        // Always provide task-requirements parameter, even if empty (Argo requires it)
        params.push("task-requirements=".to_string());
    }

    let mut args = vec![
        "submit",
        "--from",
        "workflowtemplate/play-workflow-template",
        "-n",
        "agent-platform",
    ];

    // Add all parameters to the command
    for param in &params {
        args.push("-p");
        args.push(param);
    }

    match run_argo_cli(&args) {
        Ok(output) => Ok(json!({
            "success": true,
            "message": "Play workflow submitted successfully",
            "output": output,
            "task_id": task_id,
            "repository": repository,
            "service": service,
            "docs_repository": docs_repository,
            "docs_project_directory": docs_project_directory,
            "implementation_agent": implementation_agent,
            "quality_agent": quality_agent,
            "testing_agent": testing_agent,
            "model": model,
            "parameters": params
        })),
        Err(e) => Err(anyhow!("Failed to submit play workflow: {}", e)),
    }
}

#[allow(clippy::disallowed_macros)]
fn handle_intake_prd_workflow(arguments: &HashMap<String, Value>) -> Result<Value> {
    eprintln!("🚀 Processing project intake request");

    // Get workspace directory from Cursor environment
    let workspace_dir = std::env::var("WORKSPACE_FOLDER_PATHS")
        .map(|paths| {
            let first_path = paths.split(',').next().unwrap_or(&paths).trim();
            std::path::PathBuf::from(first_path)
        })
        .unwrap_or_else(|_| std::env::current_dir().unwrap_or_default());

    eprintln!("🔍 Using workspace directory: {}", workspace_dir.display());

    // Get project name (required)
    let project_name = arguments
        .get("project_name")
        .and_then(|v| v.as_str())
        .ok_or_else(|| anyhow!("project_name is required"))?;

    // Read PRD from project root or intake folder (root preferred), or use provided content
    let project_path = workspace_dir.join(project_name);
    let intake_path = project_path.join("intake");
    let prd_file_root = project_path.join("prd.txt");
    let prd_file_intake = intake_path.join("prd.txt");

    let prd_content = if let Some(content) = arguments.get("prd_content").and_then(|v| v.as_str()) {
        // Allow override via parameter for compatibility
        content.to_string()
    } else if prd_file_root.exists() {
        eprintln!("📋 Reading PRD from {project_name}/prd.txt");
        std::fs::read_to_string(&prd_file_root)
            .with_context(|| format!("Failed to read {project_name}/prd.txt"))?
    } else if prd_file_intake.exists() {
        eprintln!("📋 Reading PRD from {project_name}/intake/prd.txt");
        std::fs::read_to_string(&prd_file_intake)
            .with_context(|| format!("Failed to read {project_name}/intake/prd.txt"))?
    } else {
        return Err(anyhow!(
            "No PRD found. Please create either {}/prd.txt or {}/intake/prd.txt, or provide prd_content parameter",
            project_name,
            project_name
        ));
    };

    // Read optional architecture file (prefer root, then intake)
    let arch_file_root = project_path.join("architecture.md");
    let arch_file_intake = intake_path.join("architecture.md");
    let architecture_content = if let Some(content) = arguments
        .get("architecture_content")
        .and_then(|v| v.as_str())
    {
        content.to_string()
    } else if arch_file_root.exists() {
        eprintln!("🏗️ Reading architecture from {project_name}/architecture.md");
        std::fs::read_to_string(&arch_file_root)
            .with_context(|| format!("Failed to read {project_name}/architecture.md"))?
    } else if arch_file_intake.exists() {
        eprintln!("🏗️ Reading architecture from {project_name}/intake/architecture.md");
        std::fs::read_to_string(&arch_file_intake)
            .with_context(|| format!("Failed to read {project_name}/intake/architecture.md"))?
    } else {
        String::new()
    };

    // Get configuration
    let config = CTO_CONFIG
        .get()
        .ok_or_else(|| anyhow!("Configuration not loaded"))?;

    // Auto-detect repository from git (using workspace directory)
    eprintln!("🔍 Auto-detecting repository from git...");
    let repository_name = get_git_repository_url_in_dir(Some(&workspace_dir))?;
    eprintln!("📦 Using repository: {repository_name}");
    let repository_url = format!("https://github.com/{repository_name}");

    // Auto-detect current branch (using workspace directory)
    eprintln!("🌿 Auto-detecting git branch...");
    let branch = get_git_current_branch_in_dir(Some(&workspace_dir))?;
    eprintln!("🎯 Using branch: {branch}");

    // Use configuration values with defaults (client can override)
    let github_app = arguments
        .get("github_app")
        .and_then(|v| v.as_str())
        .unwrap_or(&config.defaults.intake.github_app);

    // Extract model configuration (client can specify granular control)
    let primary_model = arguments
        .get("primary_model")
        .and_then(|v| v.as_str())
        .unwrap_or(&config.defaults.intake.primary.model);
    let research_model = arguments
        .get("research_model")
        .and_then(|v| v.as_str())
        .unwrap_or(&config.defaults.intake.research.model);
    let fallback_model = arguments
        .get("fallback_model")
        .and_then(|v| v.as_str())
        .unwrap_or(&config.defaults.intake.fallback.model);

    // Extract provider configuration
    let primary_provider = arguments
        .get("primary_provider")
        .and_then(|v| v.as_str())
        .unwrap_or(&config.defaults.intake.primary.provider);
    let research_provider = arguments
        .get("research_provider")
        .and_then(|v| v.as_str())
        .unwrap_or(&config.defaults.intake.research.provider);
    let fallback_provider = arguments
        .get("fallback_provider")
        .and_then(|v| v.as_str())
        .unwrap_or(&config.defaults.intake.fallback.provider);
    let num_tasks = 50; // Standard task count
    let expand_tasks = true; // Always expand for detailed planning
    let analyze_complexity = true; // Always analyze for better breakdown

    eprintln!("🤖 Using GitHub App: {github_app}");
    eprintln!("🧠 Using Primary Model: {primary_model} ({primary_provider})");
    eprintln!("🔬 Using Research Model: {research_model} ({research_provider})");
    eprintln!("🛡️  Using Fallback Model: {fallback_model} ({fallback_provider})");

    // Create a ConfigMap with the intake files to avoid YAML escaping issues
    let configmap_name = format!(
        "intake-{}-{}",
        project_name.to_lowercase().replace(' ', "-"),
        chrono::Utc::now().timestamp()
    );

    eprintln!("📦 Creating ConfigMap: {configmap_name}");

    // Create ConfigMap with the intake content
    let config_json = serde_json::json!({
        "project_name": project_name,
        "repository_url": format!("https://github.com/{}", repository_name),
        "github_app": github_app,
        "primary_model": primary_model,
        "research_model": research_model,
        "fallback_model": fallback_model,
        "primary_provider": primary_provider,
        "research_provider": research_provider,
        "fallback_provider": fallback_provider,
        "model": primary_model, // Legacy compatibility
        "num_tasks": num_tasks,
        "expand_tasks": expand_tasks,
        "analyze_complexity": analyze_complexity
    });

    // Create the ConfigMap using kubectl
    let cm_output = std::process::Command::new("kubectl")
        .args([
            "create",
            "configmap",
            &configmap_name,
            "-n",
            "agent-platform",
            &format!("--from-literal=prd.txt={prd_content}"),
            &format!("--from-literal=architecture.md={architecture_content}"),
            &format!("--from-literal=config.json={config_json}"),
        ])
        .output();

    if let Err(e) = cm_output {
        return Err(anyhow!("Failed to create ConfigMap: {}", e));
    }

    if let Ok(output) = cm_output {
        if !output.status.success() {
            let stderr = String::from_utf8_lossy(&output.stderr);
            return Err(anyhow!("Failed to create ConfigMap: {}", stderr));
        }
    }

    // Submit Argo workflow with minimal parameters
    let workflow_name = format!("intake-{}", chrono::Utc::now().timestamp());

    let output = std::process::Command::new("argo")
        .args([
            "submit",
            "--from",
            "workflowtemplate/project-intake",
            "-n",
            "agent-platform",
            "--name",
            &workflow_name,
            "-p",
            &format!("configmap-name={configmap_name}"),
            "-p",
            &format!("project-name={project_name}"),
            "-p",
            &format!("repository-url={repository_url}"),
            "-p",
            &format!("source-branch={branch}"),
            "-p",
            &format!("github-app={github_app}"),
            "-p",
            &format!("primary-model={primary_model}"),
            "-p",
            &format!("research-model={research_model}"),
            "-p",
            &format!("fallback-model={fallback_model}"),
            "-p",
            &format!("primary-provider={primary_provider}"),
            "-p",
            &format!("research-provider={research_provider}"),
            "-p",
            &format!("fallback-provider={fallback_provider}"),
            "-p",
            &format!("num-tasks={num_tasks}"),
            "-p",
            &format!("expand-tasks={expand_tasks}"),
            "-p",
            &format!("analyze-complexity={analyze_complexity}"),
            "--wait=false",
            "-o",
            "json",
        ])
        .output();

    // Determine source labels for reporting
    let prd_source_label = if arguments
        .get("prd_content")
        .and_then(|v| v.as_str())
        .is_some()
    {
        "provided"
    } else if prd_file_root.exists() {
        "prd.txt"
    } else if prd_file_intake.exists() {
        "intake/prd.txt"
    } else {
        // Should be unreachable due to earlier validation
        "provided"
    };

    let architecture_source_label = if arguments
        .get("architecture_content")
        .and_then(|v| v.as_str())
        .is_some()
    {
        "provided"
    } else if arch_file_root.exists() {
        "architecture.md"
    } else if arch_file_intake.exists() {
        "intake/architecture.md"
    } else {
        "none"
    };

    match output {
        Ok(result) if result.status.success() => {
            let workflow_json: Value = serde_json::from_slice(&result.stdout)
                .unwrap_or_else(|_| json!({"message": "Workflow submitted"}));

            eprintln!("✅ Project intake workflow submitted: {workflow_name}");

            Ok(json!({
                "status": "submitted",
                "workflow_name": workflow_name,
                "workflow": workflow_json,
                "message": format!(
                    "Project intake initiated for '{}'. PR will be created in {} on branch '{}'",
                    project_name, repository_name, branch
                ),
                "details": {
                    "project_name": project_name,
                    "repository": repository_name,
                    "branch": branch,
                    "prd_source": prd_source_label,
                    "architecture_source": architecture_source_label
                }
            }))
        }
        Ok(result) => {
            let error_msg = String::from_utf8_lossy(&result.stderr);
            eprintln!("❌ Failed to submit intake workflow: {error_msg}");
            Err(anyhow!("Failed to submit intake workflow: {error_msg}"))
        }
        Err(e) => {
            eprintln!("❌ Failed to execute argo command: {e}");
            Err(anyhow!("Failed to execute argo command: {e}"))
        }
    }
}
fn handle_tool_calls(method: &str, params_map: &HashMap<String, Value>) -> Option<Result<Value>> {
    match method {
        "tools/call" => {
            let name = params_map
                .get("name")
                .and_then(|v| v.as_str())
                .ok_or(anyhow!("Missing tool name"));

            let arguments = params_map
                .get("arguments")
                .and_then(|v| v.as_object())
                .map(|obj| obj.iter().map(|(k, v)| (k.clone(), v.clone())).collect())
                .unwrap_or_default();

            match name {
                Ok("docs") => Some(handle_docs_workflow(&arguments).map(|result| json!({ 
                    "content": [{ 
                        "type": "text", 
                        "text": serde_json::to_string_pretty(&result).unwrap_or_else(|_| result.to_string()) 
                    }] 
                }))), 
                Ok("play") => Some(handle_play_workflow(&arguments).map(|result| json!({ 
                    "content": [{ 
                        "type": "text", 
                        "text": serde_json::to_string_pretty(&result).unwrap_or_else(|_| result.to_string()) 
                    }] 
                }))), 
                Ok("intake_prd") => Some(handle_intake_prd_workflow(&arguments).map(|result| json!({ 
                    "content": [{ 
                        "type": "text", 
                        "text": serde_json::to_string_pretty(&result).unwrap_or_else(|_| result.to_string()) 
                    }] 
                }))), 
                Ok("jobs") => Some(handle_jobs_tool(&arguments).map(|result| json!({ 
                    "content": [{ 
                        "type": "text", 
                        "text": serde_json::to_string_pretty(&result).unwrap_or_else(|_| result.to_string()) 
                    }] 
                }))), 
                Ok("stop_job") => Some(handle_stop_job_tool(&arguments).map(|result| json!({ 
                    "content": [{ 
                        "type": "text", 
                        "text": serde_json::to_string_pretty(&result).unwrap_or_else(|_| result.to_string()) 
                    }] 
                }))),
                Ok("docs_ingest") => Some(handle_docs_ingest_tool(&arguments).map(|result| json!({
                    "content": [{
                        "type": "text",
                        "text": result
                    }]
                }))), 
                Ok("input") => Some(handle_send_job_input(&arguments).map(|result| json!({ 
                    "content": [{ 
                        "type": "text", 
                        "text": serde_json::to_string_pretty(&result).unwrap_or_else(|_| result.to_string()) 
                    }] 
                }))), 
                Ok(unknown) => Some(Err(anyhow!("Unknown tool: {}", unknown))), 
                Err(e) => Some(Err(e)), 
            } 
        } 
        _ => None, 
    } 
}

fn handle_method(method: &str, params: Option<&Value>) -> Option<Result<Value>> {
    let params_map = extract_params(params);

    // Try MCP protocol methods first
    if let Some(result) = handle_mcp_methods(method, &params_map) {
        return Some(result);
    }

    // Handle notifications (no response)
    if method.starts_with("notifications/") {
        return None;
    }

    // Try tool calls
    if let Some(result) = handle_tool_calls(method, &params_map) {
        return Some(result);
    }

    Some(Err(anyhow!("Unknown method: {}", method)))
}

fn run_kubectl_json(args: &[&str]) -> Result<Value> {
    let output = std::process::Command::new("kubectl").args(args).output()?;
    if output.status.success() {
        let stdout = String::from_utf8(output.stdout)?;
        let v: Value = serde_json::from_str(&stdout)?;
        Ok(v)
    } else {
        let stderr = String::from_utf8_lossy(&output.stderr);
        Err(anyhow!("kubectl failed: {}", stderr))
    }
}

fn handle_jobs_tool(arguments: &std::collections::HashMap<String, Value>) -> Result<Value> {
    let namespace = arguments
        .get("namespace")
        .and_then(|v| v.as_str())
        .unwrap_or("agent-platform");

    let include = arguments.get("include").and_then(|v| v.as_array());
    let include_play = include.is_none()
        || include
            .unwrap()
            .iter()
            .any(|x| x.as_str() == Some("play"));
    let include_intake = include.is_none()
        || include
            .unwrap()
            .iter()
            .any(|x| x.as_str() == Some("intake"));

    let mut jobs: Vec<Value> = Vec::new();

    // List all Argo workflows
    if let Ok(list_str) = run_argo_cli(&["list", "-n", namespace, "-o", "json"]) {
        if let Ok(v) = serde_json::from_str::<Value>(&list_str) {
            if let Some(items) = v.get("items").and_then(|v| v.as_array()) {
                for item in items {
                    let name = item.get("metadata").and_then(|m| m.get("name")).and_then(|n| n.as_str()).unwrap_or("");
                    let phase = item.get("status").and_then(|s| s.get("phase")).and_then(|p| p.as_str()).unwrap_or("");

                    // Determine workflow type based on name pattern
                    let workflow_type = if name.contains("play-workflow") {
                        "play"
                    } else if name.contains("intake") {
                        "intake"
                    } else {
                        "workflow"
                    };

                    // Only include if the type is requested
                    let should_include = match workflow_type {
                        "play" => include_play,
                        "intake" => include_intake,
                        _ => true, // Include other workflows by default
                    };

                    if should_include {
                        jobs.push(json!({
                            "type": workflow_type,
                            "name": name,
                            "namespace": namespace,
                            "phase": phase,
                            "status": item.get("status")
                        }));
                    }
                }
            }
        }
    }

    Ok(json!({
        "success": true,
        "namespace": namespace,
        "count": jobs.len(),
        "jobs": jobs
    }))
}

fn handle_stop_job_tool(arguments: &std::collections::HashMap<String, Value>) -> Result<Value> {
    let job_type = arguments
        .get("job_type")
        .and_then(|v| v.as_str())
        .ok_or(anyhow!("job_type is required"))?;
    let name = arguments
        .get("name")
        .and_then(|v| v.as_str())
        .ok_or(anyhow!("name is required"))?;
    let namespace = arguments
        .get("namespace")
        .and_then(|v| v.as_str())
        .unwrap_or("agent-platform");

    match job_type {
        "intake" => {
            // Terminate and delete intake workflow
            let _ = run_argo_cli(&["terminate", name, "-n", namespace]);
            match run_argo_cli(&["delete", name, "-n", namespace]) {
                Ok(msg) => Ok(json!({"success": true, "message": format!("Deleted intake workflow {name}: {msg}"), "namespace": namespace})),
                Err(e) => Err(anyhow!(format!("Failed to delete intake workflow {name}: {e}")))
            }
        }
        "play" => {
            // Stop play workflow using Argo CLI
            match run_argo_cli(&["stop", name, "-n", namespace]) {
                Ok(_msg) => Ok(json!({"success": true, "message": format!("Stopped play workflow {name}"), "namespace": namespace})),
                Err(e) => Err(anyhow!(format!("Failed to stop play workflow {name}: {e}")))
            }
        }
        "workflow" => {
            // Stop generic workflow using Argo CLI
            match run_argo_cli(&["stop", name, "-n", namespace]) {
                Ok(_msg) => Ok(json!({"success": true, "message": format!("Stopped workflow {name}"), "namespace": namespace})),
                Err(e) => Err(anyhow!(format!("Failed to stop workflow {name}: {e}")))
            }
        }
        other => Err(anyhow!(format!("Unsupported job_type: {other}. Supported types: intake, play, workflow"))),
    }
}

#[allow(dead_code)]
fn handle_anthropic_message_tool(arguments: &std::collections::HashMap<String, Value>) -> Result<Value> {
    let api_key = std::env::var("ANTHROPIC_API_KEY")
        .map_err(|_| anyhow!("ANTHROPIC_API_KEY environment variable not set"))?;
    let model = arguments
        .get("model")
        .and_then(|v| v.as_str())
        .ok_or(anyhow!("model is required"))?;
    let system = arguments.get("system").and_then(|v| v.as_str());
    let max_tokens = arguments
        .get("max_tokens")
        .and_then(|v| v.as_u64())
        .unwrap_or(1024) as u32;

    let messages = if let Some(raw) = arguments.get("messages").and_then(|v| v.as_array()) {
        raw.clone()
    } else {
        let mut content_parts: Vec<Value> = Vec::new();
        if let Some(input_json) = arguments.get("input_json") {
            content_parts.push(json!({"type": "input_json", "input_json": input_json}));
        }
        if let Some(text) = arguments.get("text").and_then(|v| v.as_str()) {
            content_parts.push(json!({"type": "text", "text": text}));
        }
        if content_parts.is_empty() {
            return Err(anyhow!("Provide either messages, text, or input_json"));
        }
        vec![json!({"role": "user", "content": Value::Array(content_parts)})]
    };

    // Use blocking reqwest to avoid async changes in this server
    let client = reqwest::blocking::Client::new();
    let mut body = json!({
        "model": model,
        "messages": messages,
        "max_tokens": max_tokens
    });
    if let Some(s) = system { body["system"] = json!(s); }

    let resp = client
        .post("https://api.anthropic.com/v1/messages")
        .header("x-api-key", api_key)
        .header("anthropic-version", "2023-06-01")
        .json(&body)
        .send()
        .and_then(|r| r.error_for_status())
        .map_err(|e| anyhow!(format!("Anthropic request failed: {e}")))?;

    let json_resp: Value = resp.json().map_err(|e| anyhow!(format!("Failed to parse Anthropic response: {e}")))?;
    Ok(json_resp)
}

<<<<<<< HEAD
fn handle_intelligent_ingest_tool(arguments: &std::collections::HashMap<String, Value>) -> Result<String> {
    // Accept either `repository_url` (preferred) or legacy `github_url`
=======
fn handle_docs_ingest_tool(arguments: &std::collections::HashMap<String, Value>) -> Result<String> {
>>>>>>> 42583b2f
    let github_url = arguments
        .get("repository_url")
        .and_then(|v| v.as_str())
        .or_else(|| arguments.get("github_url").and_then(|v| v.as_str()))
        .ok_or(anyhow!("repository_url is required"))?;
    
    // Validate it's a GitHub URL
    if !github_url.contains("github.com") {
        return Err(anyhow!("Only GitHub repositories are currently supported. URL must contain 'github.com'"));
    }
    
    // Get configuration from CTO_CONFIG
    let config = CTO_CONFIG.get().ok_or_else(|| anyhow!("CTO configuration not loaded"))?;
    
    let doc_server_url = arguments
        .get("doc_server_url")
        .and_then(|v| v.as_str())
        .unwrap_or(&config.defaults.docs_ingest.doc_server_url);
    
    let auto_execute = arguments
        .get("auto_execute")
        .and_then(|v| v.as_bool())
        .unwrap_or(false);
    
    let doc_type = arguments
        .get("doc_type")
        .and_then(|v| v.as_str())
        .ok_or(anyhow!("doc_type is required"))?;
    
    // Check for ANTHROPIC_API_KEY
    let api_key = std::env::var("ANTHROPIC_API_KEY")
        .map_err(|_| anyhow!("ANTHROPIC_API_KEY environment variable not set"))?;
    
    // Create the Claude prompt for analyzing the repository
    let analysis_prompt = format!(
        r#"Analyze the GitHub repository at {github_url} and determine the optimal documentation ingestion strategy.

You are an expert at identifying and extracting valuable documentation from software repositories.

TASK: Generate a documentation ingestion plan for doc_type '{doc_type}' that will:
1. Clone the repository
2. Extract relevant documentation
3. Ingest it into the doc server at {doc_server_url}

The user has specified that this documentation should be categorized as '{doc_type}' type.

Your response must be a valid JSON object with this exact structure:
{{
  "doc_type": "{doc_type}",
  "include_paths": ["path1", "path2"],
  "exclude_paths": ["test", "vendor"],
  "extensions": ["md", "rst", "html"],
  "reasoning": "Brief explanation here"
}}

IMPORTANT:
- Respond ONLY with the JSON object
- Do not include any text before or after the JSON
- Use the exact doc_type value provided: "{doc_type}"
- Include reasonable defaults if repository structure is unclear"#,
<<<<<<< HEAD
        github_url,
        doc_type,
        doc_server_url,
        doc_type,
        doc_type,
        doc_type
=======
        github_url = github_url,
        doc_type = doc_type,
        doc_server_url = doc_server_url
>>>>>>> 42583b2f
    );
    
    // Call Claude API to analyze the repository using configured model
    let model = &config.defaults.docs_ingest.model;
    let analysis = call_claude_api(&api_key, &analysis_prompt, model)?;
    
    // Parse the analysis response
    let analysis_text = analysis
        .get("content")
        .and_then(|v| v.as_array())
        .and_then(|arr| arr.first())
        .and_then(|msg| msg.get("text"))
        .and_then(|t| t.as_str())
        .ok_or_else(|| {
            eprintln!("DEBUG: Full Claude API response: {:?}", analysis);
            anyhow!("Failed to get Claude analysis response text")
        })?;
    
    // Extract JSON from the response - try direct parse first, then extract
    let strategy_json: Value = match serde_json::from_str(analysis_text) {
        Ok(json) => json,
        Err(_) => {
            // Try to extract JSON object from the response
            let chars: Vec<char> = analysis_text.chars().collect();
            let mut start = None;
            let mut depth = 0;
            let mut in_string = false;
            let mut escape = false;
            let mut json_result = None;
            
            for (i, &ch) in chars.iter().enumerate() {
                if escape {
                    escape = false;
                    continue;
                }
                
                match ch {
                    '\\' if in_string => escape = true,
                    '"' if !escape => in_string = !in_string,
                    '{' if !in_string => {
                        if depth == 0 {
                            start = Some(i);
                        }
                        depth += 1;
                    }
                    '}' if !in_string => {
                        depth -= 1;
                        if depth == 0 && start.is_some() {
                            let json_str = &analysis_text[start.unwrap()..=i];
                            if let Ok(json) = serde_json::from_str::<Value>(json_str) {
                                json_result = Some(json);
                                break;
                            }
                        }
                    }
                    _ => {}
                }
            }
            
            json_result.ok_or_else(|| {
                eprintln!("DEBUG: Could not extract JSON from Claude's response. Full text:");
                eprintln!("{}", analysis_text);
                eprintln!("---");
                anyhow!("No valid JSON found in Claude's response. Response length: {} chars", analysis_text.len())
            })?
        }
    };
    
    // Doc type is already known from user input, but verify Claude used it
    let _claude_doc_type = strategy_json
        .get("doc_type")
        .and_then(|v| v.as_str())
        .unwrap_or(doc_type);
    
    let include_paths = strategy_json
        .get("include_paths")
        .and_then(|v| v.as_array())
        .map(|arr| arr.iter()
            .filter_map(|v| v.as_str())
            .collect::<Vec<_>>()
            .join(","))
        .unwrap_or_else(|| "docs/,Documentation/,README.md".to_string());
    
    let extensions = strategy_json
        .get("extensions")
        .and_then(|v| v.as_array())
        .map(|arr| arr.iter()
            .filter_map(|v| v.as_str())
            .collect::<Vec<_>>()
            .join(","))
        .unwrap_or_else(|| "md,rst,html".to_string());
    
    let reasoning = strategy_json
        .get("reasoning")
        .and_then(|v| v.as_str())
        .unwrap_or("No reasoning provided");
    
    // Generate the ingestion command (asynchronous; returns job_id)
    let commands = vec![format!(
        "curl -s -X POST {}/ingest/intelligent -H 'Content-Type: application/json' -d '{{\\\"url\\\": \\\"{}\\\", \\\"doc_type\\\": \\\"{}\\\", \\\"yes\\\": true}}'",
        doc_server_url, github_url, doc_type
    )];
    
    let mut output = format!("📊 Repository Analysis Complete\n\n");
    output.push_str(&format!("🔗 Repository: {}\n", github_url));
    output.push_str(&format!("📁 Doc Type: {}\n", doc_type));
    output.push_str(&format!("📂 Paths: {}\n", include_paths));
    output.push_str(&format!("📄 Extensions: {}\n", extensions));
    output.push_str(&format!("💭 Reasoning: {}\n\n", reasoning));
    
    if auto_execute {
        output.push_str("🚀 Auto-executing ingestion...\n\n");

        // Only one command in this mode
        let cmd = &commands[0];
        output.push_str(&format!("⚡ Executing:\n{}\n", cmd));

        let result = Command::new("sh")
            .arg("-c")
            .arg(cmd)
            .output()
            .map_err(|e| anyhow!("Failed to execute command: {}", e))?;

        if result.status.success() {
            let stdout = String::from_utf8_lossy(&result.stdout).to_string();
            output.push_str("✅ Request submitted\n");
            if !stdout.trim().is_empty() {
                // Try to parse job_id for convenience
                if let Ok(val) = serde_json::from_str::<Value>(&stdout) {
                    if let Some(job_id) = val.get("job_id").and_then(|v| v.as_str()) {
                        output.push_str(&format!(
                            "🆔 Job ID: {}\n🔍 Check status: {}/ingest/jobs/{}\n",
                            job_id, doc_server_url, job_id
                        ));
                    } else {
                        output.push_str(&format!("📤 Response: {}\n", stdout.trim()));
                    }
                } else {
                    output.push_str(&format!("📤 Response: {}\n", stdout.trim()));
                }
            }
        } else {
            output.push_str(&format!(
                "❌ Request failed: {}\n",
                String::from_utf8_lossy(&result.stderr)
            ));
            return Ok(output);
        }
        output.push_str("\n📡 Ingestion running asynchronously. Use the status URL to monitor progress.");
    } else {
        output.push_str("📋 Generated Commands (not executed):\n\n");
        for (i, cmd) in commands.iter().enumerate() {
            output.push_str(&format!("{}. {}\n", i + 1, cmd));
        }
        output.push_str("\n💡 Run with auto_execute=true to execute this command automatically.");
    }
    
    Ok(output)
}

fn call_claude_api(api_key: &str, prompt: &str, model: &str) -> Result<Value> {
    let body = json!({
        "model": model,
        "max_tokens": 2000,
        "messages": [
            {
                "role": "user",
                "content": prompt
            }
        ]
    });
    
    let client = reqwest::blocking::Client::new();
    let resp = client
        .post("https://api.anthropic.com/v1/messages")
        .header("x-api-key", api_key)
        .header("anthropic-version", "2023-06-01")
        .header("content-type", "application/json")
        .json(&body)
        .send()
        .and_then(|r| r.error_for_status())
        .map_err(|e| anyhow!("Claude API request failed: {}", e))?;
    
    let json_resp: Value = resp.json()
        .map_err(|e| anyhow!("Failed to parse Claude API response: {}", e))?;
    
    Ok(json_resp)
}

fn handle_send_job_input(arguments: &std::collections::HashMap<String, Value>) -> Result<Value> {
    // Inputs
    let namespace = arguments
        .get("namespace")
        .and_then(|v| v.as_str())
        .unwrap_or("agent-platform");
    let text = arguments
        .get("text")
        .and_then(|v| v.as_str())
        .ok_or(anyhow!("text is required"))?;
    let job_type = arguments
        .get("job_type")
        .and_then(|v| v.as_str())
        .unwrap_or("code");
    let user = arguments.get("user").and_then(|v| v.as_str());
    let service = arguments.get("service").and_then(|v| v.as_str());

    // Build service selector based on available parameters
    let mut label_selectors = vec![
        format!("agents.platform/input=bridge"),
        format!("agents.platform/jobType={}", job_type),
    ];

    // Add user filter if provided
    if let Some(user_label) = user {
        label_selectors.push(format!("agents.platform/user={user_label}"));
    }

    // Add service/name filter if provided
    if let Some(service_name) = service {
        label_selectors.push(format!("agents.platform/name={service_name}"));
    }

    let selector = label_selectors.join(",");

    // Find services (not pods) by labels
    let services_json = run_kubectl_json(&["get", "services", "-n", namespace, "-l", &selector, "-o", "json"])?.to_string();
    let services: Value = serde_json::from_str(&services_json)?;
    let service_items = services
        .get("items")
        .and_then(|v| v.as_array())
        .ok_or(anyhow!("No services found"))?;

    if service_items.is_empty() {
        return Err(anyhow!(
            "No input bridge services found with selector: {}. Available parameters: job_type={}, user={:?}, service={:?}",
            selector, job_type, user, service
        ));
    }

    // Take the first matching service (or could implement more sophisticated selection)
    let service_item = &service_items[0];
    let service_name = service_item
        .get("metadata")
        .and_then(|m| m.get("name"))
        .and_then(|n| n.as_str())
        .ok_or(anyhow!("Service missing name"))?;

    let service_port = service_item
        .get("spec")
        .and_then(|s| s.get("ports"))
        .and_then(|p| p.as_array())
        .and_then(|ports| ports.first())
        .and_then(|port| port.get("port"))
        .and_then(|p| p.as_u64())
        .ok_or(anyhow!("Service missing port"))?;

    // Construct the service URL
    let service_url = format!("http://{service_name}.{namespace}.svc.cluster.local:{service_port}/input");

    // Format the message as JSON
    let message_data = json!({
        "text": text
    });

    // Send HTTP POST request to the input bridge service
    let client = reqwest::blocking::Client::new();
    let response = client
        .post(&service_url)
        .header("Content-Type", "application/json")
        .json(&message_data)
        .timeout(Duration::from_secs(30))
        .send()
        .context("Failed to send HTTP request to input bridge")?;

    let status = response.status();
    
    if status.is_success() {
        let response_text = response.text().unwrap_or_else(|_| "OK".to_string());
        Ok(json!({
            "success": true,
            "service": service_name,
            "url": service_url,
            "response": response_text
        }))
    } else {
        let error_text = response.text().unwrap_or_else(|_| "Unknown error".to_string());
        Err(anyhow!(
            "HTTP request failed with status {}: {}",
            status,
            error_text
        ))
    }
}

#[allow(clippy::disallowed_macros)]
async fn rpc_loop() -> Result<()> {
    eprintln!("Starting RPC loop");
    let stdin = tokio::io::stdin();
    let reader = BufReader::new(stdin);
    let mut lines = reader.lines();
    let mut stdout = tokio::io::stdout();

    loop {
        // Add 30 second timeout for reading from stdin
        let line_result = timeout(Duration::from_secs(30), lines.next_line()).await;

        let line = match line_result {
            Ok(Ok(Some(line))) => line,
            Ok(Ok(None)) => {
                eprintln!("Stdin closed, exiting RPC loop");
                break;
            }
            Ok(Err(e)) => {
                eprintln!("Error reading from stdin: {e}");
                break;
            }
            Err(_) => {
                eprintln!("Timeout waiting for stdin, checking if we should exit...");
                // Check if stdin is still valid, if not exit gracefully
                continue;
            }
        };

        eprintln!("Received line: {line}");
        let request: RpcRequest = match serde_json::from_str(&line) {
            Ok(req) => req,
            Err(e) => {
                eprintln!("Invalid JSON request: {e}");
                continue;
            }
        };
        eprintln!("Parsed request for method: {}", request.method);

        let result = handle_method(&request.method, request.params.as_ref());
        if let Some(method_result) = result {
            let resp_json = match method_result {
                Ok(res) => {
                    let response = RpcSuccessResponse {
                        jsonrpc: "2.0".to_string(),
                        result: res,
                        id: request.id,
                    };
                    serde_json::to_string(&response)?
                }
                Err(err) => {
                    let response = RpcErrorResponse {
                        jsonrpc: "2.0".to_string(),
                        error: RpcError {
                            code: -32600,
                            message: err.to_string(),
                            data: None,
                        },
                        id: request.id,
                    };
                    serde_json::to_string(&response)?
                }
            };
            // Add timeout for stdout operations to prevent hanging
            if timeout(
                Duration::from_secs(5),
                stdout.write_all((resp_json + "\n").as_bytes()),
            )
            .await
            .is_err()
            {
                eprintln!("Timeout writing to stdout, exiting");
                break;
            }
            if timeout(Duration::from_secs(5), stdout.flush())
                .await
                .is_err()
            {
                eprintln!("Timeout flushing stdout, exiting");
                break;
            }
        }
    }
    Ok(())
}


#[allow(clippy::disallowed_macros)]
fn main() -> Result<()> {
    eprintln!("🚀 Starting 5D Labs MCP Server...");

    // Initialize configuration from JSON file
    let config = load_cto_config().context("Failed to load cto-config.json")?;
    eprintln!(
        "📋 Loaded {} agents from config: {:?}",
        config.agents.len(),
        config.agents.keys().collect::<Vec<_>>()
    );

    // Store in global static
    CTO_CONFIG
        .set(config)
        .map_err(|_| anyhow!("Failed to set CTO config"))?;
    eprintln!("✅ Configuration loaded");

    eprintln!("Creating runtime...");
    let rt = Runtime::new()?;
    eprintln!("Runtime created, starting RPC loop");

    // Set up signal handling for graceful shutdown
    rt.block_on(async {
        tokio::select! {
            result = rpc_loop() => {
                eprintln!("RPC loop completed with result: {result:?}");
                result
            }
            _ = signal::ctrl_c() => {
                eprintln!("Received Ctrl+C, shutting down gracefully");
                Ok(())
            }
        }
    })?;

    eprintln!("MCP server shutdown complete");
    Ok(())
}<|MERGE_RESOLUTION|>--- conflicted
+++ resolved
@@ -1525,12 +1525,7 @@
     Ok(json_resp)
 }
 
-<<<<<<< HEAD
-fn handle_intelligent_ingest_tool(arguments: &std::collections::HashMap<String, Value>) -> Result<String> {
-    // Accept either `repository_url` (preferred) or legacy `github_url`
-=======
 fn handle_docs_ingest_tool(arguments: &std::collections::HashMap<String, Value>) -> Result<String> {
->>>>>>> 42583b2f
     let github_url = arguments
         .get("repository_url")
         .and_then(|v| v.as_str())
@@ -1591,18 +1586,9 @@
 - Do not include any text before or after the JSON
 - Use the exact doc_type value provided: "{doc_type}"
 - Include reasonable defaults if repository structure is unclear"#,
-<<<<<<< HEAD
-        github_url,
-        doc_type,
-        doc_server_url,
-        doc_type,
-        doc_type,
-        doc_type
-=======
         github_url = github_url,
         doc_type = doc_type,
         doc_server_url = doc_server_url
->>>>>>> 42583b2f
     );
     
     // Call Claude API to analyze the repository using configured model
