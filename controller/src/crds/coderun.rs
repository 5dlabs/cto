//! `CodeRun` Custom Resource Definition for code implementation tasks

use crate::cli::types::CLIType;
use kube::CustomResource;
use schemars::JsonSchema;
use serde::{Deserialize, Serialize};
use std::collections::HashMap;

/// Reference to a secret for environment variable
#[derive(Deserialize, Serialize, Clone, Debug, JsonSchema)]
pub struct SecretEnvVar {
    /// Name of the environment variable
    pub name: String,
    /// Name of the secret
    #[serde(rename = "secretName")]
    pub secret_name: String,
    /// Key within the secret
    #[serde(rename = "secretKey")]
    pub secret_key: String,
}

/// Default function for `context_version` field
fn default_context_version() -> u32 {
    1
}

/// Default function for `docs_branch` field
fn default_docs_branch() -> String {
    "main".to_string()
}

/// Default function for `continue_session` field
fn default_continue_session() -> bool {
    false
}

/// Default function for `overwrite_memory` field
fn default_overwrite_memory() -> bool {
    false
}

fn default_enable_docker() -> Option<bool> {
    Some(true)
}

/// CLI-specific configuration
#[derive(Deserialize, Serialize, Clone, Debug, JsonSchema)]
pub struct CLIConfig {
    /// CLI type to use (claude, codex, opencode, cursor, etc.)
    #[serde(rename = "cliType")]
    pub cli_type: CLIType,

    /// Model identifier (CLI-specific, e.g., "sonnet", "gpt-4", "claude-3-5-sonnet-20241022")
    pub model: String,

    /// CLI-specific settings (key-value pairs)
    #[serde(default)]
    pub settings: HashMap<String, serde_json::Value>,

    /// Maximum output tokens
    #[serde(default, rename = "maxTokens")]
    pub max_tokens: Option<u32>,

    /// Temperature setting
    #[serde(default)]
    pub temperature: Option<f32>,

    /// Model rotation array for retry attempts (JSON array as string or Vec<String>)
<<<<<<< HEAD
    #[serde(default, rename = "modelRotation", skip_serializing_if = "Option::is_none")]
=======
    #[serde(
        default,
        rename = "modelRotation",
        skip_serializing_if = "Option::is_none"
    )]
>>>>>>> 0d864ded
    pub model_rotation: Option<serde_json::Value>,
}

/// `CodeRun` CRD for code implementation tasks
#[derive(CustomResource, Deserialize, Serialize, Clone, Debug, JsonSchema)]
#[kube(group = "agents.platform", version = "v1", kind = "CodeRun")]
#[kube(namespaced)]
#[kube(status = "CodeRunStatus")]
#[kube(printcolumn = r#"{"name":"Task","type":"integer","jsonPath":".spec.taskId"}"#)]
#[kube(printcolumn = r#"{"name":"Service","type":"string","jsonPath":".spec.service"}"#)]
#[kube(printcolumn = r#"{"name":"Model","type":"string","jsonPath":".spec.model"}"#)]
#[kube(printcolumn = r#"{"name":"Phase","type":"string","jsonPath":".status.phase"}"#)]
#[kube(printcolumn = r#"{"name":"Age","type":"date","jsonPath":".metadata.creationTimestamp"}"#)]
pub struct CodeRunSpec {
    /// Task ID to implement
    #[serde(rename = "taskId")]
    pub task_id: u32,

    /// Target service name
    pub service: String,

    /// Target project repository URL (where implementation work happens)
    #[serde(rename = "repositoryUrl")]
    pub repository_url: String,

    /// Documentation repository URL (where Task Master definitions come from)
    #[serde(rename = "docsRepositoryUrl")]
    pub docs_repository_url: String,

    /// Project directory within docs repository (e.g. "_projects/simple-api")
    #[serde(default, rename = "docsProjectDirectory")]
    pub docs_project_directory: Option<String>,

    /// Working directory within target repository (defaults to service name)
    #[serde(default, rename = "workingDirectory")]
    pub working_directory: Option<String>,

    /// Model identifier to use with the selected CLI (e.g., gpt-5-codex, claude-sonnet-4-20250514)
    pub model: String,

    /// GitHub username for authentication and commits (deprecated - use githubApp)
    #[serde(rename = "githubUser", default)]
    pub github_user: Option<String>,

    /// GitHub App name for authentication (e.g., "5DLabs-Rex")
    #[serde(rename = "githubApp", default)]
    pub github_app: Option<String>,

    /// Context version for retry attempts (incremented on each retry)
    #[serde(default = "default_context_version", rename = "contextVersion")]
    pub context_version: u32,

    /// Docs branch to use (e.g., "main", "feature/branch")
    #[serde(default = "default_docs_branch", rename = "docsBranch")]
    pub docs_branch: String,

    /// Whether to continue a previous session (auto-continue on retries or user-requested)
    #[serde(default = "default_continue_session", rename = "continueSession")]
    pub continue_session: bool,

    /// Whether to overwrite memory before starting
    #[serde(default = "default_overwrite_memory", rename = "overwriteMemory")]
    pub overwrite_memory: bool,

    /// Environment variables to set in the container
    #[serde(default)]
    pub env: HashMap<String, String>,

    /// Environment variables from secrets
    #[serde(default, rename = "envFromSecrets")]
    pub env_from_secrets: Vec<SecretEnvVar>,

    /// Whether to enable Docker-in-Docker support for this CodeRun (defaults to true)
    #[serde(default = "default_enable_docker", rename = "enableDocker")]
    pub enable_docker: Option<bool>,

    /// Base64-encoded YAML containing task requirements (secrets and environment variables)
    #[serde(default, rename = "taskRequirements")]
    pub task_requirements: Option<String>,

    /// Kubernetes ServiceAccount name for the Job pods created to execute this CodeRun
    #[serde(default, rename = "serviceAccountName")]
    pub service_account_name: Option<String>,

    /// CLI configuration for CLI-agnostic operation (optional)
    #[serde(default, rename = "cliConfig")]
    pub cli_config: Option<CLIConfig>,
}

/// Status of the `CodeRun`
#[derive(Deserialize, Serialize, Clone, Debug, JsonSchema)]
pub struct CodeRunStatus {
    /// Current phase of the code implementation
    pub phase: String,

    /// Human-readable message about the current state
    pub message: Option<String>,

    /// Timestamp when this phase was reached
    pub last_update: Option<String>,

    /// Associated Kubernetes Job name
    pub job_name: Option<String>,

    /// Pull request URL if created
    pub pull_request_url: Option<String>,

    /// Latest remediation status label applied to the PR (e.g., needs-fixes, needs-tess, approved)
    #[serde(rename = "remediationStatus", skip_serializing_if = "Option::is_none")]
    pub remediation_status: Option<String>,

    /// QA decision captured from Tess (approved, changes_requested, pending)
    #[serde(rename = "qaStatus", skip_serializing_if = "Option::is_none")]
    pub qa_status: Option<String>,

    /// Current retry attempt (if applicable)
    pub retry_count: Option<u32>,

    /// Conditions for the `CodeRun`
    pub conditions: Option<Vec<CodeRunCondition>>,

    /// Name of the `ConfigMap` containing the prompt and context
    pub configmap_name: Option<String>,

    /// Version of the context and prompt used
    pub context_version: Option<u32>,

    /// Modification to the prompt if any
    pub prompt_modification: Option<String>,

    /// Mode of prompt (e.g., "direct", "indirect")
    pub prompt_mode: Option<String>,

    /// Session ID for tracking
    pub session_id: Option<String>,

    /// Tracks whether the code implementation work has been completed successfully
    /// This field is used for idempotent reconciliation and TTL safety
    pub work_completed: Option<bool>,
}

/// Condition for the `CodeRun`
#[derive(Deserialize, Serialize, Clone, Debug, JsonSchema, PartialEq)]
#[serde(rename_all = "camelCase")]
pub struct CodeRunCondition {
    /// Type of condition
    #[serde(rename = "type")]
    pub condition_type: String,

    /// Status of the condition (True, False, or Unknown)
    pub status: String,

    /// Last time the condition transitioned (RFC3339 format)
    #[serde(skip_serializing_if = "Option::is_none")]
    pub last_transition_time: Option<String>,

    /// Reason for the condition's last transition
    #[serde(skip_serializing_if = "Option::is_none")]
    pub reason: Option<String>,

    /// Human-readable message about the condition
    #[serde(skip_serializing_if = "Option::is_none")]
    pub message: Option<String>,
}

#[cfg(test)]
mod tests {
    use super::*;

    #[test]
    fn test_cli_config_creation() {
        let cli_config = CLIConfig {
            cli_type: CLIType::Codex,
            model: "gpt-4".to_string(),
            settings: {
                let mut settings = HashMap::new();
                settings.insert(
                    "approval_policy".to_string(),
                    serde_json::json!("on-failure"),
                );
                settings
            },
            max_tokens: Some(4096),
            temperature: Some(0.7),
            model_rotation: None,
        };

        assert_eq!(cli_config.cli_type, CLIType::Codex);
        assert_eq!(cli_config.model, "gpt-4");
        assert_eq!(cli_config.max_tokens, Some(4096));
        assert_eq!(cli_config.temperature, Some(0.7));
    }
}<|MERGE_RESOLUTION|>--- conflicted
+++ resolved
@@ -66,15 +66,11 @@
     pub temperature: Option<f32>,
 
     /// Model rotation array for retry attempts (JSON array as string or Vec<String>)
-<<<<<<< HEAD
-    #[serde(default, rename = "modelRotation", skip_serializing_if = "Option::is_none")]
-=======
     #[serde(
         default,
         rename = "modelRotation",
         skip_serializing_if = "Option::is_none"
     )]
->>>>>>> 0d864ded
     pub model_rotation: Option<serde_json::Value>,
 }
 
