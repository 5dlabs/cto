use super::naming::ResourceNaming;
use super::resources::CodeResourceManager;
use crate::crds::CodeRun;
use crate::tasks::cleanup;
use crate::tasks::types::{Context, Result, CODE_FINALIZER_NAME};
use chrono::{DateTime, Duration as ChronoDuration, Utc};
use k8s_openapi::api::{
    batch::v1::Job,
    core::v1::{ConfigMap, PersistentVolumeClaim},
};
use kube::api::{DeleteParams, Patch, PatchParams};
use kube::runtime::controller::Action;
use kube::runtime::finalizer::{finalizer, Event as FinalizerEvent};
use kube::{Api, Error as KubeError, ResourceExt};
use serde_json::json;
use std::sync::Arc;
use tracing::{debug, info, instrument, warn};

enum ExpireAtUpdate {
    Unchanged,
    Set(DateTime<Utc>),
    Clear,
}

#[instrument(skip(ctx), fields(code_run_name = %code_run.name_any(), namespace = %ctx.namespace))]
pub async fn reconcile_code_run(code_run: Arc<CodeRun>, ctx: Arc<Context>) -> Result<Action> {
    debug!("Starting reconcile for CodeRun: {}", code_run.name_any());

    let namespace = &ctx.namespace;
    let client = &ctx.client;
    let name = code_run.name_any();

    debug!("Reconciling CodeRun: {}", name);

    if let Some(action) = try_cleanup_after_ttl(&code_run, &ctx).await? {
        debug!("TTL cleanup handling for {} returned {:?}", name, action);
        return Ok(action);
    }

    // Create APIs
    debug!("Creating Kubernetes API clients...");
    let coderuns: Api<CodeRun> = Api::namespaced(client.clone(), namespace);
    debug!("API clients created successfully");

    // Handle finalizers for cleanup
    let result = finalizer(
        &coderuns,
        CODE_FINALIZER_NAME,
        code_run.clone(),
        |event| async {
            match event {
                FinalizerEvent::Apply(cr) => reconcile_code_create_or_update(cr, &ctx).await,
                FinalizerEvent::Cleanup(cr) => cleanup_code_resources(cr, &ctx).await,
            }
        },
    )
    .await
    .map_err(|e| match e {
        kube::runtime::finalizer::Error::ApplyFailed(err)
        | kube::runtime::finalizer::Error::CleanupFailed(err) => err,
        kube::runtime::finalizer::Error::AddFinalizer(e)
        | kube::runtime::finalizer::Error::RemoveFinalizer(e) => {
            crate::tasks::types::Error::KubeError(e)
        }
        kube::runtime::finalizer::Error::UnnamedObject => {
            crate::tasks::types::Error::MissingObjectKey
        }
        kube::runtime::finalizer::Error::InvalidFinalizer => {
            crate::tasks::types::Error::ConfigError("Invalid finalizer name".to_string())
        }
    })?;

    debug!("Reconcile completed with result: {:?}", result);

    Ok(result)
}

#[instrument(skip(ctx), fields(code_run_name = %code_run.name_any(), namespace = %ctx.namespace))]
#[allow(clippy::too_many_lines)]
async fn reconcile_code_create_or_update(code_run: Arc<CodeRun>, ctx: &Context) -> Result<Action> {
    let code_run_name = code_run.name_any();
    debug!(
        "Starting status-first idempotent reconcile for CodeRun: {}",
        code_run_name
    );

    // STEP 1: Check CodeRun status first (status-first idempotency)
    if let Some(status) = &code_run.status {
        // Check for completion based on work_completed field (TTL-safe)
        if status.work_completed == Some(true) {
            // Double-check with GitHub to ensure status hasn't changed
            if let Some(pr_url) = &status.pull_request_url {
                if verify_github_completion_status(pr_url) {
                    debug!(
                        "Work already completed (verified with GitHub), no further action needed"
                    );
                    return Ok(Action::await_change());
                }
                warn!(
                    "Local work_completed=true but GitHub shows incomplete - clearing stale status"
                );
                clear_work_completed_status(&code_run, ctx).await?;
                // Continue with reconciliation
            } else {
                debug!("Work already completed (work_completed=true), no further action needed");
                return Ok(Action::await_change());
            }
        }

        // Check legacy completion states
        match status.phase.as_str() {
            "Succeeded" => {
                debug!("Already succeeded, ensuring work_completed is set");
                // Preserve existing finishedAt to avoid resetting TTL on every reconciliation
                let finished_at = status
                    .finished_at
                    .as_ref()
                    .and_then(|s| DateTime::parse_from_rfc3339(s).ok())
                    .map_or_else(Utc::now, |dt| dt.with_timezone(&Utc));
                let cleanup_deadline =
                    compute_cleanup_deadline(&code_run, ctx, "Succeeded", finished_at);

                update_code_status_with_completion(
                    &code_run,
                    ctx,
                    "Succeeded",
                    "Code implementation completed successfully",
                    true,
                    None,
                    Some(finished_at),
                    cleanup_deadline.map_or(ExpireAtUpdate::Unchanged, ExpireAtUpdate::Set),
                )
                .await?;

                // Handle workflow resumption for already succeeded CodeRuns
                handle_workflow_resumption_on_completion(&code_run, ctx).await?;

                return Ok(Action::await_change());
            }
            "Failed" => {
                debug!("Already failed, no retry logic");
                return Ok(Action::await_change());
            }
            "Running" => {
                debug!("Status shows running, checking actual job state");
                // Continue to job state check below
            }
            _ => {
                debug!("Status is '{}', proceeding with job creation", status.phase);
                // Continue to job creation below
            }
        }
    } else {
        debug!("No status found, initializing");
    }

    // STEP 2: Check job state for running jobs
    let jobs: Api<Job> = Api::namespaced(ctx.client.clone(), &ctx.namespace);
    let configmaps: Api<ConfigMap> = Api::namespaced(ctx.client.clone(), &ctx.namespace);
    let pvcs: Api<PersistentVolumeClaim> = Api::namespaced(ctx.client.clone(), &ctx.namespace);
    let job_name = get_job_name(&code_run);
    debug!("Generated job name: {}", job_name);

    let job_state = check_code_job_state(&jobs, &job_name).await?;
    debug!("Current job state: {:?}", job_state);

    match job_state {
        CodeJobState::NotFound => {
            // Check if work was already completed or CodeRun already succeeded
            // (job might have been deleted after success by old controller)
            let work_completed = code_run
                .status
                .as_ref()
                .and_then(|s| s.work_completed)
                .unwrap_or(false);

            let current_phase = code_run.status.as_ref().map_or("", |s| s.phase.as_str());

            if work_completed || current_phase == "Succeeded" {
                debug!(
                    "Job not found but CodeRun {} already completed (phase={}, work_completed={}) - skipping new job creation",
                    code_run.name_any(),
                    current_phase,
                    work_completed
                );

                // Ensure work_completed flag is set if phase is Succeeded
                if current_phase == "Succeeded" && !work_completed {
                    debug!("Backfilling work_completed=true for succeeded CodeRun");
                    // Preserve existing finishedAt to avoid resetting TTL on every reconciliation
                    let finished_at = code_run
                        .status
                        .as_ref()
                        .and_then(|s| s.finished_at.as_ref())
                        .and_then(|s| DateTime::parse_from_rfc3339(s).ok())
                        .map_or_else(Utc::now, |dt| dt.with_timezone(&Utc));
                    let cleanup_deadline =
                        compute_cleanup_deadline(&code_run, ctx, "Succeeded", finished_at);

                    update_code_status_with_completion(
                        &code_run,
                        ctx,
                        "Succeeded",
                        "Code implementation completed successfully",
                        true,
                        None,
                        Some(finished_at),
                        cleanup_deadline.map_or(ExpireAtUpdate::Unchanged, ExpireAtUpdate::Set),
                    )
                    .await?;
                }

                return Ok(Action::await_change());
            }

            debug!("No existing job found, using optimistic job creation");

            // STEP 3: Optimistic job creation with conflict handling (copied from working docs controller)
            let ctx_arc = Arc::new(ctx.clone());
            let resource_manager =
                CodeResourceManager::new(&jobs, &configmaps, &pvcs, &ctx.config, &ctx_arc);

            // This handles 409 conflicts gracefully (same as docs controller)
            resource_manager
                .reconcile_create_or_update(&code_run)
                .await?;

            // Update status to Running (same pattern as docs)
            update_code_status_with_completion(
                &code_run,
                ctx,
                "Running",
                "Code implementation started",
                false,
                None,
                None,
                ExpireAtUpdate::Clear,
            )
            .await?;

            // Requeue to check job progress
            // Using 90s instead of 30s to reduce reconciliation load
            Ok(Action::requeue(std::time::Duration::from_secs(90)))
        }

        CodeJobState::Running => {
            debug!("Job is still running, monitoring progress");

            // Update status to Running with workCompleted=false
            update_code_status_with_completion(
                &code_run,
                ctx,
                "Running",
                "Code task in progress",
                false,
                None,
                None,
                ExpireAtUpdate::Clear,
            )
            .await?;

            // Continue monitoring
            // Using 90s instead of 30s to reduce reconciliation load
            Ok(Action::requeue(std::time::Duration::from_secs(90)))
        }

        CodeJobState::Completed => {
            debug!("Job completed - evaluating completion signals");

            let coderuns_api: Api<CodeRun> = Api::namespaced(ctx.client.clone(), &ctx.namespace);
            let latest_code_run = match coderuns_api.get(&code_run.name_any()).await {
                Ok(cr) => cr,
                Err(err) => {
                    warn!(
                        "Unable to fetch latest CodeRun {} after completion: {}. Falling back to cached object.",
                        code_run.name_any(),
                        err
                    );
                    code_run.as_ref().clone()
                }
            };

            let remediation_status = latest_code_run
                .status
                .as_ref()
                .and_then(|s| s.remediation_status.as_deref());

            if matches!(
                remediation_status,
                Some("needs-fixes" | "failed-remediation")
            ) {
                let detail = latest_code_run
                    .status
                    .as_ref()
                    .and_then(|s| s.message.as_deref())
                    .filter(|msg| !msg.is_empty())
                    .map(|msg| format!(": {msg}"))
                    .unwrap_or_default();

                let failure_message = format!(
                    "Implementation agent requested manual intervention ({}){}",
                    remediation_status.unwrap_or("needs-fixes"),
                    detail
                );

                warn!(
                    "{} for CodeRun {}",
                    failure_message,
                    latest_code_run.name_any()
                );

                let finished_at = Utc::now();
                let cleanup_deadline =
                    compute_cleanup_deadline(&latest_code_run, ctx, "Failed", finished_at);

                update_code_status_with_completion(
                    &latest_code_run,
                    ctx,
                    "Failed",
                    &failure_message,
                    false,
                    None,
                    Some(finished_at),
                    cleanup_deadline.map_or(ExpireAtUpdate::Unchanged, ExpireAtUpdate::Set),
                )
                .await?;

                handle_workflow_resumption_on_failure(&latest_code_run, ctx).await?;

                // Skip cleanup for workflow-managed jobs (let workflow handle it)
                let has_workflow_owner = latest_code_run
                    .metadata
                    .owner_references
                    .as_ref()
                    .and_then(|refs| refs.iter().find(|r| r.kind == "Workflow"))
                    .is_some();

                if has_workflow_owner {
                    info!(
                        "Skipping cleanup for workflow-managed job {} requiring manual intervention (workflow will manage lifecycle)",
                        job_name
                    );
                } else if ctx.config.cleanup.enabled {
                    let cleanup_delay_minutes = ctx.config.cleanup.failed_job_delay_minutes;
                    if cleanup_delay_minutes == 0 {
                        if let Err(err) = delete_job_with_cascade(&jobs, &job_name, false).await {
                            warn!(
                                "Failed to delete job {} after manual intervention required for CodeRun {}: {}",
                                job_name,
                                latest_code_run.name_any(),
                                err
                            );
                        } else {
                            info!(
                                "Deleted job {} after manual intervention required for CodeRun {}",
                                job_name,
                                latest_code_run.name_any()
                            );
                        }
                    } else {
                        info!(
                            "Delaying cleanup for {} minutes for CodeRun job {} requiring manual intervention",
                            cleanup_delay_minutes,
                            job_name
                        );
                    }
                }

                return Ok(Action::await_change());
            }

            let stage = get_workflow_stage(&latest_code_run);
            let retry_reason = determine_retry_reason(&latest_code_run, &stage);
            let max_retries = extract_max_retries(&latest_code_run);
            let current_retry_count = latest_code_run
                .status
                .as_ref()
                .and_then(|s| s.retry_count)
                .unwrap_or(0);

            if let Some(reason) = retry_reason {
                if max_retries == 0 || current_retry_count < max_retries {
                    let allowed_display = if max_retries == 0 {
                        "∞".to_string()
                    } else {
                        max_retries.to_string()
                    };

                    info!(
                        "CodeRun {} (stage {:?}) completed without success signal: {}. Scheduling retry attempt {} of {}.",
                        latest_code_run.name_any(),
                        stage,
                        reason,
                        current_retry_count + 1,
                        allowed_display
                    );

                    schedule_retry(
                        &latest_code_run,
                        ctx,
                        &jobs,
                        &job_name,
                        current_retry_count,
                        max_retries,
                        &reason,
                    )
                    .await?;

                    return Ok(Action::requeue(std::time::Duration::from_secs(10)));
                }

                warn!(
                    "Retry limit reached for CodeRun {} ({} attempts). Marking as failed: {}",
                    latest_code_run.name_any(),
                    current_retry_count,
                    reason
                );

                let finished_at = Utc::now();
                let cleanup_deadline =
                    compute_cleanup_deadline(&latest_code_run, ctx, "Failed", finished_at);

                update_code_status_with_completion(
                    &latest_code_run,
                    ctx,
                    "Failed",
                    &format!("Retry limit reached without completion: {reason}"),
                    false,
                    None,
                    Some(finished_at),
                    cleanup_deadline.map_or(ExpireAtUpdate::Unchanged, ExpireAtUpdate::Set),
                )
                .await?;

                handle_workflow_resumption_on_failure(&latest_code_run, ctx).await?;

                // Skip cleanup for workflow-managed jobs (let workflow handle it)
                let has_workflow_owner = latest_code_run
                    .metadata
                    .owner_references
                    .as_ref()
                    .and_then(|refs| refs.iter().find(|r| r.kind == "Workflow"))
                    .is_some();

                if has_workflow_owner {
                    info!(
                        "Skipping cleanup for workflow-managed failed job {} (workflow will manage lifecycle)",
                        job_name
                    );
                } else if ctx.config.cleanup.enabled {
                    let cleanup_delay_minutes = ctx.config.cleanup.failed_job_delay_minutes;
                    if cleanup_delay_minutes == 0 {
                        let _ = delete_job_with_cascade(&jobs, &job_name, false).await;
                        info!(
                            "Deleted job {} after exhausting retries for CodeRun {}",
                            job_name,
                            latest_code_run.name_any()
                        );
                    } else {
                        info!(
                            "Delaying cleanup for {} minutes for failed CodeRun job {}",
                            cleanup_delay_minutes, job_name
                        );
                    }
                }

                return Ok(Action::await_change());
            }

            debug!("Job completed successfully - validating before marking complete");

            // CRITICAL: Implementation agents MUST create a PR
            // Validate PR URL exists for implementation stages
            let stage = latest_code_run
                .metadata
                .labels
                .as_ref()
                .and_then(|labels| labels.get("stage"))
                .map(std::string::String::as_str);

            let is_implementation_stage = matches!(
                stage,
                Some("implementation" | "frontend") | None // None = legacy/default implementation
            );

            let pr_url = latest_code_run
                .status
                .as_ref()
                .and_then(|s| s.pull_request_url.as_ref());

            // Validate PR URL is present, non-empty, and not the "no-pr" placeholder
            let has_valid_pr = pr_url.is_some_and(|url| !url.is_empty() && url != "no-pr");

            if is_implementation_stage && !has_valid_pr {
                warn!(
                    "Implementation agent completed but DID NOT create PR - failing CodeRun {}",
                    code_run_name
                );

                let finished_at = Utc::now();
                let cleanup_deadline =
                    compute_cleanup_deadline(&latest_code_run, ctx, "Failed", finished_at);

                update_code_status_with_completion(
                    &latest_code_run,
                    ctx,
                    "Failed",
                    "Implementation agent must create a pull request (PR URL not found in status)",
                    false,
                    None,
                    Some(finished_at),
                    cleanup_deadline.map_or(ExpireAtUpdate::Unchanged, ExpireAtUpdate::Set),
                )
                .await?;

                handle_workflow_resumption_on_failure(&latest_code_run, ctx).await?;

                // Skip cleanup for workflow-managed jobs (let workflow handle it)
                let has_workflow_owner = latest_code_run
                    .metadata
                    .owner_references
                    .as_ref()
                    .and_then(|refs| refs.iter().find(|r| r.kind == "Workflow"))
                    .is_some();

                if has_workflow_owner {
                    info!(
                        "Skipping cleanup for workflow-managed job {} (PR validation failed, workflow will manage lifecycle)",
                        job_name
                    );
                } else if ctx.config.cleanup.enabled {
                    let cleanup_delay_minutes = ctx.config.cleanup.failed_job_delay_minutes;
                    if cleanup_delay_minutes == 0 {
                        if let Err(err) = delete_job_with_cascade(&jobs, &job_name, false).await {
                            warn!(
                                "Failed to delete job {} after PR validation failure for CodeRun {}: {}",
                                job_name,
                                latest_code_run.name_any(),
                                err
                            );
                        }
                    }
                }

                return Ok(Action::await_change());
            }

            debug!("Validation passed - marking work as completed");

            let finished_at = Utc::now();
            let cleanup_deadline =
                compute_cleanup_deadline(&latest_code_run, ctx, "Succeeded", finished_at);

            update_code_status_with_completion(
                &latest_code_run,
                ctx,
                "Succeeded",
                "Code implementation completed successfully",
                true,
                None,
                Some(finished_at),
                cleanup_deadline.map_or(ExpireAtUpdate::Unchanged, ExpireAtUpdate::Set),
            )
            .await?;

            handle_workflow_resumption_on_completion(&latest_code_run, ctx).await?;

            // Skip cleanup for workflow-managed jobs (let workflow handle it)
            let has_workflow_owner = latest_code_run
                .metadata
                .owner_references
                .as_ref()
                .and_then(|refs| refs.iter().find(|r| r.kind == "Workflow"))
                .is_some();

            if has_workflow_owner {
                info!(
                    "Skipping cleanup for workflow-managed job {} (workflow will manage lifecycle)",
                    job_name
                );
            } else if ctx.config.cleanup.enabled {
                let cleanup_delay_minutes = ctx.config.cleanup.completed_job_delay_minutes;
                if cleanup_delay_minutes == 0 {
                    let _ = delete_job_with_cascade(&jobs, &job_name, false).await;
                    info!("Deleted completed code job: {}", job_name);
                } else {
                    info!(
                        "Delaying cleanup for {} minutes for CodeRun job {}",
                        cleanup_delay_minutes, job_name
                    );
                }
            }

            Ok(Action::await_change())
        }

        CodeJobState::Failed => {
            debug!("Job failed - evaluating retry policy");

            let coderuns_api: Api<CodeRun> = Api::namespaced(ctx.client.clone(), &ctx.namespace);
            let latest_code_run = match coderuns_api.get(&code_run.name_any()).await {
                Ok(cr) => cr,
                Err(err) => {
                    warn!(
                        "Unable to fetch latest CodeRun {} after failure: {}. Falling back to cached object.",
                        code_run.name_any(),
                        err
                    );
                    code_run.as_ref().clone()
                }
            };

            let max_retries = extract_max_retries(&latest_code_run);
            let current_retry_count = latest_code_run
                .status
                .as_ref()
                .and_then(|s| s.retry_count)
                .unwrap_or(0);

            if max_retries == 0 || current_retry_count < max_retries {
                let allowed_display = if max_retries == 0 {
                    "∞".to_string()
                } else {
                    max_retries.to_string()
                };

                info!(
                    "Scheduling retry for failed CodeRun {} (attempt {} of {}).",
                    latest_code_run.name_any(),
                    current_retry_count + 1,
                    allowed_display
                );

                schedule_retry(
                    &latest_code_run,
                    ctx,
                    &jobs,
                    &job_name,
                    current_retry_count,
                    max_retries,
                    "Job failed",
                )
                .await?;

                return Ok(Action::requeue(std::time::Duration::from_secs(10)));
            }

            info!(
                "Retry limit reached for failed CodeRun {} ({} attempts). Marking as failed.",
                latest_code_run.name_any(),
                current_retry_count
            );

            let finished_at = Utc::now();
            let cleanup_deadline =
                compute_cleanup_deadline(&latest_code_run, ctx, "Failed", finished_at);

            update_code_status_with_completion(
                &latest_code_run,
                ctx,
                "Failed",
                "Code implementation failed",
                false,
                None,
                Some(finished_at),
                cleanup_deadline.map_or(ExpireAtUpdate::Unchanged, ExpireAtUpdate::Set),
            )
            .await?;

            handle_workflow_resumption_on_failure(&latest_code_run, ctx).await?;

            if ctx.config.cleanup.enabled {
                let cleanup_delay_minutes = ctx.config.cleanup.failed_job_delay_minutes;
                if cleanup_delay_minutes == 0 {
                    let _ = delete_job_with_cascade(&jobs, &job_name, false).await;
                    info!("Deleted failed code job: {}", job_name);
                } else {
                    info!(
                        "Delaying failed-job cleanup for {} minutes for CodeRun job {}",
                        cleanup_delay_minutes, job_name
                    );
                }
            }

            Ok(Action::await_change())
        }
    }
}

#[instrument(skip(ctx), fields(code_run_name = %code_run.name_any(), namespace = %ctx.namespace))]
async fn cleanup_code_resources(code_run: Arc<CodeRun>, ctx: &Context) -> Result<Action> {
    debug!("Cleaning up resources for CodeRun");

    // Create APIs
    let jobs: Api<Job> = Api::namespaced(ctx.client.clone(), &ctx.namespace);
    let configmaps: Api<ConfigMap> = Api::namespaced(ctx.client.clone(), &ctx.namespace);
    let pvcs: Api<PersistentVolumeClaim> = Api::namespaced(ctx.client.clone(), &ctx.namespace);

    // Create resource manager and delegate
    let ctx_arc = Arc::new(ctx.clone());
    let resource_manager =
        CodeResourceManager::new(&jobs, &configmaps, &pvcs, &ctx.config, &ctx_arc);
    resource_manager.cleanup_resources(&code_run).await
}

// Helper functions for idempotent reconciliation - CodeRun version

#[derive(Debug, Clone)]
pub enum CodeJobState {
    NotFound,
    Running,
    Completed,
    Failed,
}

/// Get job name for `CodeRun` - prefer stored name, fallback to generation
/// This fixes the job name mismatch that was causing status update failures
fn get_job_name(code_run: &CodeRun) -> String {
    // First try to get the job name from CodeRun status (set during creation)
    if let Some(status) = &code_run.status {
        if let Some(job_name) = &status.job_name {
            debug!("Using stored job name from status: {}", job_name);
            return job_name.clone();
        }
    }

    // Fallback to unified generation
    let generated_name = ResourceNaming::job_name(code_run);
    debug!("Generated job name: {}", generated_name);
    generated_name
}

async fn check_code_job_state(jobs: &Api<Job>, job_name: &str) -> Result<CodeJobState> {
    match jobs.get(job_name).await {
        Ok(job) => {
            if let Some(status) = &job.status {
                Ok(determine_code_job_state(status))
            } else {
                Ok(CodeJobState::Running) // Job exists but no status yet
            }
        }
        Err(kube::Error::Api(response)) if response.code == 404 => Ok(CodeJobState::NotFound),
        Err(e) => Err(e.into()),
    }
}

fn determine_code_job_state(status: &k8s_openapi::api::batch::v1::JobStatus) -> CodeJobState {
    // Check completion conditions first
    if let Some(conditions) = &status.conditions {
        for condition in conditions {
            if condition.type_ == "Complete" && condition.status == "True" {
                return CodeJobState::Completed;
            }
            if condition.type_ == "Failed" && condition.status == "True" {
                return CodeJobState::Failed;
            }
        }
    }

    // Check legacy status fields
    if let Some(succeeded) = status.succeeded {
        if succeeded > 0 {
            return CodeJobState::Completed;
        }
    }

    if let Some(failed) = status.failed {
        if failed > 0 {
            return CodeJobState::Failed;
        }
    }

    CodeJobState::Running
}

#[allow(clippy::too_many_arguments)]
async fn update_code_status_with_completion(
    code_run: &CodeRun,
    ctx: &Context,
    new_phase: &str,
    new_message: &str,
    work_completed: bool,
    retry_count_override: Option<u32>,
    finished_at: Option<DateTime<Utc>>,
    expire_update: ExpireAtUpdate,
) -> Result<()> {
    // Only update if status actually changed or work_completed changed
    let current_phase = code_run.status.as_ref().map_or("", |s| s.phase.as_str());
    let current_work_completed = code_run
        .status
        .as_ref()
        .and_then(|s| s.work_completed)
        .unwrap_or(false);

    if current_phase == new_phase && current_work_completed == work_completed {
        debug!(
            "Status already '{}' with work_completed={}, skipping update to prevent reconciliation",
            new_phase, work_completed
        );
        return Ok(());
    }

    debug!(
        "Updating status from '{}' (work_completed={}) to '{}' (work_completed={})",
        current_phase, current_work_completed, new_phase, work_completed
    );

    let coderuns: Api<CodeRun> = Api::namespaced(ctx.client.clone(), &ctx.namespace);

    let retry_count = retry_count_override.unwrap_or_else(|| {
        code_run
            .status
            .as_ref()
            .and_then(|s| s.retry_count)
            .unwrap_or(0)
    });

    let mut status_patch = json!({
        "status": {
            "phase": new_phase,
            "message": new_message,
            "lastUpdate": chrono::Utc::now().to_rfc3339(),
            "workCompleted": work_completed,
            "retryCount": retry_count,
        }
    });

    if let Some(done_at) = finished_at {
        status_patch["status"]["finishedAt"] = json!(done_at.to_rfc3339());
    }

    match expire_update {
        ExpireAtUpdate::Set(deadline) => {
            status_patch["status"]["expireAt"] = json!(deadline.to_rfc3339());
        }
        ExpireAtUpdate::Clear => {
            status_patch["status"]["expireAt"] = serde_json::Value::Null;
        }
        ExpireAtUpdate::Unchanged => {}
    }

    // Use status subresource to avoid triggering spec reconciliation
    coderuns
        .patch_status(
            &code_run.name_any(),
            &PatchParams::default(),
            &Patch::Merge(&status_patch),
        )
        .await?;

    debug!(
        "Status updated successfully to '{}' with work_completed={}",
        new_phase, work_completed
    );
    Ok(())
}

/// Handle workflow resumption when `CodeRun` completes successfully
async fn handle_workflow_resumption_on_completion(code_run: &CodeRun, ctx: &Context) -> Result<()> {
    use crate::tasks::workflow::{
        extract_pr_number, extract_workflow_name, resume_workflow_for_pr,
    };

    let workflow_name = match extract_workflow_name(code_run) {
        Ok(name) => name,
        Err(e) => {
            warn!("Could not extract workflow name: {}", e);
            return Ok(()); // Not an error - CodeRun might not be part of a workflow
        }
    };

    let remediation_status = code_run
        .status
        .as_ref()
        .and_then(|s| s.remediation_status.as_deref());

    let qa_status = code_run
        .status
        .as_ref()
        .and_then(|s| s.qa_status.as_deref());

    // Check if PR URL is already available
    if let Some(status) = &code_run.status {
        if let Some(pr_url) = &status.pull_request_url {
            if !pr_url.is_empty() && pr_url != "no-pr" {
                info!("PR URL found in CodeRun status: {}", pr_url);
                let pr_number = match extract_pr_number(pr_url) {
                    Ok(num) => num,
                    Err(e) => {
                        warn!("Failed to extract PR number from {}: {}", pr_url, e);
                        return Ok(()); // Not a critical error
                    }
                };
                if let Err(e) = resume_workflow_for_pr(
                    &ctx.client,
                    &ctx.namespace,
                    &workflow_name,
                    pr_url,
                    pr_number,
                    remediation_status,
                    qa_status,
                )
                .await
                {
                    warn!("Failed to resume workflow: {}", e);
                }
                return Ok(());
            }
        }
    }

    // No PR URL found - start timeout handler
    info!("No PR URL found in CodeRun status, starting timeout handler");
    handle_no_pr_timeout(&workflow_name, code_run, ctx).await
}

/// Handle workflow resumption when `CodeRun` fails
async fn handle_workflow_resumption_on_failure(code_run: &CodeRun, ctx: &Context) -> Result<()> {
    use crate::tasks::workflow::{extract_workflow_name, resume_workflow_for_failure};

    let workflow_name = match extract_workflow_name(code_run) {
        Ok(name) => name,
        Err(e) => {
            warn!("Could not extract workflow name: {}", e);
            return Ok(()); // Not an error - CodeRun might not be part of a workflow
        }
    };

    let error_message = code_run
        .status
        .as_ref()
        .and_then(|s| s.message.as_deref())
        .unwrap_or("Code implementation failed");

    if let Err(e) =
        resume_workflow_for_failure(&ctx.client, &ctx.namespace, &workflow_name, error_message)
            .await
    {
        warn!("Failed to resume workflow for failure: {}", e);
    }
    Ok(())
}

/// Handle timeout when no PR is created
#[allow(clippy::too_many_lines)]
async fn handle_no_pr_timeout(
    workflow_name: &str,
    code_run: &CodeRun,
    ctx: &Context,
) -> Result<()> {
    use crate::tasks::github::{check_github_for_pr_by_branch, update_code_run_pr_url};
    use crate::tasks::workflow::resume_workflow_for_no_pr;
    use tokio::time::{sleep, Duration};

    // TODO: Make timeout configurable
    let timeout_seconds = 60;

    info!(
        "Starting no-PR timeout handler ({}s) for workflow: {}",
        timeout_seconds, workflow_name
    );

    // Strategy 1: Wait and check CodeRun again (maybe PR creation was delayed)
    sleep(Duration::from_secs(30)).await;

    // Re-fetch CodeRun to check for updates
    let coderuns: Api<CodeRun> = Api::namespaced(ctx.client.clone(), &ctx.namespace);
    let updated_code_run = match coderuns.get(&code_run.name_any()).await {
        Ok(cr) => cr,
        Err(e) => {
            warn!("Failed to re-fetch CodeRun: {}", e);
            code_run.clone() // Use original if refetch fails
        }
    };

    // Check if PR URL appeared
    if let Some(status) = &updated_code_run.status {
        if let Some(pr_url) = &status.pull_request_url {
            if !pr_url.is_empty() && pr_url != "no-pr" {
                info!("PR URL found after delay: {}", pr_url);
                let pr_number = match crate::tasks::workflow::extract_pr_number(pr_url) {
                    Ok(num) => num,
                    Err(e) => {
                        warn!("Failed to extract PR number: {}", e);
                        return Ok(());
                    }
                };
                let remediation_status = updated_code_run
                    .status
                    .as_ref()
                    .and_then(|s| s.remediation_status.as_deref());
                let qa_status = updated_code_run
                    .status
                    .as_ref()
                    .and_then(|s| s.qa_status.as_deref());
                if let Err(e) = crate::tasks::workflow::resume_workflow_for_pr(
                    &ctx.client,
                    &ctx.namespace,
                    workflow_name,
                    pr_url,
                    pr_number,
                    remediation_status,
                    qa_status,
                )
                .await
                {
                    warn!("Failed to resume workflow: {}", e);
                }
                return Ok(());
            }
        }
    }

    // Strategy 2: Check GitHub directly for PR by branch name
    // TODO: Get GitHub token from configuration
    if let Ok(Some(pr_url)) = check_github_for_pr_by_branch(&updated_code_run, None).await {
        info!("Found PR via GitHub API: {}", pr_url);

        // Update CodeRun with found PR URL
        if let Err(e) =
            update_code_run_pr_url(&ctx.client, &ctx.namespace, &code_run.name_any(), &pr_url).await
        {
            warn!("Failed to update CodeRun with PR URL: {}", e);
        }

        let pr_number = match crate::tasks::workflow::extract_pr_number(&pr_url) {
            Ok(num) => num,
            Err(e) => {
                warn!("Failed to extract PR number from GitHub API result: {}", e);
                return Ok(());
            }
        };
        let remediation_status = updated_code_run
            .status
            .as_ref()
            .and_then(|s| s.remediation_status.as_deref());
        let qa_status = updated_code_run
            .status
            .as_ref()
            .and_then(|s| s.qa_status.as_deref());
        if let Err(e) = crate::tasks::workflow::resume_workflow_for_pr(
            &ctx.client,
            &ctx.namespace,
            workflow_name,
            &pr_url,
            pr_number,
            remediation_status,
            qa_status,
        )
        .await
        {
            warn!("Failed to resume workflow from GitHub API result: {}", e);
        }
        return Ok(());
    }

    // Strategy 3: Resume workflow with "no PR" status
    info!("No PR found after timeout, resuming workflow with no-pr status");
    let coderun_status = updated_code_run
        .status
        .as_ref()
        .map_or("Succeeded", |s| s.phase.as_str());

    if let Err(e) =
        resume_workflow_for_no_pr(&ctx.client, &ctx.namespace, workflow_name, coderun_status).await
    {
        warn!("Failed to resume workflow with no-PR status: {}", e);
    }
    Ok(())
}

#[derive(Debug, Clone, PartialEq, Eq)]
enum WorkflowStage {
    Implementation,
    Quality,
    Security,
    Testing,
    Unknown(String),
}

fn get_workflow_stage(code_run: &CodeRun) -> WorkflowStage {
    if let Some(labels) = &code_run.metadata.labels {
        if let Some(stage) = labels.get("workflow-stage") {
            return match stage.as_str() {
                "implementation" => WorkflowStage::Implementation,
                "quality" => WorkflowStage::Quality,
                "security" => WorkflowStage::Security,
                "testing" => WorkflowStage::Testing,
                other => WorkflowStage::Unknown(other.to_string()),
            };
        }
    }

    WorkflowStage::Unknown("unspecified".to_string())
}

fn extract_max_retries(code_run: &CodeRun) -> u32 {
    const RETRY_KEYS: [&str; 6] = [
        "EXECUTION_MAX_RETRIES",
        "FACTORY_MAX_RETRIES",
        "CODEX_MAX_RETRIES",
        "CURSOR_MAX_RETRIES",
        "CLAUDE_MAX_RETRIES",
        "OPENCODE_MAX_RETRIES",
    ];

    for key in &RETRY_KEYS {
        if let Some(value) = code_run.spec.env.get(*key) {
            if let Ok(parsed) = value.trim().parse::<u32>() {
                return parsed;
            }
        }
    }

    1
}

fn determine_retry_reason(code_run: &CodeRun, stage: &WorkflowStage) -> Option<String> {
    let status = code_run.status.as_ref()?;

    match stage {
        WorkflowStage::Implementation => {
            if matches!(
                status.remediation_status.as_deref(),
                Some("needs-fixes" | "failed-remediation")
            ) {
                return Some("Implementation agent requested fixes".to_string());
            }

            let has_pr = status.pull_request_url.as_ref().is_some_and(|url| {
                let trimmed = url.trim();
                !trimmed.is_empty() && trimmed != "no-pr"
            });

            if !has_pr {
                return Some("Implementation attempt did not produce a pull request".to_string());
            }

            None
        }
        WorkflowStage::Quality => {
            if matches!(status.qa_status.as_deref(), Some("changes_requested")) {
                return Some("Quality review requested changes".to_string());
            }

            if matches!(status.remediation_status.as_deref(), Some("needs-fixes")) {
                return Some("Quality workflow reported remediation needed".to_string());
            }

            None
        }
        WorkflowStage::Security => {
<<<<<<< HEAD
            // Security stage doesn't need retries unless explicitly requested
            // The agent should complete its scan in one pass
            if matches!(
                status.remediation_status.as_deref(),
                Some("needs-fixes" | "failed-remediation")
            ) {
                return Some("Security workflow reported critical issues".to_string());
            }

            // For security stage, we consider it complete if job finished
            // even without explicit success signals (security scans are deterministic)
=======
            // Security agent (Cipher) posts GitHub review and adds security-approved label
            // No specific retry conditions - security review is always final
            // Agent either approves or requests changes via GitHub review state
>>>>>>> e8f462af
            None
        }
        WorkflowStage::Testing => {
            if matches!(status.qa_status.as_deref(), Some("changes_requested")) {
                return Some("Testing agent requested changes".to_string());
            }

            if matches!(
                status.remediation_status.as_deref(),
                Some("needs-fixes" | "failed-remediation")
            ) {
                return Some("Testing workflow reported remediation needed".to_string());
            }

            None
        }
        WorkflowStage::Unknown(_) => None,
    }
}

/// Delete a job with cascade propagation to clean up pods
async fn delete_job_with_cascade(
    jobs: &Api<Job>,
    job_name: &str,
    wait_for_deletion: bool,
) -> Result<()> {
    let delete_params = DeleteParams {
        propagation_policy: Some(kube::api::PropagationPolicy::Background),
        ..Default::default()
    };

    match jobs.delete(job_name, &delete_params).await {
        Ok(_) => {
            debug!("Deleted job {}", job_name);
            if wait_for_deletion {
                // Wait for deletion to propagate
                tokio::time::sleep(tokio::time::Duration::from_secs(2)).await;
            }
            Ok(())
        }
        Err(KubeError::Api(api_err)) if api_err.code == 404 => {
            debug!("Job {} already deleted", job_name);
            Ok(())
        }
        Err(e) => Err(e.into()),
    }
}

async fn schedule_retry(
    code_run: &CodeRun,
    ctx: &Context,
    jobs: &Api<Job>,
    job_name: &str,
    current_retry_count: u32,
    max_retries: u32,
    reason: &str,
) -> Result<()> {
    // Delete old job and wait for deletion to prevent duplicate job versions
    if let Err(err) = delete_job_with_cascade(jobs, job_name, true).await {
        warn!(
            "Failed to delete job {} before scheduling retry for {}: {}",
            job_name,
            code_run.name_any(),
            err
        );
    } else {
        info!("Deleted job {} to prepare for retry", job_name);
    }

    let coderuns_api: Api<CodeRun> = Api::namespaced(ctx.client.clone(), &ctx.namespace);
    let new_context_version = code_run.spec.context_version + 1;

    let spec_patch = json!({
        "spec": {
            "contextVersion": new_context_version,
            "continueSession": true
        }
    });

    coderuns_api
        .patch(
            &code_run.name_any(),
            &PatchParams::default(),
            &Patch::Merge(&spec_patch),
        )
        .await?;

    let next_attempt = current_retry_count + 1;
    let allowed_display = if max_retries == 0 {
        "∞".to_string()
    } else {
        max_retries.to_string()
    };

    // Update status with incremented retry count in a single atomic operation
    // This fixes a race condition where increment_retry_count and update_code_status_with_completion
    // would overwrite each other's changes
    update_code_status_with_completion(
        code_run,
        ctx,
        "Running",
        &format!("Retry attempt {next_attempt} scheduled (max {allowed_display}): {reason}"),
        false,
        Some(next_attempt), // Pass the incremented retry count
        None,
        ExpireAtUpdate::Clear,
    )
    .await?;

    Ok(())
}

/// Verify completion status with GitHub to prevent stale local state
fn verify_github_completion_status(_pr_url: &str) -> bool {
    // Extract PR number from GitHub URL
    // Format: https://github.com/owner/repo/pull/number
    // let pr_number = extract_pr_number_from_url(pr_url)?;

    // For now, implement a basic check - in production you'd use GitHub API
    // to check if PR is merged, has completion labels, etc.

    // TODO: Implement proper GitHub API call to verify:
    // 1. PR merge status
    // 2. PR closure status
    // 3. Completion labels
    // 4. Latest comment checkbox states

    warn!("GitHub verification not fully implemented - returning true for now");
    true // Placeholder - assume complete for now
}

/// Clear stale `work_completed` status
async fn clear_work_completed_status(code_run: &CodeRun, ctx: &Context) -> Result<()> {
    let code_runs: Api<CodeRun> = Api::namespaced(ctx.client.clone(), &ctx.namespace);

    let patch = json!({
        "status": {
            "workCompleted": false,
            "message": "Status cleared due to GitHub verification mismatch"
        }
    });

    code_runs
        .patch(
            &code_run.name_any(),
            &PatchParams::default(),
            &Patch::Merge(&patch),
        )
        .await?;

    info!(
        "Cleared work_completed status for CodeRun {}",
        code_run.name_any()
    );
    Ok(())
}

async fn try_cleanup_after_ttl(
    code_run: &Arc<CodeRun>,
    ctx: &Arc<Context>,
) -> Result<Option<Action>> {
    if !ctx.config.cleanup.enabled {
        return Ok(None);
    }

    if cleanup::is_preserved(&code_run.metadata) {
        return Ok(None);
    }

    let Some(status) = &code_run.status else {
        return Ok(None);
    };

    if status.cleanup_completed_at.is_some() {
        return Ok(None);
    }

    if !matches!(status.phase.as_str(), "Succeeded" | "Failed") {
        return Ok(None);
    }

    let expire_at = status
        .expire_at
        .as_deref()
        .and_then(|raw| DateTime::parse_from_rfc3339(raw).ok())
        .map(|dt| dt.with_timezone(&Utc));

    let Some(expire_at) = expire_at else {
        return Ok(None);
    };

    let now = Utc::now();
    if expire_at > now {
        let delay = (expire_at - now)
            .to_std()
            .unwrap_or_else(|_| std::time::Duration::from_secs(0));
        return Ok(Some(Action::requeue(delay)));
    }

    info!(
        code_run = %code_run.name_any(),
        "TTL expired - cleaning up remaining resources"
    );
    perform_ttl_cleanup(code_run, ctx).await?;
    mark_cleanup_complete(code_run, ctx).await?;
    Ok(Some(Action::await_change()))
}

async fn perform_ttl_cleanup(code_run: &Arc<CodeRun>, ctx: &Arc<Context>) -> Result<()> {
    let jobs: Api<Job> = Api::namespaced(ctx.client.clone(), &ctx.namespace);
    let configmaps: Api<ConfigMap> = Api::namespaced(ctx.client.clone(), &ctx.namespace);
    let pvcs: Api<PersistentVolumeClaim> = Api::namespaced(ctx.client.clone(), &ctx.namespace);
    let resource_manager = CodeResourceManager::new(&jobs, &configmaps, &pvcs, &ctx.config, ctx);
    let _ = resource_manager.cleanup_resources(code_run).await?;
    Ok(())
}

async fn mark_cleanup_complete(code_run: &CodeRun, ctx: &Context) -> Result<()> {
    let coderuns: Api<CodeRun> = Api::namespaced(ctx.client.clone(), &ctx.namespace);
    let patch = json!({
        "status": {
            "cleanupCompletedAt": Utc::now().to_rfc3339(),
            "expireAt": serde_json::Value::Null
        }
    });
    coderuns
        .patch_status(
            &code_run.name_any(),
            &PatchParams::default(),
            &Patch::Merge(&patch),
        )
        .await?;
    Ok(())
}

fn compute_cleanup_deadline(
    code_run: &CodeRun,
    ctx: &Context,
    phase: &str,
    finished_at: DateTime<Utc>,
) -> Option<DateTime<Utc>> {
    if !ctx.config.cleanup.enabled {
        return None;
    }

    if !matches!(phase, "Succeeded" | "Failed") {
        return None;
    }

    if cleanup::is_preserved(&code_run.metadata) {
        return None;
    }

    if code_run
        .status
        .as_ref()
        .and_then(|status| status.expire_at.as_ref())
        .is_some()
    {
        return None;
    }

    let ttl_seconds = cleanup::ttl_override_seconds(&code_run.metadata).or_else(|| {
        if phase == "Succeeded" {
            Some(ctx.config.cleanup.success_ttl_seconds)
        } else {
            Some(ctx.config.cleanup.failure_ttl_seconds)
        }
    })?;

    if ttl_seconds == 0 {
        return None;
    }

    #[allow(clippy::cast_possible_wrap)]
    Some(finished_at + ChronoDuration::seconds(ttl_seconds as i64))
}<|MERGE_RESOLUTION|>--- conflicted
+++ resolved
@@ -1150,7 +1150,6 @@
             None
         }
         WorkflowStage::Security => {
-<<<<<<< HEAD
             // Security stage doesn't need retries unless explicitly requested
             // The agent should complete its scan in one pass
             if matches!(
@@ -1162,11 +1161,7 @@
 
             // For security stage, we consider it complete if job finished
             // even without explicit success signals (security scans are deterministic)
-=======
             // Security agent (Cipher) posts GitHub review and adds security-approved label
-            // No specific retry conditions - security review is always final
-            // Agent either approves or requests changes via GitHub review state
->>>>>>> e8f462af
             None
         }
         WorkflowStage::Testing => {
