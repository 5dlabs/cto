--- conflicted
+++ resolved
@@ -1175,11 +1175,7 @@
         propagation_policy: Some(kube::api::PropagationPolicy::Background),
         ..Default::default()
     };
-<<<<<<< HEAD
-    
-=======
-
->>>>>>> a9f3ec4a
+
     match jobs.delete(job_name, &delete_params).await {
         Ok(_) => {
             debug!("Deleted job {}", job_name);
