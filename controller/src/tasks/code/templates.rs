use crate::cli::types::CLIType;
use crate::crds::CodeRun;
use crate::tasks::code::agent::AgentClassifier;
use crate::tasks::config::ControllerConfig;
use crate::tasks::template_paths::{
    CODE_CLAUDE_CONTAINER_TEMPLATE, CODE_CLAUDE_MEMORY_TEMPLATE, CODE_CLAUDE_SETTINGS_TEMPLATE,
    CODE_CODEX_CONFIG_TEMPLATE, CODE_CODEX_CONTAINER_BASE_TEMPLATE,
    CODE_CODING_GUIDELINES_TEMPLATE, CODE_CURSOR_CONTAINER_BASE_TEMPLATE,
    CODE_CURSOR_GLOBAL_CONFIG_TEMPLATE, CODE_CURSOR_PROJECT_CONFIG_TEMPLATE,
    CODE_FACTORY_CONTAINER_BASE_TEMPLATE, CODE_FACTORY_GLOBAL_CONFIG_TEMPLATE,
    CODE_FACTORY_PROJECT_CONFIG_TEMPLATE, CODE_GEMINI_CONTAINER_BASE_TEMPLATE,
    CODE_GEMINI_MEMORY_TEMPLATE, CODE_GITHUB_GUIDELINES_TEMPLATE, CODE_MCP_CONFIG_TEMPLATE,
    CODE_OPENCODE_CONFIG_TEMPLATE, CODE_OPENCODE_CONTAINER_BASE_TEMPLATE,
};
use crate::tasks::tool_catalog::resolve_tool_name;
use crate::tasks::types::Result;
use crate::tasks::workflow::extract_workflow_name;
use handlebars::Handlebars;

use serde_json::{json, Value};
use std::collections::{BTreeMap, HashSet};
use std::fs;
use std::path::Path;
use tracing::{debug, warn};

// Template base path (mounted from ConfigMap)
const AGENT_TEMPLATES_PATH: &str = "/agent-templates";

#[derive(Debug, Clone)]
struct CliRenderSettings {
    model: String,
    temperature: Option<f64>,
    max_output_tokens: Option<u32>,
    approval_policy: String,
    sandbox_mode: String,
    project_doc_max_bytes: u64,
    reasoning_effort: Option<String>,
    auto_level: Option<String>,
    output_format: Option<String>,
    editor_vim_mode: bool,
    toolman_url: String,
    model_provider: Value,
    raw_additional_toml: Option<String>,
    raw_additional_json: Option<String>,
    model_rotation: Vec<String>,
    list_tools_on_start: bool,
}

pub struct CodeTemplateGenerator;

impl CodeTemplateGenerator {
    /// Generate all template files for a code task
    pub fn generate_all_templates(
        code_run: &CodeRun,
        config: &ControllerConfig,
    ) -> Result<BTreeMap<String, String>> {
        match Self::determine_cli_type(code_run) {
            CLIType::Codex => Self::generate_codex_templates(code_run, config),
            CLIType::Cursor => Self::generate_cursor_templates(code_run, config),
            CLIType::Factory => Self::generate_factory_templates(code_run, config),
            CLIType::OpenCode => Self::generate_opencode_templates(code_run, config),
            CLIType::Gemini => Self::generate_gemini_templates(code_run, config),
            _ => Self::generate_claude_templates(code_run, config),
        }
    }

    fn determine_cli_type(code_run: &CodeRun) -> CLIType {
        code_run
            .spec
            .cli_config
            .as_ref()
            .map_or(CLIType::Claude, |cfg| cfg.cli_type)
    }

    fn generate_claude_templates(
        code_run: &CodeRun,
        config: &ControllerConfig,
    ) -> Result<BTreeMap<String, String>> {
        let mut templates = BTreeMap::new();

        // Enrich cli_config with agent-level settings (like modelRotation)
        let cli_config_value = code_run
            .spec
            .cli_config
            .as_ref()
            .and_then(|cfg| serde_json::to_value(cfg).ok())
            .unwrap_or_else(|| json!({}));
        let enriched_cli_config =
            Self::enrich_cli_config_from_agent(cli_config_value, code_run, config);

        let client_config = Self::generate_client_config(code_run, config)?;
        let client_config_value: Value = serde_json::from_str(&client_config)
            .unwrap_or_else(|_| json!({ "remoteTools": [], "localServers": {} }));
        let remote_tools = Self::extract_remote_tools(&client_config_value);

        templates.insert(
            "container.sh".to_string(),
            Self::generate_container_script(code_run, &enriched_cli_config)?,
        );
        templates.insert(
            "CLAUDE.md".to_string(),
            Self::generate_claude_memory(code_run, &enriched_cli_config, &remote_tools)?,
        );
        templates.insert(
            "settings.json".to_string(),
            Self::generate_claude_settings(code_run, config, &enriched_cli_config)?,
        );
        templates.insert(
            "mcp.json".to_string(),
            Self::generate_mcp_config(code_run, config)?,
        );
        templates.insert("client-config.json".to_string(), client_config);

        templates.insert(
            "coding-guidelines.md".to_string(),
            Self::generate_coding_guidelines(code_run)?,
        );
        templates.insert(
            "github-guidelines.md".to_string(),
            Self::generate_github_guidelines(code_run)?,
        );

        for (filename, content) in Self::generate_hook_scripts(code_run) {
            templates.insert(format!("hooks-{filename}"), content);
        }

        Ok(templates)
    }

    fn generate_cursor_templates(
        code_run: &CodeRun,
        config: &ControllerConfig,
    ) -> Result<BTreeMap<String, String>> {
        let mut templates = BTreeMap::new();

        let cli_config_value = code_run
            .spec
            .cli_config
            .as_ref()
            .and_then(|cfg| serde_json::to_value(cfg).ok())
            .unwrap_or_else(|| json!({}));

        // Enrich cli_config with agent-level settings (like modelRotation)
        let enriched_cli_config =
            Self::enrich_cli_config_from_agent(cli_config_value, code_run, config);

        let client_config = Self::generate_client_config(code_run, config)?;
        let client_config_value: Value = serde_json::from_str(&client_config)
            .unwrap_or_else(|_| json!({ "remoteTools": [], "localServers": {} }));
        let remote_tools = Self::extract_remote_tools(&client_config_value);

        templates.insert("client-config.json".to_string(), client_config);

        templates.insert(
            "container.sh".to_string(),
            Self::generate_cursor_container_script(code_run, &enriched_cli_config, &remote_tools)?,
        );

        templates.insert(
            "AGENTS.md".to_string(),
            Self::generate_cursor_memory(code_run, &enriched_cli_config, &remote_tools)?,
        );

        templates.insert(
            "cursor-cli-config.json".to_string(),
            Self::generate_cursor_global_config(
                code_run,
                &enriched_cli_config,
                &client_config_value,
                &remote_tools,
            )?,
        );

        templates.insert(
            "cursor-cli.json".to_string(),
            Self::generate_cursor_project_permissions()?,
        );

        templates.insert(
            "coding-guidelines.md".to_string(),
            Self::generate_coding_guidelines(code_run)?,
        );
        templates.insert(
            "github-guidelines.md".to_string(),
            Self::generate_github_guidelines(code_run)?,
        );

        for (filename, content) in Self::generate_hook_scripts(code_run) {
            templates.insert(format!("hooks-{filename}"), content);
        }

        templates.insert(
            "mcp.json".to_string(),
            Self::generate_mcp_config(code_run, config)?,
        );

        Ok(templates)
    }

    fn generate_opencode_templates(
        code_run: &CodeRun,
        config: &ControllerConfig,
    ) -> Result<BTreeMap<String, String>> {
        let mut templates = BTreeMap::new();

        let cli_config_value = code_run
            .spec
            .cli_config
            .as_ref()
            .and_then(|cfg| serde_json::to_value(cfg).ok())
            .unwrap_or_else(|| json!({}));

        // Enrich cli_config with agent-level settings (like modelRotation)
        let enriched_cli_config =
            Self::enrich_cli_config_from_agent(cli_config_value, code_run, config);

        let client_config = Self::generate_client_config(code_run, config)?;
        let client_config_value: Value = serde_json::from_str(&client_config)
            .unwrap_or_else(|_| json!({ "remoteTools": [], "localServers": {} }));
        let remote_tools = Self::extract_remote_tools(&client_config_value);

        templates.insert("client-config.json".to_string(), client_config);

        templates.insert(
            "container.sh".to_string(),
            Self::generate_opencode_container_script(
                code_run,
                &enriched_cli_config,
                &remote_tools,
            )?,
        );

        templates.insert(
            "AGENTS.md".to_string(),
            Self::generate_opencode_memory(code_run, &enriched_cli_config, &remote_tools)?,
        );

        templates.insert(
            "opencode-config.json".to_string(),
            Self::generate_opencode_config(
                code_run,
                &enriched_cli_config,
                &client_config_value,
                &remote_tools,
            )?,
        );

        templates.insert(
            "coding-guidelines.md".to_string(),
            Self::generate_coding_guidelines(code_run)?,
        );
        templates.insert(
            "github-guidelines.md".to_string(),
            Self::generate_github_guidelines(code_run)?,
        );

        for (filename, content) in Self::generate_hook_scripts(code_run) {
            templates.insert(format!("hooks-{filename}"), content);
        }

        templates.insert(
            "mcp.json".to_string(),
            Self::generate_mcp_config(code_run, config)?,
        );

        Ok(templates)
    }

    fn generate_gemini_templates(
        code_run: &CodeRun,
        config: &ControllerConfig,
    ) -> Result<BTreeMap<String, String>> {
        let mut templates = BTreeMap::new();

        let cli_config_value = code_run
            .spec
            .cli_config
            .as_ref()
            .and_then(|cfg| serde_json::to_value(cfg).ok())
            .unwrap_or_else(|| json!({}));

        // Enrich cli_config with agent-level settings
        let enriched_cli_config =
            Self::enrich_cli_config_from_agent(cli_config_value, code_run, config);

        let client_config = Self::generate_client_config(code_run, config)?;
        let client_config_value: Value = serde_json::from_str(&client_config)
            .unwrap_or_else(|_| json!({ "remoteTools": [], "localServers": {} }));
        let remote_tools = Self::extract_remote_tools(&client_config_value);

        templates.insert("client-config.json".to_string(), client_config);

        templates.insert(
            "container.sh".to_string(),
            Self::generate_gemini_container_script(code_run, &enriched_cli_config, &remote_tools)?,
        );

        templates.insert(
            "GEMINI.md".to_string(),
            Self::generate_gemini_memory(code_run, &enriched_cli_config, &remote_tools)?,
        );

        templates.insert(
            "coding-guidelines.md".to_string(),
            Self::generate_coding_guidelines(code_run)?,
        );
        templates.insert(
            "github-guidelines.md".to_string(),
            Self::generate_github_guidelines(code_run)?,
        );

        for (filename, content) in Self::generate_hook_scripts(code_run) {
            templates.insert(format!("hooks-{filename}"), content);
        }

        templates.insert(
            "mcp.json".to_string(),
            Self::generate_mcp_config(code_run, config)?,
        );

        Ok(templates)
    }

    fn generate_cursor_container_script(
        code_run: &CodeRun,
        cli_config: &Value,
        remote_tools: &[String],
    ) -> Result<String> {
        let mut handlebars = Handlebars::new();
        handlebars.set_strict_mode(false);

        let base_template = Self::load_template(CODE_CURSOR_CONTAINER_BASE_TEMPLATE)?;
        handlebars
            .register_partial("cursor_container_base", base_template)
            .map_err(|e| {
                crate::tasks::types::Error::ConfigError(format!(
                    "Failed to register Cursor container base partial: {e}"
                ))
            })?;

        let template_path = Self::get_cursor_container_template(code_run);
        let template = Self::load_template(&template_path)?;

        handlebars
            .register_template_string("cursor_container", template)
            .map_err(|e| {
                crate::tasks::types::Error::ConfigError(format!(
                    "Failed to register Cursor container template {template_path}: {e}"
                ))
            })?;

        let cli_settings = cli_config
            .get("settings")
            .cloned()
            .unwrap_or_else(|| json!({}));

        let render_settings = Self::build_cli_render_settings(code_run, cli_config);
        let model = render_settings.model.clone();
        let cli_type = Self::determine_cli_type(code_run).to_string();

        let workflow_name = extract_workflow_name(code_run)
            .unwrap_or_else(|_| format!("play-task-{}-workflow", code_run.spec.task_id));

        let context = json!({
            "task_id": code_run.spec.task_id,
            "service": code_run.spec.service,
            "repository_url": code_run.spec.repository_url,
            "docs_repository_url": code_run.spec.docs_repository_url,
            "docs_branch": code_run.spec.docs_branch,
            "working_directory": Self::get_working_directory(code_run),
            "continue_session": Self::get_continue_session(code_run),
            "overwrite_memory": code_run.spec.overwrite_memory,
            "docs_project_directory": code_run
                .spec
                .docs_project_directory
                .as_deref()
                .unwrap_or(""),
            "github_app": code_run.spec.github_app.as_deref().unwrap_or(""),
            "workflow_name": workflow_name,
            "model": model.clone(),
            "cli_type": cli_type,
            "cli": {
                "type": cli_type,
                "model": model,
                "settings": cli_settings,
                "remote_tools": remote_tools,
            },
        });

        handlebars
            .render("cursor_container", &context)
            .map_err(|e| {
                crate::tasks::types::Error::ConfigError(format!(
                    "Failed to render Cursor container template: {e}"
                ))
            })
    }

    fn generate_cursor_memory(
        code_run: &CodeRun,
        cli_config: &Value,
        remote_tools: &[String],
    ) -> Result<String> {
        let mut handlebars = Handlebars::new();
        handlebars.set_strict_mode(false);

        // Register shared agent system prompt partials
        Self::register_agent_partials(&mut handlebars)?;

        let template_path = Self::get_cursor_memory_template(code_run);
        let template = Self::load_template(&template_path)?;

        let render_settings = Self::build_cli_render_settings(code_run, cli_config);
        let model = render_settings.model.clone();
        let cli_type = Self::determine_cli_type(code_run).to_string();

        handlebars
            .register_template_string("cursor_agents", template)
            .map_err(|e| {
                crate::tasks::types::Error::ConfigError(format!(
                    "Failed to register Cursor AGENTS.md template {template_path}: {e}"
                ))
            })?;

        let workflow_name = extract_workflow_name(code_run)
            .unwrap_or_else(|_| format!("play-task-{}-workflow", code_run.spec.task_id));

        let cli_settings = cli_config
            .get("settings")
            .cloned()
            .unwrap_or_else(|| json!({}));

        let context = json!({
            "cli_config": cli_config,
            "github_app": code_run.spec.github_app.as_deref().unwrap_or(""),
            "model": model,
            "task_id": code_run.spec.task_id,
            "service": code_run.spec.service,
            "repository_url": code_run.spec.repository_url,
            "docs_repository_url": code_run.spec.docs_repository_url,
            "docs_branch": code_run.spec.docs_branch,
            "docs_project_directory": code_run
                .spec
                .docs_project_directory
                .as_deref()
                .unwrap_or(""),
            "working_directory": Self::get_working_directory(code_run),
            "workflow_name": workflow_name,
            "cli_type": cli_type,
            "cli": {
                "type": cli_type,
                "model": model,
                "settings": cli_settings,
                "remote_tools": remote_tools,
            },
            "toolman": {
                "tools": remote_tools,
            },
        });

        handlebars.render("cursor_agents", &context).map_err(|e| {
            crate::tasks::types::Error::ConfigError(format!(
                "Failed to render Cursor AGENTS.md template: {e}"
            ))
        })
    }

    fn generate_cursor_global_config(
        code_run: &CodeRun,
        cli_config: &Value,
        _client_config: &Value,
        remote_tools: &[String],
    ) -> Result<String> {
        let mut handlebars = Handlebars::new();
        handlebars.set_strict_mode(false);

        let template = Self::load_template(CODE_CURSOR_GLOBAL_CONFIG_TEMPLATE)?;

        handlebars
            .register_template_string("cursor_cli_config", template)
            .map_err(|e| {
                crate::tasks::types::Error::ConfigError(format!(
                    "Failed to register Cursor CLI config template: {e}"
                ))
            })?;

        let render_settings = Self::build_cli_render_settings(code_run, cli_config);

        let mut context = json!({
            "model": render_settings.model,
            "temperature": render_settings.temperature,
            "max_output_tokens": render_settings.max_output_tokens,
            "approval_policy": render_settings.approval_policy,
            "sandbox_mode": render_settings.sandbox_mode,
            "project_doc_max_bytes": render_settings.project_doc_max_bytes,
            "editor_vim_mode": render_settings.editor_vim_mode,
            "toolman": {
                "url": render_settings.toolman_url,
                "tools": remote_tools,
            },
        });

        if let Some(raw_json) = &render_settings.raw_additional_json {
            context
                .as_object_mut()
                .expect("context is an object")
                .insert(
                    "raw_additional_json".to_string(),
                    Value::String(raw_json.clone()),
                );
        }

        // Cursor CLI does not currently expose reasoning-effort toggles; ignore any value supplied.

        handlebars
            .render("cursor_cli_config", &context)
            .map_err(|e| {
                crate::tasks::types::Error::ConfigError(format!(
                    "Failed to render Cursor CLI config template: {e}"
                ))
            })
    }

    fn generate_cursor_project_permissions() -> Result<String> {
        Self::load_template(CODE_CURSOR_PROJECT_CONFIG_TEMPLATE)
    }

    fn generate_factory_templates(
        code_run: &CodeRun,
        config: &ControllerConfig,
    ) -> Result<BTreeMap<String, String>> {
        let mut templates = BTreeMap::new();

        let cli_config_value = code_run
            .spec
            .cli_config
            .as_ref()
            .and_then(|cfg| serde_json::to_value(cfg).ok())
            .unwrap_or_else(|| json!({}));

        // Enrich cli_config with agent-level settings (like modelRotation)
        let enriched_cli_config =
            Self::enrich_cli_config_from_agent(cli_config_value, code_run, config);

        let client_config = Self::generate_client_config(code_run, config)?;
        let client_config_value: Value = serde_json::from_str(&client_config)
            .unwrap_or_else(|_| json!({ "remoteTools": [], "localServers": {} }));
        let remote_tools = Self::extract_remote_tools(&client_config_value);

        templates.insert("client-config.json".to_string(), client_config);

        templates.insert(
            "container.sh".to_string(),
            Self::generate_factory_container_script(code_run, &enriched_cli_config, &remote_tools)?,
        );

        templates.insert(
            "AGENTS.md".to_string(),
            Self::generate_factory_memory(code_run, &enriched_cli_config, &remote_tools)?,
        );

        templates.insert(
            "factory-cli-config.json".to_string(),
            Self::generate_factory_global_config(
                code_run,
                &enriched_cli_config,
                &client_config_value,
                &remote_tools,
            )?,
        );

        templates.insert(
            "factory-cli.json".to_string(),
            Self::generate_factory_project_permissions()?,
        );

        templates.insert(
            "coding-guidelines.md".to_string(),
            Self::generate_coding_guidelines(code_run)?,
        );
        templates.insert(
            "github-guidelines.md".to_string(),
            Self::generate_github_guidelines(code_run)?,
        );

        for (filename, content) in Self::generate_hook_scripts(code_run) {
            templates.insert(format!("hooks-{filename}"), content);
        }

        templates.insert(
            "mcp.json".to_string(),
            Self::generate_mcp_config(code_run, config)?,
        );

        Ok(templates)
    }

    fn generate_factory_container_script(
        code_run: &CodeRun,
        cli_config: &Value,
        remote_tools: &[String],
    ) -> Result<String> {
        let mut handlebars = Handlebars::new();
        handlebars.set_strict_mode(false);

        let base_template = Self::load_template(CODE_FACTORY_CONTAINER_BASE_TEMPLATE)?;
        handlebars
            .register_partial("factory_container_base", base_template)
            .map_err(|e| {
                crate::tasks::types::Error::ConfigError(format!(
                    "Failed to register Factory container base partial: {e}"
                ))
            })?;

        let template_path = Self::get_factory_container_template(code_run);
        let template = Self::load_template(&template_path)?;

        handlebars
            .register_template_string("factory_container", template)
            .map_err(|e| {
                crate::tasks::types::Error::ConfigError(format!(
                    "Failed to register Factory container template {template_path}: {e}"
                ))
            })?;

        let cli_settings = cli_config
            .get("settings")
            .cloned()
            .unwrap_or_else(|| json!({}));

        let render_settings = Self::build_cli_render_settings(code_run, cli_config);

        let workflow_name = extract_workflow_name(code_run)
            .unwrap_or_else(|_| format!("play-task-{}-workflow", code_run.spec.task_id));

        let context = json!({
            "task_id": code_run.spec.task_id,
            "service": code_run.spec.service,
            "repository_url": code_run.spec.repository_url,
            "docs_repository_url": code_run.spec.docs_repository_url,
            "docs_branch": code_run.spec.docs_branch,
            "working_directory": Self::get_working_directory(code_run),
            "continue_session": Self::get_continue_session(code_run),
            "overwrite_memory": code_run.spec.overwrite_memory,
            "docs_project_directory": code_run
                .spec
                .docs_project_directory
                .as_deref()
                .unwrap_or(""),
            "github_app": code_run.spec.github_app.as_deref().unwrap_or(""),
            "workflow_name": workflow_name,
            "model": render_settings.model,
            "auto_level": render_settings.auto_level,
            "output_format": render_settings.output_format,
            "model_rotation": render_settings.model_rotation,
            "list_tools_on_start": render_settings.list_tools_on_start,
            "cli": {
                "type": Self::determine_cli_type(code_run).to_string(),
                "model": render_settings.model,
                "settings": cli_settings,
                "remote_tools": remote_tools,
            },
        });

        handlebars
            .render("factory_container", &context)
            .map_err(|e| {
                crate::tasks::types::Error::ConfigError(format!(
                    "Failed to render Factory container template: {e}"
                ))
            })
    }

    fn generate_factory_memory(
        code_run: &CodeRun,
        cli_config: &Value,
        remote_tools: &[String],
    ) -> Result<String> {
        let mut handlebars = Handlebars::new();
        handlebars.set_strict_mode(false);

        // Register shared agent system prompt partials
        Self::register_agent_partials(&mut handlebars)?;

        let template_path = Self::get_factory_memory_template(code_run);
        let template = Self::load_template(&template_path)?;

        handlebars
            .register_template_string("factory_agents", template)
            .map_err(|e| {
                crate::tasks::types::Error::ConfigError(format!(
                    "Failed to register Factory AGENTS.md template {template_path}: {e}"
                ))
            })?;

        let render_settings = Self::build_cli_render_settings(code_run, cli_config);
        let workflow_name = extract_workflow_name(code_run)
            .unwrap_or_else(|_| format!("play-task-{}-workflow", code_run.spec.task_id));

        let cli_settings = cli_config
            .get("settings")
            .cloned()
            .unwrap_or_else(|| json!({}));

        let context = json!({
            "cli_config": cli_config,
            "github_app": code_run.spec.github_app.as_deref().unwrap_or(""),
            "model": render_settings.model,
            "task_id": code_run.spec.task_id,
            "service": code_run.spec.service,
            "repository_url": code_run.spec.repository_url,
            "docs_repository_url": code_run.spec.docs_repository_url,
            "docs_branch": code_run.spec.docs_branch,
            "docs_project_directory": code_run
                .spec
                .docs_project_directory
                .as_deref()
                .unwrap_or(""),
            "working_directory": Self::get_working_directory(code_run),
            "workflow_name": workflow_name,
            "cli_type": Self::determine_cli_type(code_run).to_string(),
            "cli": {
                "type": Self::determine_cli_type(code_run).to_string(),
                "model": render_settings.model,
                "settings": cli_settings,
                "remote_tools": remote_tools,
            },
            "toolman": {
                "tools": remote_tools,
            },
        });

        handlebars.render("factory_agents", &context).map_err(|e| {
            crate::tasks::types::Error::ConfigError(format!(
                "Failed to render Factory AGENTS.md template: {e}"
            ))
        })
    }

    fn generate_factory_global_config(
        code_run: &CodeRun,
        cli_config: &Value,
        client_config: &Value,
        remote_tools: &[String],
    ) -> Result<String> {
        let mut handlebars = Handlebars::new();
        handlebars.set_strict_mode(false);

        let template = Self::load_template(CODE_FACTORY_GLOBAL_CONFIG_TEMPLATE)?;
        handlebars
            .register_template_string("factory_cli_config", template)
            .map_err(|e| {
                crate::tasks::types::Error::ConfigError(format!(
                    "Failed to register Factory CLI config template: {e}"
                ))
            })?;

        let render_settings = Self::build_cli_render_settings(code_run, cli_config);

        let mut context = json!({
            "model": render_settings.model,
            "temperature": render_settings.temperature,
            "max_output_tokens": render_settings.max_output_tokens,
            "approval_policy": render_settings.approval_policy,
            "sandbox_mode": render_settings.sandbox_mode,
            "project_doc_max_bytes": render_settings.project_doc_max_bytes,
            "editor_vim_mode": render_settings.editor_vim_mode,
            "reasoning_effort": render_settings.reasoning_effort,
            "auto_level": render_settings.auto_level,
            "toolman": {
                "url": render_settings.toolman_url,
                "tools": remote_tools,
            },
            "cli_config": cli_config,
            "client_config": client_config,
        });

        if let Some(raw_json) = &render_settings.raw_additional_json {
            context
                .as_object_mut()
                .expect("context is an object")
                .insert(
                    "raw_additional_json".to_string(),
                    Value::String(raw_json.clone()),
                );
        }

        handlebars
            .render("factory_cli_config", &context)
            .map_err(|e| {
                crate::tasks::types::Error::ConfigError(format!(
                    "Failed to render Factory CLI config template: {e}"
                ))
            })
    }

    fn generate_factory_project_permissions() -> Result<String> {
        Self::load_template(CODE_FACTORY_PROJECT_CONFIG_TEMPLATE)
    }

    fn generate_container_script(code_run: &CodeRun, cli_config: &Value) -> Result<String> {
        let mut handlebars = Handlebars::new();
        handlebars.set_strict_mode(false);

        // Select agent-specific template based on github_app field
        let template_path = Self::get_agent_container_template(code_run);

        // Try to load agent-specific template, fall back to default if not found
        let template = match Self::load_template(&template_path) {
            Ok(content) => content,
            Err(_) if !template_path.ends_with("container.sh.hbs") => {
                // If agent-specific template not found, try default
                debug!(
                    "Agent-specific template {} not found, falling back to default",
                    template_path
                );
                Self::load_template(CODE_CLAUDE_CONTAINER_TEMPLATE)?
            }
            Err(e) => return Err(e),
        };

        handlebars
            .register_template_string("container_script", template)
            .map_err(|e| {
                crate::tasks::types::Error::ConfigError(format!(
                    "Failed to register container script template: {e}"
                ))
            })?;

        let retry_count = code_run
            .status
            .as_ref()
            .and_then(|s| s.retry_count)
            .unwrap_or(0);

        let context = json!({
            "task_id": code_run.spec.task_id,
            "service": code_run.spec.service,
            "repository_url": code_run.spec.repository_url,
            "docs_repository_url": code_run.spec.docs_repository_url,
            "docs_branch": code_run.spec.docs_branch,
            "working_directory": Self::get_working_directory(code_run),
            "continue_session": Self::get_continue_session(code_run),
            "attempts": retry_count + 1,  // Current attempt number (1-indexed)
            "overwrite_memory": code_run.spec.overwrite_memory,
            "docs_project_directory": code_run.spec.docs_project_directory.as_deref().unwrap_or(""),
            "github_app": code_run.spec.github_app.as_deref().unwrap_or(""),
            "model": code_run.spec.model,
            "cli_config": cli_config,
        });

        handlebars
            .render("container_script", &context)
            .map_err(|e| {
                crate::tasks::types::Error::ConfigError(format!(
                    "Failed to render container script: {e}"
                ))
            })
    }

    #[allow(clippy::too_many_lines, clippy::items_after_statements)]
    fn generate_claude_memory(
        code_run: &CodeRun,
        cli_config: &Value,
        remote_tools: &[String],
    ) -> Result<String> {
        let mut handlebars = Handlebars::new();
        handlebars.set_strict_mode(false);

        // Register shared agent system prompt partials
        Self::register_agent_partials(&mut handlebars)?;

        let template = Self::load_template(CODE_CLAUDE_MEMORY_TEMPLATE)?;

        handlebars
            .register_template_string("claude_memory", template)
            .map_err(|e| {
                crate::tasks::types::Error::ConfigError(format!(
                    "Failed to register CLAUDE.md template: {e}"
                ))
            })?;

        // Derive allowed env var name lists for inclusion in CLAUDE.md
        // 1) Workflow-provided env names (keys only)
        let workflow_env_vars: Vec<String> = code_run.spec.env.keys().cloned().collect();

        // 2) From requirements.yaml (environment keys and mapped secret key names)
        let mut req_env_vars: Vec<String> = Vec::new();
        let mut req_secret_sources: Vec<String> = Vec::new();

        // Base64 decode helper import for task_requirements parsing
        use base64::{engine::general_purpose, Engine as _};

        if let Some(req_b64) = &code_run.spec.task_requirements {
            if !req_b64.trim().is_empty() {
                if let Ok(decoded) = general_purpose::STANDARD.decode(req_b64) {
                    if let Ok(req_yaml) = serde_yaml::from_slice::<serde_yaml::Value>(&decoded) {
                        if let Some(env_map) =
                            req_yaml.get("environment").and_then(|e| e.as_mapping())
                        {
                            for (k, _v) in env_map {
                                if let Some(key) = k.as_str() {
                                    req_env_vars.push(key.to_string());
                                }
                            }
                        }
                        if let Some(secrets) = req_yaml.get("secrets").and_then(|s| s.as_sequence())
                        {
                            for secret in secrets {
                                if let Some(m) = secret.as_mapping() {
                                    if let Some(name) = m
                                        .get(serde_yaml::Value::from("name"))
                                        .and_then(|n| n.as_str())
                                    {
                                        req_secret_sources.push(name.to_string());
                                    }
                                    // If there are key mappings, surface the env var names (right-hand side)
                                    if let Some(keys) = m
                                        .get(serde_yaml::Value::from("keys"))
                                        .and_then(|k| k.as_sequence())
                                    {
                                        for entry in keys {
                                            if let Some(map) = entry.as_mapping() {
                                                for (_k8s_key, env_name) in map {
                                                    if let Some(n) = env_name.as_str() {
                                                        req_env_vars.push(n.to_string());
                                                    }
                                                }
                                            }
                                        }
                                    }
                                }
                            }
                        }
                    }
                }
            }
        }

        // De-duplicate and sort for stable output
        use std::collections::BTreeSet;
        let wf_set: BTreeSet<_> = workflow_env_vars.into_iter().collect();
        let req_env_set: BTreeSet<_> = req_env_vars.into_iter().collect();
        let req_src_set: BTreeSet<_> = req_secret_sources.into_iter().collect();
        let workflow_env_vars: Vec<_> = wf_set.into_iter().collect();
        let requirements_env_vars: Vec<_> = req_env_set.into_iter().collect();
        let requirements_secret_sources: Vec<_> = req_src_set.into_iter().collect();

        let cli_settings = cli_config
            .get("settings")
            .cloned()
            .unwrap_or_else(|| json!({}));
        let cli_type = Self::determine_cli_type(code_run).to_string();

        // Extract model from cli_config like other templates do
        let cli_model = cli_config
            .get("model")
            .and_then(Value::as_str)
            .unwrap_or(&code_run.spec.model)
            .to_string();

        let context = json!({
            "task_id": code_run.spec.task_id,
            "service": code_run.spec.service,
            "repository_url": code_run.spec.repository_url,
            "docs_repository_url": code_run.spec.docs_repository_url,
            "docs_branch": code_run.spec.docs_branch,
            "working_directory": Self::get_working_directory(code_run),
            "github_app": code_run.spec.github_app.as_deref().unwrap_or(""),
            "model": cli_model.clone(), // Use cli_model for consistency
            "context_version": code_run.spec.context_version,
            "workflow_env_vars": workflow_env_vars,
            "requirements_env_vars": requirements_env_vars,
            "requirements_secret_sources": requirements_secret_sources,
            "cli_config": cli_config,
            "cli_type": cli_type,
            "cli": {
                "type": cli_type,
                "model": cli_model, // Use cli_model instead of code_run.spec.model
                "settings": cli_settings,
                "remote_tools": remote_tools,
            },
            "toolman": {
                "tools": remote_tools,
            },
        });

        handlebars.render("claude_memory", &context).map_err(|e| {
            crate::tasks::types::Error::ConfigError(format!("Failed to render CLAUDE.md: {e}"))
        })
    }

    fn generate_claude_settings(
        code_run: &CodeRun,
        config: &ControllerConfig,
        cli_config: &Value,
    ) -> Result<String> {
        let mut handlebars = Handlebars::new();
        handlebars.set_strict_mode(false);

        let template = Self::load_template(CODE_CLAUDE_SETTINGS_TEMPLATE)?;

        handlebars
            .register_template_string("claude_settings", template)
            .map_err(|e| {
                crate::tasks::types::Error::ConfigError(format!(
                    "Failed to register settings.json template: {e}"
                ))
            })?;

        let context = json!({
            "model": code_run.spec.model,
            "github_app": code_run.spec.github_app.as_deref().unwrap_or(""),
            "api_key_secret_name": config.secrets.api_key_secret_name,
            "api_key_secret_key": config.secrets.api_key_secret_key,
            "working_directory": code_run.spec.working_directory.as_deref().unwrap_or("."),
            "cli_config": cli_config,
        });

        handlebars.render("claude_settings", &context).map_err(|e| {
            crate::tasks::types::Error::ConfigError(format!("Failed to render settings.json: {e}"))
        })
    }

    fn generate_mcp_config(_code_run: &CodeRun, _config: &ControllerConfig) -> Result<String> {
        // MCP config is currently static, so just load and return the template content
        Self::load_template(CODE_MCP_CONFIG_TEMPLATE)
    }

    fn generate_codex_container_script(
        code_run: &CodeRun,
        cli_config: &Value,
        remote_tools: &[String],
    ) -> Result<String> {
        let mut handlebars = Handlebars::new();
        handlebars.set_strict_mode(false);

        let base_template = Self::load_template(CODE_CODEX_CONTAINER_BASE_TEMPLATE)?;
        handlebars
            .register_partial("codex_container_base", base_template)
            .map_err(|e| {
                crate::tasks::types::Error::ConfigError(format!(
                    "Failed to register Codex container base partial: {e}"
                ))
            })?;

        let template_path = Self::get_codex_container_template(code_run);
        let template = Self::load_template(&template_path)?;

        handlebars
            .register_template_string("codex_container", template)
            .map_err(|e| {
                crate::tasks::types::Error::ConfigError(format!(
                    "Failed to register Codex container template {template_path}: {e}"
                ))
            })?;

        let cli_settings = cli_config
            .get("settings")
            .cloned()
            .unwrap_or_else(|| json!({}));

        let workflow_name = extract_workflow_name(code_run)
            .unwrap_or_else(|_| format!("play-task-{}-workflow", code_run.spec.task_id));

        let cli_model = code_run
            .spec
            .cli_config
            .as_ref()
            .map_or_else(|| code_run.spec.model.clone(), |cfg| cfg.model.clone());

        let context = json!({
            "task_id": code_run.spec.task_id,
            "service": code_run.spec.service,
            "repository_url": code_run.spec.repository_url,
            "docs_repository_url": code_run.spec.docs_repository_url,
            "docs_branch": code_run.spec.docs_branch,
            "working_directory": Self::get_working_directory(code_run),
            "continue_session": Self::get_continue_session(code_run),
            "overwrite_memory": code_run.spec.overwrite_memory,
            "docs_project_directory": code_run
                .spec
                .docs_project_directory
                .as_deref()
                .unwrap_or(""),
            "github_app": code_run.spec.github_app.as_deref().unwrap_or(""),
            "workflow_name": workflow_name,
            "cli": {
                "type": Self::determine_cli_type(code_run).to_string(),
                "model": cli_model,
                "settings": cli_settings,
                "remote_tools": remote_tools,
            },
        });

        handlebars.render("codex_container", &context).map_err(|e| {
            crate::tasks::types::Error::ConfigError(format!(
                "Failed to render Codex container template: {e}"
            ))
        })
    }

    fn generate_codex_memory(
        code_run: &CodeRun,
        cli_config: &Value,
        remote_tools: &[String],
    ) -> Result<String> {
        let mut handlebars = Handlebars::new();
        handlebars.set_strict_mode(false);

        // Register shared agent system prompt partials
        Self::register_agent_partials(&mut handlebars)?;

        let template_path = Self::get_codex_memory_template(code_run);
        let template = Self::load_template(&template_path)?;

        handlebars
            .register_template_string("codex_agents", template)
            .map_err(|e| {
                crate::tasks::types::Error::ConfigError(format!(
                    "Failed to register Codex AGENTS.md template {template_path}: {e}"
                ))
            })?;

        let workflow_name = extract_workflow_name(code_run)
            .unwrap_or_else(|_| format!("play-task-{}-workflow", code_run.spec.task_id));

        let cli_settings = cli_config
            .get("settings")
            .cloned()
            .unwrap_or_else(|| json!({}));

        // Extract model from cli_config like other templates do
        let model = cli_config
            .get("model")
            .and_then(Value::as_str)
            .unwrap_or(&code_run.spec.model)
            .to_string();
        let cli_type = Self::determine_cli_type(code_run).to_string();

        let context = json!({
            "cli_config": cli_config,
            "github_app": code_run.spec.github_app.as_deref().unwrap_or(""),
            "model": model,
            "task_id": code_run.spec.task_id,
            "service": code_run.spec.service,
            "repository_url": code_run.spec.repository_url,
            "docs_repository_url": code_run.spec.docs_repository_url,
            "docs_branch": code_run.spec.docs_branch,
            "docs_project_directory": code_run
                .spec
                .docs_project_directory
                .as_deref()
                .unwrap_or(""),
            "working_directory": Self::get_working_directory(code_run),
            "workflow_name": workflow_name,
            "cli_type": cli_type,
            "cli": {
                "type": cli_type,
                "model": model,
                "settings": cli_settings,
                "remote_tools": remote_tools,
            },
            "toolman": {
                "tools": remote_tools,
            },
        });

        handlebars.render("codex_agents", &context).map_err(|e| {
            crate::tasks::types::Error::ConfigError(format!(
                "Failed to render Codex AGENTS.md template: {e}"
            ))
        })
    }

    /// Enrich `cli_config` with agent-level configuration from `ControllerConfig`
    /// This allows agent-level settings (like modelRotation) to be used as defaults
    fn enrich_cli_config_from_agent(
        cli_config: Value,
        code_run: &CodeRun,
        config: &ControllerConfig,
    ) -> Value {
        let mut enriched = cli_config;

        // Extract agent name from github_app field using AgentClassifier
        let classifier = AgentClassifier::new();
        let agent_name = code_run
            .spec
            .github_app
            .as_deref()
            .and_then(|app| classifier.extract_agent_name(app).ok())
            .unwrap_or_default();

        if let Some(agent_config) = config.agents.get(&agent_name) {
            // If agent has model rotation config, inject it into cli_config
            if let Some(model_rotation) = &agent_config.model_rotation {
                if model_rotation.enabled && !model_rotation.models.is_empty() {
                    // Only inject if not already present in cli_config
                    if enriched.get("modelRotation").is_none() {
                        enriched["modelRotation"] = json!(model_rotation.models);
                    }
                }
            }
        }

        enriched
    }

    #[allow(clippy::too_many_lines)]
    fn build_cli_render_settings(code_run: &CodeRun, cli_config: &Value) -> CliRenderSettings {
        let settings = cli_config
            .get("settings")
            .cloned()
            .unwrap_or_else(|| json!({}));

        let model = cli_config
            .get("model")
            .and_then(Value::as_str)
            .unwrap_or(&code_run.spec.model)
            .to_string();

        let max_output_tokens = cli_config
            .get("maxTokens")
            .and_then(Value::as_u64)
            .or_else(|| {
                cli_config
                    .get("modelMaxOutputTokens")
                    .and_then(Value::as_u64)
            })
            .and_then(|v| u32::try_from(v).ok());

        let temperature = cli_config
            .get("temperature")
            .and_then(Value::as_f64)
            .or_else(|| settings.get("temperature").and_then(Value::as_f64));

        let mut approval_policy = settings
            .get("approvalPolicy")
            .and_then(Value::as_str)
            .unwrap_or("never")
            .to_string();

        if !approval_policy.eq_ignore_ascii_case("never") {
            approval_policy = "never".to_string();
        }

        let sandbox_mode = settings
            .get("sandboxPreset")
            .or_else(|| settings.get("sandboxMode"))
            .or_else(|| settings.get("sandbox"))
            .and_then(Value::as_str)
            .unwrap_or("danger-full-access")
            .to_string();

        let project_doc_max_bytes = settings
            .get("projectDocMaxBytes")
            .and_then(Value::as_u64)
            .unwrap_or(32_768);

        let reasoning_effort = cli_config
            .get("reasoningEffort")
            .and_then(Value::as_str)
            .or_else(|| settings.get("reasoningEffort").and_then(Value::as_str))
            .or_else(|| settings.get("modelReasoningEffort").and_then(Value::as_str))
            .map(std::string::ToString::to_string);

        let auto_level = settings
            .get("autoLevel")
            .and_then(Value::as_str)
            .or_else(|| cli_config.get("autoLevel").and_then(Value::as_str))
            .map(std::string::ToString::to_string)
            .or_else(|| reasoning_effort.clone());

        let output_format = settings
            .get("outputFormat")
            .or_else(|| settings.get("output_format"))
            .or_else(|| cli_config.get("outputFormat"))
            .and_then(Value::as_str)
            .map(std::string::ToString::to_string);

        let editor_vim_mode = settings
            .get("editor")
            .and_then(Value::as_object)
            .and_then(|editor| editor.get("vimMode").and_then(Value::as_bool))
            .unwrap_or(false);

        let mut toolman_url = settings
            .get("toolmanUrl")
            .and_then(Value::as_str)
            .map_or_else(
                || {
                    std::env::var("TOOLMAN_SERVER_URL").unwrap_or_else(|_| {
                        "http://toolman.agent-platform.svc.cluster.local:3000/mcp".to_string()
                    })
                },
                std::string::ToString::to_string,
            );
        toolman_url = toolman_url.trim_end_matches('/').to_string();

        let model_provider = settings
            .get("modelProvider")
            .and_then(Value::as_object)
            .map_or_else(
                || {
                    json!({
                        "name": "OpenAI",
                        "base_url": "https://api.openai.com/v1",
                        "env_key": "OPENAI_API_KEY",
                        "wire_api": "chat"
                    })
                },
                |provider| {
                    let get = |key: &str| provider.get(key).and_then(Value::as_str);
                    json!({
                        "name": get("name").unwrap_or("OpenAI"),
                        "base_url": get("base_url")
                            .or_else(|| get("baseUrl"))
                            .unwrap_or("https://api.openai.com/v1"),
                        "env_key": get("env_key")
                            .or_else(|| get("envKey"))
                            .unwrap_or("OPENAI_API_KEY"),
                        "wire_api": get("wire_api")
                            .or_else(|| get("wireApi"))
                            .unwrap_or("chat"),
                        "request_max_retries": provider
                            .get("request_max_retries")
                            .and_then(Value::as_u64),
                        "stream_max_retries": provider
                            .get("stream_max_retries")
                            .and_then(Value::as_u64),
                    })
                },
            );

        let raw_additional_toml = settings
            .get("rawToml")
            .and_then(Value::as_str)
            .map(std::string::ToString::to_string)
            .or_else(|| {
                settings
                    .get("raw_config")
                    .and_then(Value::as_str)
                    .map(std::string::ToString::to_string)
            });

        let raw_additional_json = settings
            .get("rawJson")
            .and_then(Value::as_str)
            .map(std::string::ToString::to_string)
            .or_else(|| {
                settings
                    .get("raw_json")
                    .and_then(Value::as_str)
                    .map(std::string::ToString::to_string)
            });
        let model_rotation = settings
            .get("modelRotation")
            .or_else(|| settings.get("modelCycle"))
            .or_else(|| cli_config.get("modelRotation"))
            .or_else(|| cli_config.get("modelCycle"))
            .and_then(|value| {
                // Handle both JSON array and JSON string representations
                match value {
                    Value::Array(arr) => Some(
                        arr.iter()
                            .filter_map(Value::as_str)
                            .map(std::string::ToString::to_string)
                            .collect::<Vec<_>>(),
                    ),
                    Value::String(s) => {
                        // Try to parse as JSON array
                        serde_json::from_str::<Vec<String>>(s).ok()
                    }
                    _ => None,
                }
            })
            .unwrap_or_default();
        let list_tools_on_start = settings
            .get("listToolsOnStart")
            .or_else(|| settings.get("listTools"))
            .or_else(|| cli_config.get("listToolsOnStart"))
            .or_else(|| cli_config.get("listTools"))
            .and_then(|value| match value {
                Value::Bool(flag) => Some(*flag),
                Value::String(s) => {
                    let normalized = s.trim().to_ascii_lowercase();
                    match normalized.as_str() {
                        "true" | "1" | "yes" | "on" => Some(true),
                        "false" | "0" | "no" | "off" => Some(false),
                        _ => None,
                    }
                }
                Value::Number(num) => num.as_i64().map(|int_val| int_val != 0),
                _ => None,
            })
            .unwrap_or(false);

        CliRenderSettings {
            model,
            temperature,
            max_output_tokens,
            approval_policy,
            sandbox_mode,
            project_doc_max_bytes,
            reasoning_effort,
            auto_level,
            output_format,
            editor_vim_mode,
            toolman_url,
            model_provider,
            raw_additional_toml,
            raw_additional_json,
            model_rotation,
            list_tools_on_start,
        }
    }

    fn extract_remote_tools(client_config_value: &Value) -> Vec<String> {
        client_config_value
            .get("remoteTools")
            .and_then(Value::as_array)
            .map(|arr| {
                arr.iter()
                    .filter_map(|item| item.as_str().map(std::string::ToString::to_string))
                    .collect()
            })
            .unwrap_or_default()
    }

    fn generate_codex_config(
        code_run: &CodeRun,
        cli_config: &Value,
        client_config: &Value,
        remote_tools: &[String],
    ) -> Result<String> {
        let mut handlebars = Handlebars::new();
        handlebars.set_strict_mode(false);

        let template = Self::load_template(CODE_CODEX_CONFIG_TEMPLATE)?;

        handlebars
            .register_template_string("codex_config", template)
            .map_err(|e| {
                crate::tasks::types::Error::ConfigError(format!(
                    "Failed to register Codex config template: {e}"
                ))
            })?;
        let render_settings = Self::build_cli_render_settings(code_run, cli_config);

        let context = json!({
            "model": render_settings.model,
            "temperature": render_settings.temperature,
            "max_output_tokens": render_settings.max_output_tokens,
            "model_reasoning_effort": render_settings.reasoning_effort,
            "approval_policy": render_settings.approval_policy,
            "sandbox_mode": render_settings.sandbox_mode,
            "project_doc_max_bytes": render_settings.project_doc_max_bytes,
            "toolman": {
                "url": render_settings.toolman_url,
                "tools": remote_tools,
            },
            "model_provider": render_settings.model_provider,
            "cli_config": cli_config,
            "client_config": client_config,
            "raw_additional_toml": render_settings.raw_additional_toml,
        });

        handlebars.render("codex_config", &context).map_err(|e| {
            crate::tasks::types::Error::ConfigError(format!(
                "Failed to render Codex config template: {e}"
            ))
        })
    }

    fn generate_codex_templates(
        code_run: &CodeRun,
        config: &ControllerConfig,
    ) -> Result<BTreeMap<String, String>> {
        let mut templates = BTreeMap::new();

        let cli_config_value = code_run
            .spec
            .cli_config
            .as_ref()
            .and_then(|cfg| serde_json::to_value(cfg).ok())
            .unwrap_or_else(|| json!({}));

        // Enrich cli_config with agent-level settings (like modelRotation)
        let enriched_cli_config =
            Self::enrich_cli_config_from_agent(cli_config_value, code_run, config);

        let client_config = Self::generate_client_config(code_run, config)?;
        let client_config_value: Value = serde_json::from_str(&client_config)
            .unwrap_or_else(|_| json!({ "remoteTools": [], "localServers": {} }));
        let remote_tools = Self::extract_remote_tools(&client_config_value);

        templates.insert("client-config.json".to_string(), client_config);

        templates.insert(
            "container.sh".to_string(),
            Self::generate_codex_container_script(code_run, &enriched_cli_config, &remote_tools)?,
        );

        templates.insert(
            "AGENTS.md".to_string(),
            Self::generate_codex_memory(code_run, &enriched_cli_config, &remote_tools)?,
        );

        templates.insert(
            "codex-config.toml".to_string(),
            Self::generate_codex_config(
                code_run,
                &enriched_cli_config,
                &client_config_value,
                &remote_tools,
            )?,
        );

        // Reuse shared guidance and hook generation across CLIs
        templates.insert(
            "coding-guidelines.md".to_string(),
            Self::generate_coding_guidelines(code_run)?,
        );
        templates.insert(
            "github-guidelines.md".to_string(),
            Self::generate_github_guidelines(code_run)?,
        );

        for (filename, content) in Self::generate_hook_scripts(code_run) {
            templates.insert(format!("hooks-{filename}"), content);
        }

        // Provide shared MCP configuration for Codex as well (Toolman passthrough)
        templates.insert(
            "mcp.json".to_string(),
            Self::generate_mcp_config(code_run, config)?,
        );

        Ok(templates)
    }

    #[allow(clippy::too_many_lines, clippy::items_after_statements)]
    fn generate_client_config(code_run: &CodeRun, config: &ControllerConfig) -> Result<String> {
        use serde_json::to_string_pretty;

        let github_app = code_run.spec.github_app.as_deref().unwrap_or("");

        debug!(
            "🐛 DEBUG: generate_client_config called for github_app='{}'",
            github_app
        );
        debug!(
            "🐛 DEBUG: Available agents in config: {:?}",
            config.agents.keys().collect::<Vec<_>>()
        );
        debug!(
            "🐛 DEBUG: Agent github_app mappings: {:?}",
            config
                .agents
                .iter()
                .map(|(k, v)| (k, &v.github_app))
                .collect::<Vec<_>>()
        );

        // Helper: sanitize an arbitrary localServers value by dropping nulls and non-object entries
        let sanitize_local_servers = |v: &Value| -> Value {
            match v {
                Value::Object(map) => {
                    let mut out = serde_json::Map::new();
                    for (k, val) in map {
                        if let Value::Object(obj) = val {
                            out.insert(k.clone(), Value::Object(obj.clone()));
                        }
                    }
                    Value::Object(out)
                }
                _ => json!({}),
            }
        };

        // Helper to normalize a tools-shaped JSON ({"remote": [...], "localServers": {...}})
        // into the client-config.json shape without injecting additional servers.
        // Drops any null server entries produced by partial YAML (e.g., serverX: ~).
        let normalize_tools_to_client_config = |tools_value: Value| -> Value {
            let remote_tools = tools_value
                .get("remote")
                .cloned()
                .unwrap_or_else(|| json!([]));
            let local_servers =
                sanitize_local_servers(tools_value.get("localServers").unwrap_or(&json!({})));
            let mut client = json!({
                "remoteTools": remote_tools,
                "localServers": local_servers
            });
            Self::normalize_remote_tools(&mut client);
            client
        };

        // Sanitize helper for full client-config objects (drop null/non-object server entries)
        let sanitize_client_local_servers = |v: &mut Value| {
            if let Some(ls) = v.get_mut("localServers") {
                let sanitized = sanitize_local_servers(ls);
                *ls = sanitized;
            }
        };

        // Helper: build client-config.json from strongly-typed AgentTools (Helm),
        // including only servers that are explicitly enabled. Generic over server names.
        let client_from_agent_tools = |tools: &crate::tasks::config::AgentTools| -> Value {
            let remote_tools: Value = json!(tools.remote.clone());

            let mut local_servers_obj = serde_json::Map::new();
            if let Some(ref servers) = tools.local_servers {
                for (name, cfg) in servers {
                    if cfg.enabled {
                        let mut obj = serde_json::Map::new();
                        if !cfg.tools.is_empty() {
                            obj.insert("tools".to_string(), json!(cfg.tools.clone()));
                        }
                        if let Some(cmd) = &cfg.command {
                            obj.insert("command".to_string(), json!(cmd));
                        }
                        if let Some(args) = &cfg.args {
                            obj.insert("args".to_string(), json!(args));
                        }
                        if let Some(wd) = &cfg.working_directory {
                            obj.insert("workingDirectory".to_string(), json!(wd));
                        }
                        local_servers_obj.insert(name.clone(), Value::Object(obj));
                    }
                }
            }

            let mut client = Value::Object(
                vec![
                    ("remoteTools".to_string(), remote_tools),
                    ("localServers".to_string(), Value::Object(local_servers_obj)),
                ]
                .into_iter()
                .collect(),
            );
            Self::normalize_remote_tools(&mut client);
            client
        };

        // Small helpers for merge logic
        let collect_string_array = |v: &Value| -> Vec<String> {
            v.as_array()
                .map(|arr| {
                    arr.iter()
                        .filter_map(|x| x.as_str().map(std::string::ToString::to_string))
                        .collect::<Vec<String>>()
                })
                .unwrap_or_default()
        };

        let merge_client_configs = |base: &Value, overlay: &Value| -> Value {
            // Merge remoteTools as a union preserving base order
            let mut merged_remote =
                collect_string_array(base.get("remoteTools").unwrap_or(&json!([])));
            let overlay_remote =
                collect_string_array(overlay.get("remoteTools").unwrap_or(&json!([])));
            for t in overlay_remote {
                if !merged_remote.contains(&t) {
                    merged_remote.push(t);
                }
            }

            // Merge localServers per server key, deep-merging fields; tools arrays are unioned
            let mut merged_local = serde_json::Map::new();
            let base_ls = base.get("localServers").and_then(|v| v.as_object());
            let overlay_ls = overlay.get("localServers").and_then(|v| v.as_object());

            // Collect all server keys
            use std::collections::BTreeSet;
            let mut keys = BTreeSet::new();
            if let Some(m) = base_ls {
                keys.extend(m.keys().cloned());
            }
            if let Some(m) = overlay_ls {
                keys.extend(m.keys().cloned());
            }

            for k in keys {
                let b = base_ls.and_then(|m| m.get(&k));
                let o = overlay_ls.and_then(|m| m.get(&k));

                let merged_val = match (b, o) {
                    (Some(Value::Object(bm)), Some(Value::Object(om))) => {
                        let mut out = bm.clone();
                        // tools union if present
                        let base_tools =
                            collect_string_array(out.get("tools").unwrap_or(&json!([])));
                        let overlay_tools =
                            collect_string_array(om.get("tools").unwrap_or(&json!([])));
                        if !base_tools.is_empty() || !overlay_tools.is_empty() {
                            let mut union = base_tools;
                            for t in overlay_tools {
                                if !union.contains(&t) {
                                    union.push(t);
                                }
                            }
                            out.insert("tools".to_string(), json!(union));
                        }
                        // Overlay scalar/object fields from overlay
                        for (ok, ov) in om {
                            if ok == "tools" {
                                continue;
                            }
                            out.insert(ok.clone(), ov.clone());
                        }
                        Value::Object(out)
                    }
                    (Some(bv), None) => bv.clone(),
                    (None, Some(ov)) => ov.clone(),
                    _ => json!({}),
                };
                merged_local.insert(k, merged_val);
            }

            json!({
                "remoteTools": merged_remote,
                "localServers": Value::Object(merged_local)
            })
        };

        // 1) Check CodeRun annotations for client-side tool configs first
        if let Some(annotations) = &code_run.metadata.annotations {
            if let Some(tools_config_str) = annotations.get("agents.platform/tools-config") {
                debug!(
                    "🐛 DEBUG: Found tools-config annotation: '{}'",
                    tools_config_str
                );
                debug!(
                    "🐛 DEBUG: Annotation trimmed: '{}', is_empty: {}, equals '{{}}': {}",
                    tools_config_str.trim(),
                    tools_config_str.trim().is_empty(),
                    tools_config_str == "{}"
                );
                if !tools_config_str.trim().is_empty() && tools_config_str != "{}" {
                    debug!(
                        "code: using tools config from CodeRun annotation for '{}'",
                        github_app
                    );

                    // Parse the tools config from annotation
                    match serde_json::from_str::<Value>(tools_config_str) {
                        Ok(mut tools_value) => {
                            // Accept both "tools" shape (remote + localServers) and full client-config shape (remoteTools + localServers)
                            let looks_like_client_cfg = tools_value.get("remoteTools").is_some()
                                || tools_value.get("localServers").is_some();

                            // Build overlay client config from annotation
                            let mut overlay_client = if looks_like_client_cfg {
                                if tools_value.get("remoteTools").is_none() {
                                    tools_value["remoteTools"] = json!([]);
                                }
                                if tools_value.get("localServers").is_none() {
                                    tools_value["localServers"] = json!({});
                                }
                                tools_value
                            } else {
                                normalize_tools_to_client_config(tools_value)
                            };
                            // Drop any null/non-object local server entries provided by client overlay
                            sanitize_client_local_servers(&mut overlay_client);

                            // Build base client config from Helm agent config (defaults)
                            let mut base_client = if let Some(agent_cfg) =
                                config.agents.values().find(|a| a.github_app == github_app)
                            {
                                if let Some(client_cfg) = &agent_cfg.client_config {
                                    client_cfg.clone()
                                } else if let Some(tools) = &agent_cfg.tools {
                                    client_from_agent_tools(tools)
                                } else {
                                    json!({ "remoteTools": [], "localServers": {} })
                                }
                            } else {
                                json!({ "remoteTools": [], "localServers": {} })
                            };
                            // Sanitize base as well
                            sanitize_client_local_servers(&mut base_client);

                            // Merge base (Helm defaults) + overlay (MCP client additions)
                            let mut merged = merge_client_configs(&base_client, &overlay_client);
                            // Final sanitize of merged result
                            sanitize_client_local_servers(&mut merged);
                            Self::normalize_remote_tools(&mut merged);
                            return to_string_pretty(&merged).map_err(|e| {
                                crate::tasks::types::Error::ConfigError(format!(
                                    "Failed to serialize merged clientConfig: {e}"
                                ))
                            });
                        }
                        Err(e) => {
                            debug!("code: failed to parse tools config annotation ({}), falling back to agent config", e);
                        }
                    }
                }
            }
        }

        // 2) Fall back to agent config from Helm values
        debug!(
            "🐛 DEBUG: Falling back to Helm agent config for github_app='{}'",
            github_app
        );
        if let Some(agent_cfg) = config.agents.values().find(|a| a.github_app == github_app) {
            debug!("🐛 DEBUG: Found matching agent config!");
            debug!(
                "code: matched agent config for githubApp='{}' (tools_present={}, clientConfig_present={})",
                github_app,
                agent_cfg.tools.is_some(),
                agent_cfg.client_config.is_some()
            );

            // 2a) Verbatim clientConfig
            if let Some(client_cfg) = &agent_cfg.client_config {
                debug!("code: using verbatim clientConfig for '{}'", github_app);
                let mut cfg = client_cfg.clone();
                sanitize_client_local_servers(&mut cfg);
                Self::normalize_remote_tools(&mut cfg);
                return to_string_pretty(&cfg).map_err(|e| {
                    crate::tasks::types::Error::ConfigError(format!(
                        "Failed to serialize clientConfig: {e}"
                    ))
                });
            }

            // 2b) Convert tools → client-config.json
            if let Some(tools) = &agent_cfg.tools {
                debug!(
                    "code: building clientConfig from tools for '{}' (remote_count={}, local_present={})",
                    github_app,
                    tools.remote.len(),
                    tools.local_servers.is_some()
                );

                // Build client-config including only explicitly enabled local servers
                let mut client = client_from_agent_tools(tools);
                sanitize_client_local_servers(&mut client);
                Self::normalize_remote_tools(&mut client);
                return to_string_pretty(&client).map_err(|e| {
                    crate::tasks::types::Error::ConfigError(format!(
                        "Failed to serialize tools-based clientConfig: {e}"
                    ))
                });
            }
        }

        // 3) No clientConfig/tools provided → minimal JSON object
        debug!("🐛 DEBUG: No matching agent found in Helm config!");
        debug!(
            "code: no tools/clientConfig found for '{}', using minimal config",
            github_app
        );
        // Always emit at least the two top-level keys so downstream validators don't treat it as empty
        // Do not inject any local servers by default; rely on Helm defaults or client config.
        let mut minimal_client = json!({ "remoteTools": [], "localServers": {} });
        Self::normalize_remote_tools(&mut minimal_client);

        to_string_pretty(&minimal_client).map_err(|e| {
            crate::tasks::types::Error::ConfigError(format!(
                "Failed to serialize empty clientConfig: {e}"
            ))
        })
    }

    fn normalize_remote_tools(config: &mut Value) {
        if let Some(Value::Array(remote_tools)) = config.get_mut("remoteTools") {
            let mut normalized = Vec::new();
            let mut seen = HashSet::new();
            let mut dropped = Vec::new();

            for tool in remote_tools.iter() {
                let Some(name) = tool.as_str() else {
                    continue;
                };

                match resolve_tool_name(name) {
                    Some(canonical) => {
                        if seen.insert(canonical.clone()) {
                            if canonical != name {
                                debug!(
                                    original = name,
                                    canonical, "Normalized remote tool name using Toolman catalog"
                                );
                            }
                            normalized.push(Value::String(canonical));
                        }
                    }
                    None => dropped.push(name.to_string()),
                }
            }

            if !dropped.is_empty() {
                warn!(
                    tools = ?dropped,
                    "Removed unknown remote tools; not present in Toolman catalog"
                );
            }

            *remote_tools = normalized;
        }
    }

    fn generate_opencode_container_script(
        code_run: &CodeRun,
        cli_config: &Value,
        remote_tools: &[String],
    ) -> Result<String> {
        let mut handlebars = Handlebars::new();
        handlebars.set_strict_mode(false);

        let base_template = Self::load_template(CODE_OPENCODE_CONTAINER_BASE_TEMPLATE)?;
        handlebars
            .register_partial("opencode_container_base", base_template)
            .map_err(|e| {
                crate::tasks::types::Error::ConfigError(format!(
                    "Failed to register OpenCode container base partial: {e}"
                ))
            })?;

        let template_path = Self::get_opencode_container_template(code_run);
        let template = Self::load_template(&template_path)?;

        handlebars
            .register_template_string("opencode_container", template)
            .map_err(|e| {
                crate::tasks::types::Error::ConfigError(format!(
                    "Failed to register OpenCode container template {template_path}: {e}"
                ))
            })?;

        let cli_settings = cli_config
            .get("settings")
            .cloned()
            .unwrap_or_else(|| json!({}));

        let render_settings = Self::build_cli_render_settings(code_run, cli_config);

        let workflow_name = extract_workflow_name(code_run)
            .unwrap_or_else(|_| format!("play-task-{}-workflow", code_run.spec.task_id));

        let context = json!({
            "task_id": code_run.spec.task_id,
            "service": code_run.spec.service,
            "repository_url": code_run.spec.repository_url,
            "docs_repository_url": code_run.spec.docs_repository_url,
            "docs_branch": code_run.spec.docs_branch,
            "working_directory": Self::get_working_directory(code_run),
            "continue_session": Self::get_continue_session(code_run),
            "overwrite_memory": code_run.spec.overwrite_memory,
            "docs_project_directory": code_run
                .spec
                .docs_project_directory
                .as_deref()
                .unwrap_or(""),
            "github_app": code_run.spec.github_app.as_deref().unwrap_or(""),
            "workflow_name": workflow_name,
            "model": render_settings.model,
            "cli": {
                "type": Self::determine_cli_type(code_run).to_string(),
                "model": render_settings.model,
                "settings": cli_settings,
                "remote_tools": remote_tools,
            },
        });

        handlebars
            .render("opencode_container", &context)
            .map_err(|e| {
                crate::tasks::types::Error::ConfigError(format!(
                    "Failed to render OpenCode container template: {e}"
                ))
            })
    }

    fn generate_opencode_memory(
        code_run: &CodeRun,
        cli_config: &Value,
        remote_tools: &[String],
    ) -> Result<String> {
        let mut handlebars = Handlebars::new();
        handlebars.set_strict_mode(false);

        // Register shared agent system prompt partials
        Self::register_agent_partials(&mut handlebars)?;

        let template_path = Self::get_opencode_memory_template(code_run);
        let template = Self::load_template(&template_path)?;

        handlebars
            .register_template_string("opencode_agents", template)
            .map_err(|e| {
                crate::tasks::types::Error::ConfigError(format!(
                    "Failed to register OpenCode memory template {template_path}: {e}"
                ))
            })?;

        let workflow_name = extract_workflow_name(code_run)
            .unwrap_or_else(|_| format!("play-task-{}-workflow", code_run.spec.task_id));

        let cli_settings = cli_config
            .get("settings")
            .cloned()
            .unwrap_or_else(|| json!({}));

        // Extract model from cli_config like other templates do
        let model = cli_config
            .get("model")
            .and_then(Value::as_str)
            .unwrap_or(&code_run.spec.model)
            .to_string();
        let cli_type = Self::determine_cli_type(code_run).to_string();

        let context = json!({
            "github_app": code_run.spec.github_app.as_deref().unwrap_or(""),
            "model": model,
            "task_id": code_run.spec.task_id,
            "service": code_run.spec.service,
            "repository_url": code_run.spec.repository_url,
            "docs_repository_url": code_run.spec.docs_repository_url,
            "docs_branch": code_run.spec.docs_branch,
            "working_directory": Self::get_working_directory(code_run),
            "workflow_name": workflow_name,
            "toolman": {
                "tools": remote_tools,
            },
            "cli_config": cli_config,
            "cli_type": cli_type,
            "cli": {
                "type": cli_type,
                "model": model,
                "settings": cli_settings,
                "remote_tools": remote_tools,
            },
        });

        handlebars.render("opencode_agents", &context).map_err(|e| {
            crate::tasks::types::Error::ConfigError(format!(
                "Failed to render OpenCode OPENCODE.md template: {e}"
            ))
        })
    }

    fn generate_opencode_config(
        code_run: &CodeRun,
        cli_config: &Value,
        client_config: &Value,
        remote_tools: &[String],
    ) -> Result<String> {
        let mut handlebars = Handlebars::new();
        handlebars.set_strict_mode(false);

        let template = Self::load_template(CODE_OPENCODE_CONFIG_TEMPLATE)?;

        handlebars
            .register_template_string("opencode_config", template)
            .map_err(|e| {
                crate::tasks::types::Error::ConfigError(format!(
                    "Failed to register OpenCode config template: {e}"
                ))
            })?;

        let render_settings = Self::build_cli_render_settings(code_run, cli_config);

        let provider_obj = render_settings
            .model_provider
            .as_object()
            .cloned()
            .unwrap_or_default();
        let provider_name = provider_obj
            .get("name")
            .and_then(Value::as_str)
            .unwrap_or("openai")
            .to_string();
        let provider_env_key = provider_obj
            .get("env_key")
            .or_else(|| provider_obj.get("envKey"))
            .and_then(Value::as_str)
            .unwrap_or("OPENAI_API_KEY")
            .to_string();
        let provider_base_url = provider_obj
            .get("base_url")
            .or_else(|| provider_obj.get("baseUrl"))
            .and_then(Value::as_str)
            .map(std::string::ToString::to_string);

        let instructions_plain = cli_config
            .get("instructions")
            .and_then(Value::as_str)
            .map(std::string::ToString::to_string)
            .or_else(|| {
                cli_config
                    .get("memory")
                    .and_then(Value::as_str)
                    .map(std::string::ToString::to_string)
            });

        let local_servers_value = client_config
            .get("localServers")
            .cloned()
            .unwrap_or_else(|| json!({}));
        let local_servers_serialized = if local_servers_value
            .as_object()
            .is_none_or(serde_json::Map::is_empty)
        {
            None
        } else {
            Some(
                serde_json::to_string_pretty(&local_servers_value)
                    .unwrap_or_else(|_| "{}".to_string()),
            )
        };

        let correlation_id = format!("task-{}", code_run.spec.task_id);

        let context = json!({
            "metadata": {
                "timestamp": chrono::Utc::now().to_rfc3339(),
                "correlation_id": correlation_id,
                "github_app": code_run.spec.github_app.as_deref().unwrap_or(""),
                "cli": Self::determine_cli_type(code_run).to_string(),
            },
            "agent": {
                "model": render_settings.model,
                "temperature": render_settings.temperature,
                "max_output_tokens": render_settings.max_output_tokens,
                "instructions": instructions_plain,
                "remote_tools": remote_tools,
                "local_servers": local_servers_serialized,
                "toolman_url": render_settings.toolman_url,
                "provider": {
                    "name": provider_name,
                    "envKey": provider_env_key,
                    "base_url": provider_base_url,
                },
            },
        });

        handlebars.render("opencode_config", &context).map_err(|e| {
            crate::tasks::types::Error::ConfigError(format!(
                "Failed to render OpenCode config template: {e}"
            ))
        })
    }

    fn generate_gemini_container_script(
        code_run: &CodeRun,
        cli_config: &Value,
        remote_tools: &[String],
    ) -> Result<String> {
        let mut handlebars = Handlebars::new();
        handlebars.set_strict_mode(false);

        let base_template = Self::load_template(CODE_GEMINI_CONTAINER_BASE_TEMPLATE)?;
        handlebars
            .register_partial("gemini_container_base", base_template)
            .map_err(|e| {
                crate::tasks::types::Error::ConfigError(format!(
                    "Failed to register Gemini container base partial: {e}"
                ))
            })?;

        let template_path = Self::get_gemini_container_template(code_run);
        let template = Self::load_template(&template_path)?;

        handlebars
            .register_template_string("gemini_container", template)
            .map_err(|e| {
                crate::tasks::types::Error::ConfigError(format!(
                    "Failed to register Gemini container template {template_path}: {e}"
                ))
            })?;

        let cli_settings = cli_config
            .get("settings")
            .cloned()
            .unwrap_or_else(|| json!({}));

        let workflow_name = extract_workflow_name(code_run)
            .unwrap_or_else(|_| format!("play-task-{}-workflow", code_run.spec.task_id));

        // Parse continue_session from spec or env
        let continue_session = code_run.spec.continue_session
            || code_run
                .spec
                .env
                .get("CONTINUE_SESSION")
                .is_some_and(|v| v == "true");

        let retry_count = code_run
            .status
            .as_ref()
            .and_then(|s| s.retry_count)
            .unwrap_or(0);

        let context = json!({
            "task_id": code_run.spec.task_id,
            "service": code_run.spec.service,
            "repository_url": code_run.spec.repository_url,
            "docs_repository_url": code_run.spec.docs_repository_url,
            "docs_project_directory": code_run.spec.docs_project_directory.as_deref().unwrap_or(""),
            "working_directory": Self::get_working_directory(code_run),
            "docs_branch": code_run.spec.docs_branch,
            "github_app": code_run.spec.github_app.as_deref().unwrap_or(""),
            "workflow_name": workflow_name,
            "remote_tools": remote_tools,
            "settings": cli_settings,
            "continue_session": continue_session,
            "overwrite_memory": code_run.spec.overwrite_memory,
            "attempts": retry_count + 1,
        });

        handlebars
            .render("gemini_container", &context)
            .map_err(|e| {
                crate::tasks::types::Error::ConfigError(format!(
                    "Failed to render Gemini container script: {e}"
                ))
            })
    }

<<<<<<< HEAD
=======
    #[allow(clippy::too_many_lines)]
>>>>>>> 8d42d8e1
    fn generate_gemini_memory(
        code_run: &CodeRun,
        cli_config: &Value,
        remote_tools: &[String],
    ) -> Result<String> {
        use base64::{engine::general_purpose, Engine as _};
        use std::collections::BTreeSet;

        let mut handlebars = Handlebars::new();
        handlebars.set_strict_mode(false);

        // Register shared agent system prompt partials
        Self::register_agent_partials(&mut handlebars)?;

        let template_path = Self::get_gemini_memory_template(code_run);
        let template = Self::load_template(&template_path)?;

        handlebars
            .register_template_string("gemini_memory", template)
            .map_err(|e| {
                crate::tasks::types::Error::ConfigError(format!(
                    "Failed to register Gemini memory template: {e}"
                ))
            })?;

        let workflow_name = extract_workflow_name(code_run)
            .unwrap_or_else(|_| format!("play-task-{}-workflow", code_run.spec.task_id));

        let cli_settings = cli_config
            .get("settings")
            .cloned()
            .unwrap_or_else(|| json!({}));

        // Derive allowed env var name lists for inclusion in memory
        // 1) Workflow-provided env names (keys only)
        let workflow_env_vars: Vec<String> = code_run.spec.env.keys().cloned().collect();

        // 2) From requirements.yaml (environment keys and mapped secret key names)
        let mut req_env_vars: Vec<String> = Vec::new();
        let mut req_secret_sources: Vec<String> = Vec::new();

        if let Some(req_b64) = &code_run.spec.task_requirements {
            if !req_b64.trim().is_empty() {
                if let Ok(decoded) = general_purpose::STANDARD.decode(req_b64) {
                    if let Ok(req_yaml) = serde_yaml::from_slice::<serde_yaml::Value>(&decoded) {
                        if let Some(env_map) =
                            req_yaml.get("environment").and_then(|e| e.as_mapping())
                        {
                            for (k, _v) in env_map {
                                if let Some(key) = k.as_str() {
                                    req_env_vars.push(key.to_string());
                                }
                            }
                        }
                        if let Some(secrets) = req_yaml.get("secrets").and_then(|s| s.as_sequence())
                        {
                            for secret in secrets {
                                if let Some(m) = secret.as_mapping() {
                                    if let Some(name) = m
                                        .get(serde_yaml::Value::from("name"))
                                        .and_then(|n| n.as_str())
                                    {
                                        req_secret_sources.push(name.to_string());
                                    }
                                    // If there are key mappings, surface the env var names (right-hand side)
                                    if let Some(keys) = m
                                        .get(serde_yaml::Value::from("keys"))
                                        .and_then(|k| k.as_sequence())
                                    {
                                        for entry in keys {
                                            if let Some(map) = entry.as_mapping() {
                                                for (_k8s_key, env_name) in map {
                                                    if let Some(n) = env_name.as_str() {
                                                        req_env_vars.push(n.to_string());
                                                    }
                                                }
                                            }
                                        }
                                    }
                                }
                            }
                        }
                    }
                }
            }
        }

        // De-duplicate and sort for stable output
        let wf_set: BTreeSet<_> = workflow_env_vars.into_iter().collect();
        let req_env_set: BTreeSet<_> = req_env_vars.into_iter().collect();
        let req_src_set: BTreeSet<_> = req_secret_sources.into_iter().collect();
        let workflow_env_vars: Vec<_> = wf_set.into_iter().collect();
        let requirements_env_vars: Vec<_> = req_env_set.into_iter().collect();
        let requirements_secret_sources: Vec<_> = req_src_set.into_iter().collect();

        let cli_type = Self::determine_cli_type(code_run).to_string();

        // Extract model from cli_config like other templates do
        let cli_model = cli_config
            .get("model")
            .and_then(Value::as_str)
            .unwrap_or(&code_run.spec.model)
            .to_string();

        let context = json!({
            "task_id": code_run.spec.task_id,
            "service": code_run.spec.service,
            "repository_url": code_run.spec.repository_url,
            "docs_repository_url": code_run.spec.docs_repository_url,
            "docs_branch": code_run.spec.docs_branch,
            "working_directory": Self::get_working_directory(code_run),
            "github_app": code_run.spec.github_app.as_deref().unwrap_or(""),
            "workflow_name": workflow_name,
            "remote_tools": remote_tools,
            "settings": cli_settings,
            "workflow_env_vars": workflow_env_vars,
            "requirements_env_vars": requirements_env_vars,
            "requirements_secret_sources": requirements_secret_sources,
            "cli_type": cli_type,
            "cli": {
                "type": cli_type,
                "model": cli_model,
                "settings": cli_settings,
                "remote_tools": remote_tools,
            },
            "toolman": {
                "tools": remote_tools,
            },
        });

        handlebars.render("gemini_memory", &context).map_err(|e| {
            crate::tasks::types::Error::ConfigError(format!(
                "Failed to render Gemini memory template: {e}"
            ))
        })
    }

    fn generate_coding_guidelines(code_run: &CodeRun) -> Result<String> {
        let mut handlebars = Handlebars::new();
        handlebars.set_strict_mode(false);

        let template = Self::load_template(CODE_CODING_GUIDELINES_TEMPLATE)?;

        handlebars
            .register_template_string("coding_guidelines", template)
            .map_err(|e| {
                crate::tasks::types::Error::ConfigError(format!(
                    "Failed to register coding-guidelines.md template: {e}"
                ))
            })?;

        let context = json!({
            "service": code_run.spec.service,
            "working_directory": Self::get_working_directory(code_run),
        });

        handlebars
            .render("coding_guidelines", &context)
            .map_err(|e| {
                crate::tasks::types::Error::ConfigError(format!(
                    "Failed to render coding-guidelines.md: {e}"
                ))
            })
    }

    fn generate_github_guidelines(code_run: &CodeRun) -> Result<String> {
        let mut handlebars = Handlebars::new();
        handlebars.set_strict_mode(false);

        let template = Self::load_template(CODE_GITHUB_GUIDELINES_TEMPLATE)?;

        handlebars
            .register_template_string("github_guidelines", template)
            .map_err(|e| {
                crate::tasks::types::Error::ConfigError(format!(
                    "Failed to register github-guidelines.md template: {e}"
                ))
            })?;

        let context = json!({
            "service": code_run.spec.service,
            "working_directory": Self::get_working_directory(code_run),
            "github_app": code_run.spec.github_app.as_deref().unwrap_or(""),
        });

        handlebars
            .render("github_guidelines", &context)
            .map_err(|e| {
                crate::tasks::types::Error::ConfigError(format!(
                    "Failed to render github-guidelines.md: {e}"
                ))
            })
    }

    fn generate_hook_scripts(code_run: &CodeRun) -> BTreeMap<String, String> {
        let mut hook_scripts = BTreeMap::new();
        let cli_key = code_run.spec.cli_config.as_ref().map_or_else(
            || CLIType::Claude.to_string(),
            |cfg| cfg.cli_type.to_string(),
        );

        let hook_prefixes = vec![
            format!("code_{}_hooks_", cli_key),
            "code_shared_hooks_".to_string(),
            "code_hooks_".to_string(), // legacy prefix
        ];

        debug!(
            cli = %cli_key,
            prefixes = ?hook_prefixes,
            "Scanning for code hook templates"
        );

        // Read the ConfigMap directory and find files with the hook prefix
        match std::fs::read_dir(AGENT_TEMPLATES_PATH) {
            Ok(entries) => {
                for entry in entries.flatten() {
                    let path = entry.path();
                    if path.is_file() {
                        if let Some(filename) = path.file_name().and_then(|n| n.to_str()) {
                            if std::path::Path::new(filename)
                                .extension()
                                .is_some_and(|ext| ext.eq_ignore_ascii_case("hbs"))
                            {
                                if let Some(prefix) = hook_prefixes
                                    .iter()
                                    .find(|prefix| filename.starts_with(prefix.as_str()))
                                {
                                    let hook_name =
                                        filename.strip_prefix(prefix).unwrap_or(filename);

                                    match std::fs::read_to_string(&path) {
                                        Ok(template_content) => {
                                            debug!(
                                                "Loaded code hook template: {} (from {})",
                                                hook_name, filename
                                            );

                                            let mut handlebars = Handlebars::new();
                                            handlebars.set_strict_mode(false);

                                            if let Err(e) = handlebars
                                                .register_template_string("hook", template_content)
                                            {
                                                debug!(
                                                    "Failed to register hook template {}: {}",
                                                    hook_name, e
                                                );
                                                continue;
                                            }

                                            let context = json!({
                                                "task_id": code_run.spec.task_id,
                                                "service": code_run.spec.service,
                                                "repository_url": code_run.spec.repository_url,
                                                "docs_repository_url": code_run.spec.docs_repository_url,
                                                "working_directory": Self::get_working_directory(code_run),
                                                "github_app": code_run.spec.github_app.as_deref().unwrap_or(""),
                                            });

                                            match handlebars.render("hook", &context) {
                                                Ok(rendered_script) => {
                                                    // Remove .hbs extension for the final filename
                                                    let script_name = hook_name
                                                        .strip_suffix(".hbs")
                                                        .unwrap_or(hook_name);
                                                    hook_scripts.insert(
                                                        script_name.to_string(),
                                                        rendered_script,
                                                    );
                                                }
                                                Err(e) => {
                                                    debug!(
                                                        "Failed to render code hook script {}: {}",
                                                        hook_name, e
                                                    );
                                                }
                                            }
                                        }
                                        Err(e) => {
                                            debug!(
                                                "Failed to load code hook template {}: {}",
                                                filename, e
                                            );
                                        }
                                    }
                                }
                            }
                        }
                    }
                }
            }
            Err(e) => {
                debug!("Failed to read templates directory: {}", e);
            }
        }

        hook_scripts
    }

    /// Get working directory (defaults to service name if not specified)
    fn get_working_directory(code_run: &CodeRun) -> &str {
        match &code_run.spec.working_directory {
            Some(wd) if !wd.is_empty() => wd,
            _ => &code_run.spec.service,
        }
    }

    /// Get continue session flag - true for retries or user-requested continuation
    fn get_continue_session(code_run: &CodeRun) -> bool {
        // Continue if it's a retry attempt OR user explicitly requested it
        let retry_count = code_run
            .status
            .as_ref()
            .map_or(0, |s| s.retry_count.unwrap_or(0));
        retry_count > 0 || code_run.spec.continue_session
    }

    /// Select the appropriate container template based on the `github_app` field
    fn get_agent_container_template(code_run: &CodeRun) -> String {
        let github_app = code_run.spec.github_app.as_deref().unwrap_or("");

        // Check if this is a remediation cycle (retry > 0)
        let retry_count = code_run
            .status
            .as_ref()
            .and_then(|s| s.retry_count)
            .unwrap_or(0);

        let is_remediation = retry_count > 0;

        // Map GitHub App to agent-specific container template
        let template_name = match github_app {
            "5DLabs-Rex" | "5DLabs-Morgan" => {
                if is_remediation {
                    "claude/container-rex-remediation.sh.hbs"
                } else {
                    "claude/container-rex.sh.hbs"
                }
            }
            "5DLabs-Blaze" => "claude/container-blaze.sh.hbs",
            "5DLabs-Cipher" => "claude/container-cipher.sh.hbs",
            "5DLabs-Cleo" => "claude/container-cleo.sh.hbs",
            "5DLabs-Tess" => "integration/container-tess.sh.hbs",
            "5DLabs-Atlas" => "integration/container-atlas.sh.hbs",
            "5DLabs-Bolt" => "integration/container-bolt.sh.hbs",
            _ => {
                // Default to the generic container template for unknown agents
                debug!(
                    "No agent-specific template for '{}', using default container.sh.hbs",
                    github_app
                );
                "claude/container.sh.hbs"
            }
        };

        format!("code/{template_name}")
    }

    fn get_codex_container_template(code_run: &CodeRun) -> String {
        let github_app = code_run.spec.github_app.as_deref().unwrap_or("");

        // Check if this is a remediation cycle
        let retry_count = code_run
            .status
            .as_ref()
            .and_then(|s| s.retry_count)
            .unwrap_or(0);

        let is_remediation = retry_count > 0;

        let template_name = match github_app {
            "5DLabs-Rex" | "5DLabs-Morgan" => {
                if is_remediation {
                    "code/codex/container-rex-remediation.sh.hbs"
                } else {
                    "code/codex/container-rex.sh.hbs"
                }
            }
            "5DLabs-Blaze" => "code/codex/container-blaze.sh.hbs",
            "5DLabs-Cipher" => "code/codex/container-cipher.sh.hbs",
            "5DLabs-Cleo" => "code/codex/container-cleo.sh.hbs",
            "5DLabs-Tess" => "code/integration/container-tess.sh.hbs",
            "5DLabs-Atlas" => "code/integration/container-atlas.sh.hbs",
            "5DLabs-Bolt" => "code/integration/container-bolt.sh.hbs",
            _ => "code/codex/container.sh.hbs",
        };

        template_name.to_string()
    }

    fn get_codex_memory_template(code_run: &CodeRun) -> String {
        let github_app = code_run.spec.github_app.as_deref().unwrap_or("");
        let template_name = match github_app {
            "5DLabs-Rex" | "5DLabs-Morgan" => "code/codex/agents-rex.md.hbs",
            "5DLabs-Blaze" => "code/codex/agents-blaze.md.hbs",
            "5DLabs-Cipher" => "code/codex/agents-cipher.md.hbs",
            "5DLabs-Cleo" => "code/codex/agents-cleo.md.hbs",
            "5DLabs-Tess" => "agents/tess-system-prompt.md.hbs",
            "5DLabs-Atlas" => "agents/atlas-system-prompt.md.hbs",
            "5DLabs-Bolt" => "agents/bolt-system-prompt.md.hbs",
            _ => "code/codex/agents.md.hbs",
        };

        template_name.to_string()
    }

    fn get_opencode_container_template(code_run: &CodeRun) -> String {
        let github_app = code_run.spec.github_app.as_deref().unwrap_or("");

        // Check if this is a remediation cycle
        let retry_count = code_run
            .status
            .as_ref()
            .and_then(|s| s.retry_count)
            .unwrap_or(0);

        let is_remediation = retry_count > 0;

        let template_name = match github_app {
            "5DLabs-Rex" | "5DLabs-Morgan" | "5DLabs-Rex-Remediation" => {
                if is_remediation {
                    "code/opencode/container-rex-remediation.sh.hbs"
                } else {
                    "code/opencode/container-rex.sh.hbs"
                }
            }
            "5DLabs-Blaze" => "code/opencode/container-blaze.sh.hbs",
            "5DLabs-Cipher" => "code/opencode/container-cipher.sh.hbs",
            "5DLabs-Cleo" => "code/opencode/container-cleo.sh.hbs",
            "5DLabs-Tess" => "code/integration/container-tess.sh.hbs",
            "5DLabs-Atlas" => "code/integration/container-atlas.sh.hbs",
            "5DLabs-Bolt" => "code/integration/container-bolt.sh.hbs",
            _ => "code/opencode/container.sh.hbs",
        };

        template_name.to_string()
    }

    fn get_opencode_memory_template(code_run: &CodeRun) -> String {
        let github_app = code_run.spec.github_app.as_deref().unwrap_or("");
        let template_name = match github_app {
            "5DLabs-Rex" | "5DLabs-Morgan" | "5DLabs-Rex-Remediation" => {
                "code/opencode/agents-rex.md.hbs"
            }
            "5DLabs-Blaze" => "code/opencode/agents-blaze.md.hbs",
            "5DLabs-Cipher" => "code/opencode/agents-cipher.md.hbs",
            "5DLabs-Cleo" => "code/opencode/agents-cleo.md.hbs",
            "5DLabs-Tess" => "agents/tess-system-prompt.md.hbs",
            "5DLabs-Atlas" => "agents/atlas-system-prompt.md.hbs",
            "5DLabs-Bolt" => "agents/bolt-system-prompt.md.hbs",
            _ => "code/opencode/agents.md.hbs",
        };

        template_name.to_string()
    }

    fn get_gemini_container_template(code_run: &CodeRun) -> String {
        let github_app = code_run.spec.github_app.as_deref().unwrap_or("");

        // Check if this is a remediation cycle
        let retry_count = code_run
            .status
            .as_ref()
            .and_then(|s| s.retry_count)
            .unwrap_or(0);

        let is_remediation = retry_count > 0;

        let template_name = match github_app {
            "5DLabs-Rex" | "5DLabs-Morgan" => {
                if is_remediation {
                    "code/gemini/container-rex-remediation.sh.hbs"
                } else {
                    "code/gemini/container-rex.sh.hbs"
                }
            }
            "5DLabs-Blaze" => "code/gemini/container-blaze.sh.hbs",
            "5DLabs-Cipher" => "code/gemini/container-cipher.sh.hbs",
            "5DLabs-Cleo" => "code/gemini/container-cleo.sh.hbs",
            "5DLabs-Tess" => "code/gemini/container-tess.sh.hbs",
            _ => "code/gemini/container.sh.hbs",
        };

        template_name.to_string()
    }

    fn get_cursor_container_template(code_run: &CodeRun) -> String {
        let github_app = code_run.spec.github_app.as_deref().unwrap_or("");

        // Check if this is a remediation cycle
        let retry_count = code_run
            .status
            .as_ref()
            .and_then(|s| s.retry_count)
            .unwrap_or(0);

        let is_remediation = retry_count > 0;

        let template_name = match github_app {
            "5DLabs-Rex" | "5DLabs-Morgan" => {
                if is_remediation {
                    "code/cursor/container-rex-remediation.sh.hbs"
                } else {
                    "code/cursor/container-rex.sh.hbs"
                }
            }
            "5DLabs-Blaze" => "code/cursor/container-blaze.sh.hbs",
            "5DLabs-Cipher" => "code/cursor/container-cipher.sh.hbs",
            "5DLabs-Cleo" => "code/cursor/container-cleo.sh.hbs",
            "5DLabs-Tess" => "code/integration/container-tess.sh.hbs",
            "5DLabs-Atlas" => "code/integration/container-atlas.sh.hbs",
            "5DLabs-Bolt" => "code/integration/container-bolt.sh.hbs",
            _ => "code/cursor/container.sh.hbs",
        };

        template_name.to_string()
    }

    fn get_cursor_memory_template(code_run: &CodeRun) -> String {
        let github_app = code_run.spec.github_app.as_deref().unwrap_or("");
        let template_name = match github_app {
            "5DLabs-Rex" | "5DLabs-Morgan" => "code/cursor/agents-rex.md.hbs",
            "5DLabs-Blaze" => "code/cursor/agents-blaze.md.hbs",
            "5DLabs-Cipher" => "code/cursor/agents-cipher.md.hbs",
            "5DLabs-Cleo" => "code/cursor/agents-cleo.md.hbs",
            "5DLabs-Tess" => "agents/tess-system-prompt.md.hbs",
            "5DLabs-Atlas" => "agents/atlas-system-prompt.md.hbs",
            "5DLabs-Bolt" => "agents/bolt-system-prompt.md.hbs",
            _ => "code/cursor/agents.md.hbs",
        };

        template_name.to_string()
    }

    fn get_gemini_memory_template(_code_run: &CodeRun) -> String {
        // Currently using single shared memory template for all Gemini agents
        // Can be extended in the future for agent-specific templates similar to other CLIs
        CODE_GEMINI_MEMORY_TEMPLATE.to_string()
    }

    fn get_factory_container_template(code_run: &CodeRun) -> String {
        let github_app = code_run.spec.github_app.as_deref().unwrap_or("");

        // Check if this is a remediation cycle
        let retry_count = code_run
            .status
            .as_ref()
            .and_then(|s| s.retry_count)
            .unwrap_or(0);

        let is_remediation = retry_count > 0;

        let template_name = match github_app {
            "5DLabs-Rex" | "5DLabs-Morgan" | "5DLabs-Rex-Remediation" => {
                if is_remediation {
                    "code/factory/container-rex-remediation.sh.hbs"
                } else {
                    "code/factory/container-rex.sh.hbs"
                }
            }
            "5DLabs-Blaze" => "code/factory/container-blaze.sh.hbs",
            "5DLabs-Cipher" => "code/factory/container-cipher.sh.hbs",
            "5DLabs-Cleo" => "code/factory/container-cleo.sh.hbs",
            "5DLabs-Tess" => "code/integration/container-tess.sh.hbs",
            "5DLabs-Atlas" => "code/integration/container-atlas.sh.hbs",
            "5DLabs-Bolt" => "code/integration/container-bolt.sh.hbs",
            _ => "code/factory/container.sh.hbs",
        };

        template_name.to_string()
    }

    fn get_factory_memory_template(code_run: &CodeRun) -> String {
        let github_app = code_run.spec.github_app.as_deref().unwrap_or("");
        let template_name = match github_app {
            "5DLabs-Rex" | "5DLabs-Morgan" => "code/factory/agents-rex.md.hbs",
            "5DLabs-Blaze" => "code/factory/agents-blaze.md.hbs",
            "5DLabs-Cipher" => "code/factory/agents-cipher.md.hbs",
            "5DLabs-Cleo" => "code/factory/agents-cleo.md.hbs",
            "5DLabs-Tess" => "agents/tess-system-prompt.md.hbs",
            "5DLabs-Atlas" => "agents/atlas-system-prompt.md.hbs",
            "5DLabs-Bolt" => "agents/bolt-system-prompt.md.hbs",
            _ => "code/factory/agents.md.hbs",
        };

        template_name.to_string()
    }

    /// Extract agent name from GitHub app identifier
    #[allow(dead_code)]
    fn extract_agent_name_from_github_app(github_app: &str) -> Result<String> {
        if github_app.is_empty() {
            return Err(crate::tasks::types::Error::ConfigError(
                "No GitHub app specified for agent identification".to_string(),
            ));
        }

        // Map GitHub app names to agent names
        let agent_name = match github_app {
            "5DLabs-Morgan" => "morgan",
            "5DLabs-Rex" => "rex",
            "5DLabs-Blaze" => "blaze",
            "5DLabs-Cipher" => "cipher",
            "5DLabs-Cleo" => "cleo",
            "5DLabs-Tess" => "tess",
            "5DLabs-Atlas" => "atlas",
            "5DLabs-Bolt" => "bolt",
            _ => {
                return Err(crate::tasks::types::Error::ConfigError(format!(
                    "Unknown GitHub app '{github_app}' - no corresponding agent found"
                )));
            }
        };

        Ok(agent_name.to_string())
    }

    /// Get agent tool configuration from controller config
    #[allow(dead_code)]
    fn get_agent_tools(
        agent_name: &str,
        config: &ControllerConfig,
    ) -> crate::tasks::config::AgentTools {
        use crate::tasks::config::AgentTools;

        // Try to get agent tools from controller config
        if let Some(agent_config) = config.agents.get(agent_name) {
            if let Some(tools) = &agent_config.tools {
                return AgentTools {
                    remote: tools.remote.clone(),
                    local_servers: tools.local_servers.clone(),
                };
            }
        }

        // Fallback to default configuration if agent not found or no tools configured
        debug!(
            "No agent-specific tools found for '{}', using defaults",
            agent_name
        );
        AgentTools {
            remote: vec![],
            local_servers: None,
        }
    }

    /// Load a template file from the mounted `ConfigMap`
    fn load_template(relative_path: &str) -> Result<String> {
        // Convert path separators to underscores for ConfigMap key lookup
        let configmap_key = relative_path.replace('/', "_");
        let full_path = Path::new(AGENT_TEMPLATES_PATH).join(&configmap_key);
        debug!(
            "Loading code template from: {} (key: {})",
            full_path.display(),
            configmap_key
        );

        fs::read_to_string(&full_path).map_err(|e| {
            crate::tasks::types::Error::ConfigError(format!(
                "Failed to load code template {relative_path} (key: {configmap_key}): {e}"
            ))
        })
    }

    /// Register shared agent system prompt partials
    /// These partials are used by agent-specific templates via {{> agents/partial-name}}
    fn register_agent_partials(handlebars: &mut Handlebars) -> Result<()> {
        // List of shared agent system prompt partials that need to be registered
        let agent_partials = vec![
            "agents/cipher-system-prompt",
            "agents/cleo-system-prompt",
            "agents/rex-system-prompt",
            "agents/tess-system-prompt",
            "agents/system-prompt",
        ];

        let mut failed_partials = Vec::new();

        for partial_name in agent_partials {
            // Load the partial template from ConfigMap
            // The ConfigMap key uses underscores instead of slashes (e.g., agents_cipher-system-prompt.md.hbs)
            let template_path = format!("{partial_name}.md.hbs");
            match Self::load_template(&template_path) {
                Ok(content) => {
                    handlebars
                        .register_partial(partial_name, content)
                        .map_err(|e| {
                            crate::tasks::types::Error::ConfigError(format!(
                                "Failed to register agent partial {partial_name}: {e}"
                            ))
                        })?;
                    debug!("Successfully registered agent partial: {}", partial_name);
                }
                Err(e) => {
                    // Warn but don't fail - the partial may not be needed for this specific agent
                    warn!(
                        "Failed to load agent partial {partial_name} from ConfigMap (path: {template_path}): {e}. \
                        Templates referencing this partial will fail to render."
                    );
                    failed_partials.push(partial_name);
                }
            }
        }

        // Log summary of partial registration
        if !failed_partials.is_empty() {
            warn!(
                "Agent partial registration incomplete. {} partials failed to load: {:?}. \
                Ensure the agent-templates ConfigMaps are properly mounted at {}",
                failed_partials.len(),
                failed_partials,
                AGENT_TEMPLATES_PATH
            );
        }

        Ok(())
    }
}

#[cfg(test)]
mod tests {
    use super::*;
    use crate::crds::{CodeRun, CodeRunSpec};
    use k8s_openapi::apimachinery::pkg::apis::meta::v1::ObjectMeta;
    use std::collections::{BTreeMap, HashMap};

    fn create_test_code_run(github_app: Option<String>) -> CodeRun {
        CodeRun {
            metadata: ObjectMeta {
                name: Some("test-run".to_string()),
                namespace: Some("default".to_string()),
                ..Default::default()
            },
            spec: CodeRunSpec {
                cli_config: None,
                task_id: 1,
                service: "test-service".to_string(),
                repository_url: "https://github.com/test/repo".to_string(),
                docs_repository_url: "https://github.com/test/docs".to_string(),
                docs_project_directory: None,
                working_directory: None,
                model: "sonnet".to_string(),
                github_user: None,
                github_app,
                context_version: 1,
                continue_session: false,
                overwrite_memory: false,
                docs_branch: "main".to_string(),
                env: HashMap::new(),
                env_from_secrets: Vec::new(),
                enable_docker: true,
                task_requirements: None,
                service_account_name: None,
            },
            status: None,
        }
    }

    #[test]
    fn test_rex_agent_template_selection() {
        let code_run = create_test_code_run(Some("5DLabs-Rex".to_string()));
        let template_path = CodeTemplateGenerator::get_agent_container_template(&code_run);
        assert_eq!(template_path, "code/claude/container-rex.sh.hbs");
    }

    #[test]
    fn test_cleo_agent_template_selection() {
        let code_run = create_test_code_run(Some("5DLabs-Cleo".to_string()));
        let template_path = CodeTemplateGenerator::get_agent_container_template(&code_run);
        assert_eq!(template_path, "code/claude/container-cleo.sh.hbs");
    }

    #[test]
    fn test_tess_agent_template_selection() {
        let code_run = create_test_code_run(Some("5DLabs-Tess".to_string()));
        let template_path = CodeTemplateGenerator::get_agent_container_template(&code_run);
        assert_eq!(template_path, "code/integration/container-tess.sh.hbs");
    }

    #[test]
    fn test_cipher_agent_template_selection() {
        let code_run = create_test_code_run(Some("5DLabs-Cipher".to_string()));
        let template_path = CodeTemplateGenerator::get_agent_container_template(&code_run);
        assert_eq!(template_path, "code/claude/container-cipher.sh.hbs");
    }

    #[test]
    fn test_atlas_agent_template_selection() {
        let code_run = create_test_code_run(Some("5DLabs-Atlas".to_string()));
        let template_path = CodeTemplateGenerator::get_agent_container_template(&code_run);
        assert_eq!(template_path, "code/integration/container-atlas.sh.hbs");
    }

    #[test]
    fn test_bolt_agent_template_selection() {
        let code_run = create_test_code_run(Some("5DLabs-Bolt".to_string()));
        let template_path = CodeTemplateGenerator::get_agent_container_template(&code_run);
        assert_eq!(template_path, "code/integration/container-bolt.sh.hbs");
    }

    #[test]
    fn test_default_template_selection() {
        let code_run = create_test_code_run(None);
        let template_path = CodeTemplateGenerator::get_agent_container_template(&code_run);
        assert_eq!(template_path, "code/claude/container.sh.hbs");
    }

    #[test]
    fn test_extract_agent_name_from_github_app() {
        let code_run = create_test_code_run(Some("5DLabs-Rex".to_string()));
        let agent_name = CodeTemplateGenerator::extract_agent_name_from_github_app(
            code_run.spec.github_app.as_deref().unwrap(),
        )
        .unwrap();
        assert_eq!(agent_name, "rex");
    }

    #[test]
    fn test_extract_agent_name_unknown_app() {
        let result = CodeTemplateGenerator::extract_agent_name_from_github_app("Unknown-App");
        assert!(result.is_err());
        assert!(result
            .unwrap_err()
            .to_string()
            .contains("Unknown GitHub app"));
    }

    #[test]
    fn test_extract_agent_name_empty_app() {
        let result = CodeTemplateGenerator::extract_agent_name_from_github_app("");
        assert!(result.is_err());
        assert!(result
            .unwrap_err()
            .to_string()
            .contains("No GitHub app specified"));
    }

    #[test]
    fn test_get_agent_tools_with_config() {
        use crate::tasks::config::{
            AgentDefinition, AgentTools, ControllerConfig, LocalServerConfig,
        };

        let mut config = ControllerConfig::default();
        let agent_tools = {
            use std::collections::BTreeMap;
            let mut servers = BTreeMap::new();
            servers.insert(
                "serverA".to_string(),
                LocalServerConfig {
                    enabled: true,
                    tools: vec!["read_file".to_string(), "write_file".to_string()],
                    command: None,
                    args: None,
                    working_directory: None,
                },
            );
            servers.insert(
                "serverB".to_string(),
                LocalServerConfig {
                    enabled: false,
                    tools: vec![],
                    command: None,
                    args: None,
                    working_directory: None,
                },
            );
            AgentTools {
                remote: vec![
                    "memory_create_entities".to_string(),
                    "brave_search_brave_web_search".to_string(),
                ],
                local_servers: Some(servers),
            }
        };

        config.agents.insert(
            "test-agent".to_string(),
            AgentDefinition {
                github_app: "Test-App".to_string(),
                cli: None,
                model: None,
                max_tokens: None,
                temperature: None,
                reasoning_effort: None,
                tools: Some(agent_tools.clone()),
                client_config: None,
                model_rotation: None,
            },
        );

        let code_run = create_test_code_run(Some("Test-App".to_string()));
        let _result = CodeTemplateGenerator::generate_client_config(&code_run, &config);

        // This will fail because the extract_agent_name_from_github_app doesn't know about Test-App
        // But we can test the logic by mocking or by using a known agent
        let known_code_run = create_test_code_run(Some("5DLabs-Rex".to_string()));

        // Add rex agent to config with explicit clientConfig
        config.agents.insert(
            "rex".to_string(),
            AgentDefinition {
                github_app: "5DLabs-Rex".to_string(),
                cli: None,
                model: None,
                max_tokens: None,
                temperature: None,
                reasoning_effort: None,
                tools: Some(agent_tools),
                model_rotation: None,
                client_config: Some(serde_json::json!({
                    "remoteTools": ["memory_create_entities", "brave_search_brave_web_search"],
                    "localServers": {
                        "serverA": {
                            "command": "npx",
                            "args": ["-y", "@example/mcp-server", "/workspace"],
                            "tools": ["read_file", "write_file"]
                        }
                    }
                })),
            },
        );

        let result = CodeTemplateGenerator::generate_client_config(&known_code_run, &config);
        assert!(result.is_ok());

        let client_config: serde_json::Value = serde_json::from_str(&result.unwrap()).unwrap();

        // Verify structure
        assert!(client_config["remoteTools"].is_array());
        assert!(client_config["localServers"].is_object());

        // Verify remote tools
        let remote_tools = client_config["remoteTools"].as_array().unwrap();
        assert_eq!(remote_tools.len(), 2);
        assert!(remote_tools.contains(&serde_json::json!("memory_create_entities")));
        assert!(remote_tools.contains(&serde_json::json!("brave_search_brave_web_search")));

        // Verify local servers (generic server names)
        let local_servers = client_config["localServers"].as_object().unwrap();
        assert!(local_servers.contains_key("serverA"));
        assert!(!local_servers.contains_key("serverB"));

        let server_a = &local_servers["serverA"];
        assert_eq!(server_a["command"], "npx");
        assert!(server_a["tools"].is_array());
    }

    #[test]
    fn test_cursor_container_template_selection() {
        let code_run = create_test_code_run(Some("5DLabs-Rex".to_string()));
        let template_path = CodeTemplateGenerator::get_cursor_container_template(&code_run);
        assert_eq!(template_path, "code/cursor/container-rex.sh.hbs");
    }

    #[test]
    fn test_cursor_memory_template_selection() {
        let code_run = create_test_code_run(Some("5DLabs-Cleo".to_string()));
        let template_path = CodeTemplateGenerator::get_cursor_memory_template(&code_run);
        assert_eq!(template_path, "code/cursor/agents-cleo.md.hbs");
    }

    #[test]
    fn test_merge_client_config_overlay_on_helm_defaults() {
        use crate::tasks::config::{
            AgentDefinition, AgentTools, ControllerConfig, LocalServerConfig,
        };

        // Helm defaults for rex
        let mut config = ControllerConfig::default();
        let helm_tools = {
            use std::collections::BTreeMap;
            let mut servers = BTreeMap::new();
            servers.insert(
                "serverA".to_string(),
                LocalServerConfig {
                    enabled: true,
                    tools: vec!["read_file".to_string(), "write_file".to_string()],
                    command: None,
                    args: None,
                    working_directory: None,
                },
            );
            AgentTools {
                remote: vec!["memory_create_entities".to_string()],
                local_servers: Some(servers),
            }
        };
        config.agents.insert(
            "rex".to_string(),
            AgentDefinition {
                github_app: "5DLabs-Rex".to_string(),
                cli: None,
                model: None,
                max_tokens: None,
                temperature: None,
                reasoning_effort: None,
                tools: Some(helm_tools),
                client_config: None,
                model_rotation: None,
            },
        );

        // CodeRun with annotation overlay client config
        let mut code_run = create_test_code_run(Some("5DLabs-Rex".to_string()));
        let mut ann = BTreeMap::new();
        ann.insert(
            "agents.platform/tools-config".to_string(),
            serde_json::json!({
                "remoteTools": ["brave_search_brave_web_search"],
                "localServers": {
                    "serverA": {
                        "tools": ["list_directory"],
                        "workingDirectory": "overlay_dir"
                    }
                }
            })
            .to_string(),
        );
        code_run.metadata.annotations = Some(ann);

        let result = CodeTemplateGenerator::generate_client_config(&code_run, &config).unwrap();
        let client_config: serde_json::Value = serde_json::from_str(&result).unwrap();

        // remoteTools should be union of helm + overlay (order preserved: helm, then overlay)
        let remote = client_config["remoteTools"].as_array().unwrap();
        assert!(remote.contains(&serde_json::json!("memory_create_entities")));
        assert!(remote.contains(&serde_json::json!("brave_search_brave_web_search")));

        // serverA tools should include helm tools plus overlay tool
        let fs = &client_config["localServers"]["serverA"];
        let tools = fs["tools"].as_array().unwrap();
        assert!(tools.contains(&serde_json::json!("read_file")));
        assert!(tools.contains(&serde_json::json!("write_file")));
        assert!(tools.contains(&serde_json::json!("list_directory")));

        // workingDirectory should be overlaid
        assert_eq!(fs["workingDirectory"], "overlay_dir");
    }
}<|MERGE_RESOLUTION|>--- conflicted
+++ resolved
@@ -2223,10 +2223,7 @@
             })
     }
 
-<<<<<<< HEAD
-=======
     #[allow(clippy::too_many_lines)]
->>>>>>> 8d42d8e1
     fn generate_gemini_memory(
         code_run: &CodeRun,
         cli_config: &Value,
