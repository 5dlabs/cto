//! Task Controller Configuration
//!
//! Simplified configuration structure for the new DocsRun/CodeRun controller.
//! Contains only the essential configuration needed for our current implementation.

use crate::cli::types::CLIType;
use crate::crds::coderun::CLIConfig;
use k8s_openapi::api::core::v1::ConfigMap;
use kube::{api::Api, Client};
use serde::{Deserialize, Serialize};
use serde_json::Value as JsonValue;
use std::collections::{BTreeSet, HashMap};
use tracing::warn;

/// Main controller configuration structure
#[derive(Debug, Clone, Deserialize, Serialize)]
pub struct ControllerConfig {
    /// Job configuration
    pub job: JobConfig,

    /// Agent configuration
    pub agent: AgentConfig,

    /// Individual agent configurations (GitHub apps, tools, etc.)
    #[serde(default)]
    pub agents: HashMap<String, AgentDefinition>,

    /// Secrets configuration
    pub secrets: SecretsConfig,

    /// Tool permissions configuration
    pub permissions: PermissionsConfig,

    /// Telemetry configuration
    pub telemetry: TelemetryConfig,

    /// Storage configuration
    pub storage: StorageConfig,

    /// Cleanup configuration
    #[serde(default)]
    pub cleanup: CleanupConfig,
}

/// Job configuration
#[derive(Debug, Clone, Deserialize, Serialize)]
pub struct JobConfig {
    /// Job timeout in seconds
    #[serde(rename = "activeDeadlineSeconds")]
    pub active_deadline_seconds: i64,
}

/// Agent configuration
#[derive(Debug, Clone, Deserialize, Serialize)]
pub struct AgentConfig {
    /// Default container image configuration (for backward compatibility)
    #[serde(default = "default_agent_image")]
    pub image: ImageConfig,

    /// CLI-specific image configurations
    #[serde(default, alias = "cliImages")]
    pub cli_images: HashMap<String, ImageConfig>,

    /// CLI provider configuration (maps CLI type to provider identifier)
    #[serde(default, rename = "cliProviders")]
    pub cli_providers: HashMap<String, String>,

    /// Agent-specific CLI configurations (maps GitHub app names to default CLI configs)
    #[serde(default, rename = "agentCliConfigs")]
    pub agent_cli_configs: HashMap<String, CLIConfig>,

    /// Image pull secrets for private registries
    #[serde(default, rename = "imagePullSecrets")]
    pub image_pull_secrets: Vec<String>,

    /// Optional default ServiceAccount name to use for CodeRun jobs
    #[serde(default, rename = "serviceAccountName")]
    pub service_account_name: Option<String>,
}

/// Image configuration
#[derive(Debug, Clone, Default, Deserialize, Serialize)]
pub struct ImageConfig {
    /// Image repository (e.g., "ghcr.io/5dlabs/claude")
    pub repository: String,

    /// Image tag (e.g., "latest", "v2.1.0")
    pub tag: String,
}

impl ImageConfig {
    /// Returns `true` when both repository and tag are populated with real values.
    pub fn is_configured(&self) -> bool {
        let repo = self.repository.trim();
        let tag = self.tag.trim();

        !repo.is_empty()
            && repo != "MISSING_IMAGE_CONFIG"
            && !tag.is_empty()
            && tag != "MISSING_IMAGE_CONFIG"
    }
}

fn find_cli_image<'a>(
    cli_images: &'a HashMap<String, ImageConfig>,
    cli_key: &str,
) -> Option<&'a ImageConfig> {
    if let Some(image) = cli_images.get(cli_key) {
        return Some(image);
    }

    cli_images
        .iter()
        .find(|(key, _)| key.eq_ignore_ascii_case(cli_key))
        .map(|(_, image)| image)
}

fn default_agent_image() -> ImageConfig {
    ImageConfig {
        repository: "MISSING_IMAGE_CONFIG".to_string(),
        tag: "MISSING_IMAGE_CONFIG".to_string(),
    }
}

/// Secrets configuration - only what we actually use
#[derive(Debug, Clone, Deserialize, Serialize)]
pub struct SecretsConfig {
    /// Anthropic API key secret name (for rotation)
    #[serde(rename = "apiKeySecretName")]
    pub api_key_secret_name: String,

    /// Anthropic API key secret key
    #[serde(rename = "apiKeySecretKey")]
    pub api_key_secret_key: String,

    /// Optional CLI-specific secret overrides
    #[serde(default, rename = "cliApiKeys")]
    pub cli_api_keys: HashMap<String, CLISecretConfig>,

    /// Provider-specific secret overrides
    #[serde(default, rename = "providerApiKeys")]
    pub provider_api_keys: HashMap<String, CLISecretConfig>,
}

/// CLI specific secret override configuration
#[derive(Debug, Clone, Deserialize, Serialize, Default)]
pub struct CLISecretConfig {
    /// Secret key within the Kubernetes Secret
    #[serde(rename = "secretKey")]
    pub secret_key: String,

    /// Optional override for the Secret resource name (defaults to apiKeySecretName)
    #[serde(default, rename = "secretName")]
    pub secret_name: Option<String>,

    /// Optional override for the environment variable name (defaults to secretKey)
    #[serde(default, rename = "envVar")]
    pub env_var: Option<String>,
}

/// Resolved secret binding for a CLI type
#[derive(Debug, Clone, Eq, PartialEq)]
pub struct ResolvedSecretBinding {
    pub env_var: String,
    pub secret_name: String,
    pub secret_key: String,
}

impl SecretsConfig {
    /// Resolve the secret binding (env var + secret key/name) for a given CLI
    pub fn resolve_cli_binding(
        &self,
        cli_type: &CLIType,
        provider: Option<&str>,
    ) -> ResolvedSecretBinding {
        let cli_key = cli_type.to_string().to_lowercase();

        if let Some(override_cfg) = self.cli_api_keys.get(&cli_key) {
            let env_var = override_cfg
                .env_var
                .clone()
                .unwrap_or_else(|| override_cfg.secret_key.clone());
            let secret_name = override_cfg
                .secret_name
                .clone()
                .unwrap_or_else(|| self.api_key_secret_name.clone());
            return ResolvedSecretBinding {
                env_var,
                secret_name,
                secret_key: override_cfg.secret_key.clone(),
            };
        }

        if let Some(provider_key) = provider.map(|p| p.to_lowercase()) {
            if let Some(provider_cfg) = self.provider_api_keys.get(&provider_key) {
                let env_var = provider_cfg
                    .env_var
                    .clone()
                    .unwrap_or_else(|| provider_cfg.secret_key.clone());
                let secret_name = provider_cfg
                    .secret_name
                    .clone()
                    .unwrap_or_else(|| self.api_key_secret_name.clone());
                return ResolvedSecretBinding {
                    env_var,
                    secret_name,
                    secret_key: provider_cfg.secret_key.clone(),
                };
            }
        }

        ResolvedSecretBinding {
            env_var: self.api_key_secret_key.clone(),
            secret_name: self.api_key_secret_name.clone(),
            secret_key: self.api_key_secret_key.clone(),
        }
    }
}

/// Tool permissions configuration (used in templates)
#[derive(Debug, Clone, Deserialize, Serialize)]
pub struct PermissionsConfig {
    /// Whether to override default tool permissions
    #[serde(rename = "agentToolsOverride")]
    pub agent_tools_override: bool,

    /// Allowed tool patterns
    pub allow: Vec<String>,

    /// Denied tool patterns
    pub deny: Vec<String>,
}

/// Telemetry configuration (used in templates)
#[derive(Debug, Clone, Deserialize, Serialize)]
pub struct TelemetryConfig {
    /// Whether telemetry is enabled
    pub enabled: bool,

    /// OTLP endpoint URL
    #[serde(rename = "otlpEndpoint")]
    pub otlp_endpoint: String,

    /// OTLP protocol (grpc/http)
    #[serde(rename = "otlpProtocol")]
    pub otlp_protocol: String,

    /// Logs endpoint (for code tasks)
    #[serde(rename = "logsEndpoint")]
    pub logs_endpoint: String,

    /// Logs protocol (for code tasks)
    #[serde(rename = "logsProtocol")]
    pub logs_protocol: String,
}

/// Storage configuration
#[derive(Debug, Clone, Deserialize, Serialize)]
pub struct StorageConfig {
    /// Storage class name for PVCs (e.g., "local-path" for local development)
    #[serde(rename = "storageClassName")]
    pub storage_class_name: Option<String>,

    /// Storage size for workspace PVCs
    #[serde(rename = "workspaceSize", default = "default_workspace_size")]
    pub workspace_size: String,
}

fn default_workspace_size() -> String {
    "10Gi".to_string()
}

/// Cleanup configuration
#[derive(Debug, Clone, Deserialize, Serialize)]
pub struct CleanupConfig {
    /// Whether automatic cleanup is enabled
    #[serde(default = "default_cleanup_enabled")]
    pub enabled: bool,

    /// Seconds to wait before cleaning up successful runs
    #[serde(rename = "successTTLSeconds", default = "default_success_ttl_seconds")]
    pub success_ttl_seconds: u64,

    /// Seconds to wait before cleaning up failed runs
    #[serde(rename = "failureTTLSeconds", default = "default_failure_ttl_seconds")]
    pub failure_ttl_seconds: u64,

    /// Minutes to wait before cleaning up completed (successful) jobs
    #[serde(
        rename = "completedJobDelayMinutes",
        default = "default_completed_delay"
    )]
    pub completed_job_delay_minutes: u64,

    /// Minutes to wait before cleaning up failed jobs
    #[serde(rename = "failedJobDelayMinutes", default = "default_failed_delay")]
    pub failed_job_delay_minutes: u64,

    /// Whether to delete the ConfigMap when cleaning up the job
    #[serde(rename = "deleteConfigMap", default = "default_delete_configmap")]
    pub delete_configmap: bool,
}

fn default_cleanup_enabled() -> bool {
    true
}

fn default_success_ttl_seconds() -> u64 {
<<<<<<< HEAD
    60
}

fn default_failure_ttl_seconds() -> u64 {
    300
=======
    3600 // 1 hour - allow time for multi-stage workflows
}

fn default_failure_ttl_seconds() -> u64 {
    7200 // 2 hours - keep failures longer for debugging
>>>>>>> 0b61a8f9
}

fn default_completed_delay() -> u64 {
    5 // 5 minutes
}

fn default_failed_delay() -> u64 {
    60 // 60 minutes (1 hour)
}

fn default_delete_configmap() -> bool {
    true
}

/// Individual agent definition
#[derive(Debug, Clone, Deserialize, Serialize)]
pub struct AgentDefinition {
    /// GitHub app name for this agent
    #[serde(rename = "githubApp")]
    pub github_app: String,

    /// Preferred CLI type for this agent (e.g., "Codex", "Claude")
    #[serde(default, alias = "cliType", alias = "cli_type")]
    pub cli: Option<String>,

    /// Default model identifier for this agent
    #[serde(default)]
    pub model: Option<String>,

    /// Optional maximum output tokens for this agent's CLI
    #[serde(default, rename = "maxTokens", alias = "max_tokens")]
    pub max_tokens: Option<u32>,

    /// Optional temperature setting for this agent's CLI
    #[serde(default)]
    pub temperature: Option<f32>,

    /// Optional reasoning effort setting for this agent
    #[serde(default, rename = "reasoningEffort")]
    pub reasoning_effort: Option<String>,

    /// Tool configuration for this agent
    #[serde(default)]
    pub tools: Option<AgentTools>,

    /// Optional fully-formed client-config.json content for this agent
    /// If provided, controller will embed it verbatim (no server/tool inference in code)
    #[serde(default, rename = "clientConfig")]
    pub client_config: Option<serde_json::Value>,

    /// Optional model rotation configuration for this agent
    /// Allows cycling through multiple models on retry attempts
    #[serde(default, rename = "modelRotation")]
    pub model_rotation: Option<ModelRotationConfig>,
}

/// Model rotation configuration for an agent
#[derive(Debug, Clone, Deserialize, Serialize)]
pub struct ModelRotationConfig {
    /// Whether model rotation is enabled
    #[serde(default)]
    pub enabled: bool,

    /// Array of model identifiers to rotate through
    #[serde(default)]
    pub models: Vec<String>,
}

/// Tool configuration for an agent
#[derive(Debug, Clone, Deserialize, Serialize)]
pub struct AgentTools {
    /// Remote tools available to this agent
    #[serde(default)]
    pub remote: Vec<String>,

    /// Local server configurations
    #[serde(default, rename = "localServers")]
    pub local_servers: Option<std::collections::BTreeMap<String, LocalServerConfig>>,
}

/// Configuration for a local MCP server
#[derive(Debug, Clone, Deserialize, Serialize)]
pub struct LocalServerConfig {
    /// Whether this server is enabled
    #[serde(default)]
    pub enabled: bool,

    /// Tools available from this server
    #[serde(default)]
    pub tools: Vec<String>,

    /// Optional executable for this MCP server (e.g., "npx")
    #[serde(default)]
    pub command: Option<String>,

    /// Optional args for the MCP server command
    #[serde(default)]
    pub args: Option<Vec<String>>,

    /// Optional working directory hint for clients
    #[serde(default, rename = "workingDirectory")]
    pub working_directory: Option<String>,
}

impl Default for CleanupConfig {
    fn default() -> Self {
        CleanupConfig {
            enabled: default_cleanup_enabled(),
            success_ttl_seconds: default_success_ttl_seconds(),
            failure_ttl_seconds: default_failure_ttl_seconds(),
            completed_job_delay_minutes: default_completed_delay(),
            failed_job_delay_minutes: default_failed_delay(),
            delete_configmap: default_delete_configmap(),
        }
    }
}

impl ControllerConfig {
    /// Merge agent-level CLI metadata into the normalized agent CLI configs map.
    fn merge_agent_cli_defaults(&mut self) {
        for agent in self.agents.values() {
            let Some(cli_str) = agent.cli.as_ref() else {
                continue;
            };

            let Some(model) = agent.model.as_ref() else {
                warn!(
                    github_app = %agent.github_app,
                    "Agent definition specifies CLI '{}' but no model; skipping",
                    cli_str
                );
                continue;
            };

            match CLIType::from_str_ci(cli_str) {
                Some(cli_type) => {
                    let mut settings: HashMap<String, JsonValue> = HashMap::new();
                    if let Some(reasoning) = agent.reasoning_effort.as_ref() {
                        settings.insert(
                            "reasoningEffort".to_string(),
                            JsonValue::String(reasoning.clone()),
                        );
                    }

                    let config = CLIConfig {
                        cli_type,
                        model: model.clone(),
                        settings,
                        max_tokens: agent.max_tokens,
                        temperature: agent.temperature,
                        model_rotation: None,
                    };

                    self.agent
                        .agent_cli_configs
                        .insert(agent.github_app.clone(), config);
                }
                None => {
                    warn!(
                        github_app = %agent.github_app,
                        cli = %cli_str,
                        "Unsupported CLI type specified for agent; skipping"
                    );
                }
            }
        }
    }

    /// Validate that configuration has required fields
    pub fn validate(&self) -> Result<(), anyhow::Error> {
        for (cli_key, image) in &self.agent.cli_images {
            if !image.is_configured() {
                return Err(anyhow::anyhow!(format!(
                    "CLI image configuration for '{cli_key}' must specify both repository and tag."
                )));
            }
        }

        let fallback_available = self.agent.image.is_configured();
        let mut missing_cli_types: BTreeSet<String> = BTreeSet::new();

        if self.agent.agent_cli_configs.is_empty() && !fallback_available {
            return Err(anyhow::anyhow!(
                "Default agent image is not configured. Provide agent.image.repository and agent.image.tag or configure CLI-specific overrides under agent.cliImages."
            ));
        }

        for cli_cfg in self.agent.agent_cli_configs.values() {
            let cli_key = cli_cfg.cli_type.to_string();
            match find_cli_image(&self.agent.cli_images, &cli_key) {
                Some(image) if image.is_configured() => {}
                Some(_) => {
                    missing_cli_types.insert(cli_cfg.cli_type.to_string());
                }
                None => {
                    if !fallback_available {
                        missing_cli_types.insert(cli_cfg.cli_type.to_string());
                    }
                }
            }
        }

        if !missing_cli_types.is_empty() {
            return Err(anyhow::anyhow!(format!(
                "Missing agent image configuration for CLI types: {}. Provide entries under agent.cliImages or configure agent.image as a fallback.",
                missing_cli_types.into_iter().collect::<Vec<_>>().join(", ")
            )));
        }

        Ok(())
    }

    /// Load configuration from mounted ConfigMap file
    pub fn from_mounted_file(config_path: &str) -> Result<Self, anyhow::Error> {
        let config_str = std::fs::read_to_string(config_path)
            .map_err(|e| anyhow::anyhow!("Failed to read config file {config_path}: {e}"))?;

        let mut config: ControllerConfig = serde_yaml::from_str(&config_str)
            .map_err(|e| anyhow::anyhow!("Failed to parse config YAML: {e}"))?;

        config.merge_agent_cli_defaults();
        Ok(config)
    }

    /// Load configuration from a `ConfigMap` (legacy API-based method)
    pub async fn from_configmap(
        client: &Client,
        namespace: &str,
        name: &str,
    ) -> Result<Self, anyhow::Error> {
        let api: Api<ConfigMap> = Api::namespaced(client.clone(), namespace);
        let cm = api.get(name).await?;

        let data = cm
            .data
            .ok_or_else(|| anyhow::anyhow!("ConfigMap has no data"))?;
        let config_str = data
            .get("config.yaml")
            .ok_or_else(|| anyhow::anyhow!("ConfigMap missing config.yaml"))?;

        let mut config: ControllerConfig = serde_yaml::from_str(config_str)?;
        config.merge_agent_cli_defaults();
        Ok(config)
    }
}

impl Default for ControllerConfig {
    fn default() -> Self {
        Self {
            job: JobConfig {
                active_deadline_seconds: 7200, // 2 hours
            },
            agent: AgentConfig {
                image: default_agent_image(),
                cli_images: HashMap::new(),
                cli_providers: HashMap::new(),
                agent_cli_configs: HashMap::new(),
                image_pull_secrets: vec!["ghcr-secret".to_string()],
                service_account_name: None,
            },
            agents: HashMap::new(),
            secrets: SecretsConfig {
                api_key_secret_name: "orchestrator-secrets".to_string(),
                api_key_secret_key: "ANTHROPIC_API_KEY".to_string(),
                cli_api_keys: {
                    let mut overrides = HashMap::new();
                    overrides.insert(
                        "codex".to_string(),
                        CLISecretConfig {
                            secret_key: "OPENAI_API_KEY".to_string(),
                            secret_name: None,
                            env_var: Some("OPENAI_API_KEY".to_string()),
                        },
                    );
                    overrides
                },
                provider_api_keys: HashMap::new(),
            },
            permissions: PermissionsConfig {
                agent_tools_override: false,
                allow: vec![
                    "Bash(*)".to_string(),
                    "Edit(*)".to_string(),
                    "Read(*)".to_string(),
                    "Write(*)".to_string(),
                    "MultiEdit(*)".to_string(),
                    "Glob(*)".to_string(),
                    "Grep(*)".to_string(),
                    "LS(*)".to_string(),
                ],
                deny: vec![
                    "Bash(npm:install*, yarn:install*, cargo:install*, docker:*, kubectl:*, rm:-rf*, git:*)".to_string(),
                ],
            },
            // Telemetry configuration with environment variable overrides:
            // - OTLP_ENDPOINT: OTLP traces endpoint (default: http://localhost:4317)
            // - LOGS_ENDPOINT: Logs endpoint (default: http://localhost:4318)
            // - LOGS_PROTOCOL: Logs protocol (default: http)
            telemetry: TelemetryConfig {
                enabled: false,
                otlp_endpoint: std::env::var("OTLP_ENDPOINT")
                    .unwrap_or_else(|_| "http://localhost:4317".to_string()),
                otlp_protocol: "grpc".to_string(),
                logs_endpoint: std::env::var("LOGS_ENDPOINT")
                    .unwrap_or_else(|_| "http://localhost:4318".to_string()),
                logs_protocol: std::env::var("LOGS_PROTOCOL")
                    .unwrap_or_else(|_| "http".to_string()),
            },
            storage: StorageConfig {
                storage_class_name: None, // Let K8s use default storage class
                workspace_size: "10Gi".to_string(),
            },
            cleanup: CleanupConfig {
                enabled: true,
                success_ttl_seconds: 60,
                failure_ttl_seconds: 300,
                completed_job_delay_minutes: 5,
                failed_job_delay_minutes: 60,
                delete_configmap: true,
            },
        }
    }
}

#[cfg(test)]
mod tests {
    use super::*;
    use std::collections::HashMap;

    #[test]
    fn test_config_deserialization() {
        let yaml = r#"
job:
  activeDeadlineSeconds: 3600

agent:
  image:
    repository: "test/image"
    tag: "latest"

secrets:
  apiKeySecretName: "test-secret"
  apiKeySecretKey: "key"

permissions:
  agentToolsOverride: true
  allow: ["*"]
  deny: []

telemetry:
  enabled: true
  otlpEndpoint: "localhost:4317"
  otlpProtocol: "grpc"
  logsEndpoint: "localhost:4318"
  logsProtocol: "http"

storage:
  storageClassName: "local-path"
  workspaceSize: "5Gi"

cleanup:
  enabled: true
  completedJobDelayMinutes: 5
  failedJobDelayMinutes: 60
  deleteConfigMap: true
"#;

        let config: ControllerConfig = serde_yaml::from_str(yaml).unwrap();
        assert_eq!(config.job.active_deadline_seconds, 3600);
        assert_eq!(config.agent.image.repository, "test/image");
        assert!(config.telemetry.enabled);
        assert_eq!(config.permissions.allow, vec!["*"]);
        assert!(config.cleanup.enabled);
        assert_eq!(config.cleanup.completed_job_delay_minutes, 5);
        assert_eq!(config.cleanup.failed_job_delay_minutes, 60);
        assert!(config.secrets.cli_api_keys.is_empty());
    }

    #[test]
    fn validate_requires_configured_fallback_when_no_cli_overrides() {
        let config = ControllerConfig::default();
        assert!(config.validate().is_err());
    }

    #[test]
    fn validate_accepts_case_insensitive_cli_image_keys() {
        let mut config = ControllerConfig::default();

        config.agent.cli_images.insert(
            "CODEX".to_string(),
            ImageConfig {
                repository: "ghcr.io/5dlabs/codex".to_string(),
                tag: "v1.2.3".to_string(),
            },
        );

        config.agent.agent_cli_configs.insert(
            "codex".to_string(),
            CLIConfig {
                cli_type: CLIType::Codex,
                model: "test-model".to_string(),
                settings: HashMap::new(),
                max_tokens: None,
                temperature: None,
                model_rotation: None,
            },
        );

        assert!(config.validate().is_ok());
    }

    #[test]
    fn agent_cli_defaults_merge_into_map() {
        let mut config = ControllerConfig::default();
        config.agents.insert(
            "rex".to_string(),
            AgentDefinition {
                github_app: "5DLabs-Rex".to_string(),
                cli: Some("Codex".to_string()),
                model: Some("gpt-5-codex".to_string()),
                max_tokens: Some(64000),
                temperature: Some(0.65),
                reasoning_effort: Some("high".to_string()),
                tools: None,
                client_config: None,
                model_rotation: None,
            },
        );
        config.merge_agent_cli_defaults();

        let entry = config
            .agent
            .agent_cli_configs
            .get("5DLabs-Rex")
            .expect("CLI defaults should be populated");

        assert_eq!(entry.model, "gpt-5-codex");
        assert_eq!(entry.cli_type, CLIType::Codex);
        assert_eq!(entry.max_tokens, Some(64000));
        assert_eq!(entry.temperature, Some(0.65));
        assert_eq!(
            entry.settings.get("reasoningEffort"),
            Some(&JsonValue::String("high".to_string()))
        );
    }

    #[test]
    fn test_default_config() {
        let config = ControllerConfig::default();
        assert_eq!(config.job.active_deadline_seconds, 7200);
        assert_eq!(config.agent.image.repository, "MISSING_IMAGE_CONFIG");
        assert_eq!(config.secrets.api_key_secret_name, "orchestrator-secrets");
        assert_eq!(
            config
                .secrets
                .cli_api_keys
                .get("codex")
                .map(|cfg| cfg.secret_key.as_str()),
            Some("OPENAI_API_KEY")
        );
        assert!(!config.telemetry.enabled);
        assert!(!config.permissions.agent_tools_override);
    }

    #[test]
    fn test_secret_binding_resolution() {
        let mut secrets = SecretsConfig {
            api_key_secret_name: "agent-platform-secrets".to_string(),
            api_key_secret_key: "ANTHROPIC_API_KEY".to_string(),
            cli_api_keys: HashMap::new(),
            provider_api_keys: HashMap::new(),
        };

        // Default binding should return Anthropic settings
        let claude_binding = secrets.resolve_cli_binding(&CLIType::Claude, None);
        assert_eq!(claude_binding.env_var, "ANTHROPIC_API_KEY");
        assert_eq!(claude_binding.secret_key, "ANTHROPIC_API_KEY");
        assert_eq!(claude_binding.secret_name, "agent-platform-secrets");

        // Add Codex override with custom env var and secret name
        secrets.cli_api_keys.insert(
            "codex".to_string(),
            CLISecretConfig {
                secret_key: "OPENAI_API_KEY".to_string(),
                secret_name: Some("agent-platform-secrets".to_string()),
                env_var: Some("OPENAI_API_KEY".to_string()),
            },
        );

        let codex_binding = secrets.resolve_cli_binding(&CLIType::Codex, None);
        assert_eq!(codex_binding.env_var, "OPENAI_API_KEY");
        assert_eq!(codex_binding.secret_key, "OPENAI_API_KEY");
        assert_eq!(codex_binding.secret_name, "agent-platform-secrets");
    }
}<|MERGE_RESOLUTION|>--- conflicted
+++ resolved
@@ -306,19 +306,11 @@
 }
 
 fn default_success_ttl_seconds() -> u64 {
-<<<<<<< HEAD
-    60
-}
-
-fn default_failure_ttl_seconds() -> u64 {
-    300
-=======
     3600 // 1 hour - allow time for multi-stage workflows
 }
 
 fn default_failure_ttl_seconds() -> u64 {
     7200 // 2 hours - keep failures longer for debugging
->>>>>>> 0b61a8f9
 }
 
 fn default_completed_delay() -> u64 {
