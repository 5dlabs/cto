--- conflicted
+++ resolved
@@ -93,13 +93,8 @@
         if parts.len() >= 3 && parts[0] == "heal" && parts[1] == "remediation" {
             // task part is "task42" - extract the number
             let task_part = parts[2];
-<<<<<<< HEAD
-            if let Some(id) = task_part.strip_prefix("task") {
-                return Some(id.to_string());
-=======
             if let Some(task_id) = task_part.strip_prefix("task") {
                 return Some(task_id.to_string());
->>>>>>> 936f3205
             }
         }
         None
