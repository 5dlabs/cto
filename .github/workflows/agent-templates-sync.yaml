name: Sync Agent Templates ConfigMap

on:
  push:
    branches: ['**']  # Run on all branches for faster testing iteration
    paths:
      - 'infra/charts/controller/agent-templates/**'
      - 'infra/charts/controller/templates/agent-templates-*.yaml'
      - 'scripts/generate-templates-configmap.sh'
      - 'infra/charts/controller/scripts/generate-agent-templates-configmaps-split.sh'
      - 'scripts/apply-agent-templates-configmap.sh'

jobs:
  sync-configmap:
    runs-on: [k8s-runner]
    permissions:
      contents: read
    steps:
      - name: Checkout repository
        uses: actions/checkout@v4
        with:
          fetch-depth: 0

      - name: Install Helm
        uses: azure/setup-helm@bf6a7d304bc2fdb57e0331155b7ebf2c504acf0a # v4
        with:
          version: v3.15.0

      - name: Regenerate agent templates ConfigMaps
        run: cd infra/charts/controller && ./scripts/generate-agent-templates-configmaps-split.sh

      - name: Render and apply ConfigMap to cluster
        run: ./scripts/apply-agent-templates-configmap.sh

      - name: Restart controller deployment
        run: |
          kubectl rollout restart deployment/controller -n agent-platform
          kubectl rollout status deployment/controller -n agent-platform --timeout=120s
      
      - name: Verify ConfigMaps updated
        run: |
          echo "=== Verifying ConfigMap Updates ==="
          EXPECTED_REVISION="${GITHUB_SHA:0:8}"
          echo "Expected revision: $EXPECTED_REVISION"
          
          # Wait for ConfigMaps to propagate
          sleep 5
          
          # Check ConfigMaps exist AND contain the actual fixes
          echo "Checking Cursor ConfigMap for latest fixes..."
<<<<<<< HEAD
          # Use bracket notation for keys with dots - this is the correct JSONPath syntax
          CURSOR_CONTENT=$(kubectl get configmap controller-agent-templates-cursor -n agent-platform -o jsonpath='{.binaryData["code_cursor_container-base.sh.hbs"]}' | base64 -d)
=======
          CURSOR_CONTENT=$(kubectl get configmap controller-agent-templates-cursor -n agent-platform -o jsonpath='{.binaryData.code_cursor_container-base\.sh\.hbs}' | base64 -d)
>>>>>>> 0fe84a66
          
          # Check for key fix markers
          if echo "$CURSOR_CONTENT" | grep -q "Verifying GitHub CI status before Tess approval"; then
            echo "✅ Cursor: CI checking fix present"
          else
            echo "❌ Cursor: CI checking fix MISSING"
            exit 1
          fi
          
          if echo "$CURSOR_CONTENT" | grep -q "Label.*already present - no action needed"; then
            echo "✅ Cursor: Label refresh fix present"
          else
            echo "❌ Cursor: Label refresh fix MISSING"
            exit 1
          fi
          
          # Verify NO label refreshing logic
          if echo "$CURSOR_CONTENT" | grep -q "Refreshing.*ready-for-qa"; then
            echo "❌ Cursor: OLD label refreshing code still present!"
            exit 1
          else
            echo "✅ Cursor: No label refreshing (correct)"
          fi
          
          # Check other CLIs exist
          for cm in claude factory opencode codex; do
            if kubectl get configmap "controller-agent-templates-$cm" -n agent-platform >/dev/null 2>&1; then
              echo "✅ ConfigMap agent-templates-$cm exists"
            else
              echo "❌ ConfigMap agent-templates-$cm NOT FOUND"
              exit 1
            fi
          done
          
<<<<<<< HEAD
          echo "✅ All ConfigMaps verified with correct content"
=======
          echo "✅ All ConfigMaps verified with correct content"
>>>>>>> 0fe84a66
<|MERGE_RESOLUTION|>--- conflicted
+++ resolved
@@ -48,12 +48,8 @@
           
           # Check ConfigMaps exist AND contain the actual fixes
           echo "Checking Cursor ConfigMap for latest fixes..."
-<<<<<<< HEAD
           # Use bracket notation for keys with dots - this is the correct JSONPath syntax
           CURSOR_CONTENT=$(kubectl get configmap controller-agent-templates-cursor -n agent-platform -o jsonpath='{.binaryData["code_cursor_container-base.sh.hbs"]}' | base64 -d)
-=======
-          CURSOR_CONTENT=$(kubectl get configmap controller-agent-templates-cursor -n agent-platform -o jsonpath='{.binaryData.code_cursor_container-base\.sh\.hbs}' | base64 -d)
->>>>>>> 0fe84a66
           
           # Check for key fix markers
           if echo "$CURSOR_CONTENT" | grep -q "Verifying GitHub CI status before Tess approval"; then
@@ -88,8 +84,4 @@
             fi
           done
           
-<<<<<<< HEAD
-          echo "✅ All ConfigMaps verified with correct content"
-=======
-          echo "✅ All ConfigMaps verified with correct content"
->>>>>>> 0fe84a66
+          echo "✅ All ConfigMaps verified with correct content"