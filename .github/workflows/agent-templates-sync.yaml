name: Sync Agent Templates ConfigMap

on:
  push:
    branches: ['**']  # Run on all branches for faster testing iteration
    paths:
      - 'infra/charts/controller/agent-templates/**'
      - 'infra/charts/controller/templates/agent-templates-*.yaml'
      - 'scripts/generate-templates-configmap.sh'
      - 'infra/charts/controller/scripts/generate-agent-templates-configmaps-split.sh'
      - 'scripts/apply-agent-templates-configmap.sh'

jobs:
  sync-configmap:
    runs-on: [k8s-runner]
    permissions:
      contents: read
    steps:
      - name: Checkout repository
        uses: actions/checkout@v4
        with:
          fetch-depth: 0

      - name: Install Helm
        uses: azure/setup-helm@bf6a7d304bc2fdb57e0331155b7ebf2c504acf0a # v4
        with:
          version: v3.15.0

      - name: Regenerate agent templates ConfigMaps
        run: cd infra/charts/controller && ./scripts/generate-agent-templates-configmaps-split.sh

      - name: Render and apply ConfigMap to cluster
        run: ./scripts/apply-agent-templates-configmap.sh

      - name: Restart controller deployment
        run: |
          kubectl rollout restart deployment/controller -n agent-platform
          kubectl rollout status deployment/controller -n agent-platform --timeout=120s
      
      - name: Verify ConfigMaps updated
        run: |
          echo "=== Verifying ConfigMap Updates ==="
          EXPECTED_REVISION="${GITHUB_SHA:0:8}"
          echo "Expected revision: $EXPECTED_REVISION"
          
<<<<<<< HEAD
          # Skip verification on feature branches - ArgoCD only syncs from main
          # Manual kubectl applies on feature branches get reverted by ArgoCD
          if [ "${GITHUB_REF}" != "refs/heads/main" ]; then
            echo "ℹ️  Skipping verification on feature branch (ArgoCD only syncs from main)"
            echo "✅ ConfigMaps applied successfully - verification will run after merge to main"
            exit 0
=======
          # Only verify on main branch - feature branches conflict with ArgoCD
          if [ "${GITHUB_REF}" != "refs/heads/main" ]; then
            echo "ℹ️  Skipping verification on feature branch (ArgoCD only syncs from main)"
            echo "✅ ConfigMaps applied successfully - verification will run after merge"
            exit 0
          fi
          
          # Wait for ConfigMaps to propagate
          sleep 5
          
          # Check ConfigMaps exist AND contain the actual fixes
          echo "Checking Cursor ConfigMap for latest fixes..."
          # Use bracket notation for keys with dots - this is the correct JSONPath syntax
          CURSOR_CONTENT=$(kubectl get configmap controller-agent-templates-cursor -n agent-platform -o jsonpath="{.binaryData['code_cursor_container-base.sh.hbs']}" | base64 -d)
          
          # Check for key fix markers
          if echo "$CURSOR_CONTENT" | grep -q "Verifying GitHub CI status before Tess approval"; then
            echo "✅ Cursor: CI checking fix present"
          else
            echo "❌ Cursor: CI checking fix MISSING"
            exit 1
>>>>>>> 7d0cb6ad
          fi
          
          # Wait for ConfigMaps to propagate and ArgoCD to sync
          echo "⏳ Waiting 10 seconds for ArgoCD sync..."
          sleep 10
          
          # Verify ConfigMaps exist (don't check specific content as it varies by PR)
          echo "Checking ConfigMaps exist..."
          
          for cm in shared claude codex cursor factory opencode; do
            if kubectl get configmap "controller-agent-templates-$cm" -n agent-platform >/dev/null 2>&1; then
              echo "✅ ConfigMap controller-agent-templates-$cm exists"
            else
              echo "❌ ConfigMap controller-agent-templates-$cm NOT FOUND"
              exit 1
            fi
          done
          
          # Verify ConfigMaps have content
          echo "Verifying ConfigMaps have content..."
          CURSOR_SIZE=$(kubectl get configmap controller-agent-templates-cursor -n agent-platform -o jsonpath='{.binaryData}' | wc -c)
          if [ "$CURSOR_SIZE" -gt 1000 ]; then
            echo "✅ Cursor ConfigMap has content ($CURSOR_SIZE bytes)"
          else
            echo "❌ Cursor ConfigMap is empty or too small ($CURSOR_SIZE bytes)"
            exit 1
          fi
          
          echo "✅ All ConfigMaps verified successfully"<|MERGE_RESOLUTION|>--- conflicted
+++ resolved
@@ -43,36 +43,12 @@
           EXPECTED_REVISION="${GITHUB_SHA:0:8}"
           echo "Expected revision: $EXPECTED_REVISION"
           
-<<<<<<< HEAD
           # Skip verification on feature branches - ArgoCD only syncs from main
           # Manual kubectl applies on feature branches get reverted by ArgoCD
           if [ "${GITHUB_REF}" != "refs/heads/main" ]; then
             echo "ℹ️  Skipping verification on feature branch (ArgoCD only syncs from main)"
             echo "✅ ConfigMaps applied successfully - verification will run after merge to main"
             exit 0
-=======
-          # Only verify on main branch - feature branches conflict with ArgoCD
-          if [ "${GITHUB_REF}" != "refs/heads/main" ]; then
-            echo "ℹ️  Skipping verification on feature branch (ArgoCD only syncs from main)"
-            echo "✅ ConfigMaps applied successfully - verification will run after merge"
-            exit 0
-          fi
-          
-          # Wait for ConfigMaps to propagate
-          sleep 5
-          
-          # Check ConfigMaps exist AND contain the actual fixes
-          echo "Checking Cursor ConfigMap for latest fixes..."
-          # Use bracket notation for keys with dots - this is the correct JSONPath syntax
-          CURSOR_CONTENT=$(kubectl get configmap controller-agent-templates-cursor -n agent-platform -o jsonpath="{.binaryData['code_cursor_container-base.sh.hbs']}" | base64 -d)
-          
-          # Check for key fix markers
-          if echo "$CURSOR_CONTENT" | grep -q "Verifying GitHub CI status before Tess approval"; then
-            echo "✅ Cursor: CI checking fix present"
-          else
-            echo "❌ Cursor: CI checking fix MISSING"
-            exit 1
->>>>>>> 7d0cb6ad
           fi
           
           # Wait for ConfigMaps to propagate and ArgoCD to sync
