---
name: Healer CI

on:
  push:
    branches: [main]
    paths:
      - 'crates/healer/**'
      - 'infra/images/healer/**'
      - '.github/workflows/healer-ci.yaml'
  pull_request:
    branches: [main]
    paths:
      - 'crates/healer/**'
      - 'infra/images/healer/**'
      - '.github/workflows/healer-ci.yaml'
  workflow_dispatch:

env:
  REGISTRY: ghcr.io
  IMAGE_BASE: 5dlabs

jobs:
  # Change detection job (lightweight - stays on ubuntu)
  changes:
    runs-on: [k8s-runner]
    outputs:
      healer: ${{ steps.filter.outputs.healer }}
      docker: ${{ steps.filter.outputs.docker }}
    steps:
      - uses: actions/checkout@v4
      - uses: dorny/paths-filter@v3
        id: filter
        with:
          filters: |
            healer:
              - 'crates/healer/**'
              - '!crates/healer/**/*.md'
            docker:
              - 'infra/images/healer/**'

  # Rust linting using composite action
  lint-rust:
    needs: changes
    if: needs.changes.outputs.healer == 'true' || github.event_name == 'push'
    runs-on: [k8s-runner]
    outputs:
      format-needed: ${{ steps.lint.outputs.format-needed }}
    steps:
      - uses: actions/checkout@v4

      - name: Setup Rust (k8s-runner)
        uses: ./.github/actions/setup-rust-k8s
        with:
          components: rustfmt, clippy
          sccache-size: '50G'

      - name: Lint healer
        id: lint
        uses: ./.github/actions/rust-lint
        with:
          package: healer
          use-sccache: 'true'

  # Run tests using composite action
  test-rust:
    needs: changes
    if: needs.changes.outputs.healer == 'true' || github.event_name == 'push'
    runs-on: [k8s-runner]
    steps:
      - uses: actions/checkout@v4

      - name: Setup Rust (k8s-runner)
        uses: ./.github/actions/setup-rust-k8s
        with:
          sccache-size: '50G'

      - name: Test healer
        uses: ./.github/actions/rust-test
        with:
          package: healer
          use-sccache: 'true'

  # Build check using composite action
  build-check:
    needs: changes
    if: needs.changes.outputs.healer == 'true' || github.event_name == 'push'
    runs-on: [k8s-runner]
    steps:
      - uses: actions/checkout@v4

      - name: Setup Rust (k8s-runner)
        uses: ./.github/actions/setup-rust-k8s
        with:
          sccache-size: '50G'

      - name: Build healer
        uses: ./.github/actions/rust-build
        with:
          package: healer
          binary: healer
          use-sccache: 'true'

  # Security audit (non-blocking)
  security-audit:
    needs: changes
    if: needs.changes.outputs.healer == 'true' || github.event_name == 'push'
    runs-on: [k8s-runner]
    continue-on-error: true
    steps:
      - uses: actions/checkout@v4

<<<<<<< HEAD
      - name: Setup Rust (k8s-runner)
        uses: ./.github/actions/setup-rust-k8s

=======
>>>>>>> 9548b26c
      - name: Run security audit
        run: |
          cargo install cargo-audit --version 0.21.2 2>/dev/null || true
          cargo audit || true

  # Dockerfile validation
  docker-lint:
    needs: changes
    if: needs.changes.outputs.docker == 'true' || github.event_name == 'push'
    runs-on: [k8s-runner]
    steps:
      - uses: actions/checkout@v4

      - name: Lint Dockerfile
        uses: hadolint/hadolint-action@v3.1.0
        with:
          dockerfile: infra/images/healer/Dockerfile
          failure-threshold: warning

  # Build and push Docker image (only on push to main)
  build-docker:
    needs: [lint-rust, test-rust, build-check]
    if: github.event_name == 'push' && github.ref == 'refs/heads/main'
    runs-on: [k8s-runner]
    permissions:
      contents: read
      packages: write
    steps:
      - uses: actions/checkout@v4

      - name: Setup Rust (k8s-runner)
        uses: ./.github/actions/setup-rust-k8s
        with:
          sccache-size: '50G'

      - name: Build healer binary
        uses: ./.github/actions/rust-build
        with:
          package: healer
          binary: healer
          output-path: healer
          use-sccache: 'true'

      - name: Copy prompts to Docker context
        run: cp -r crates/healer/prompts prompts

      - name: Get version info
        id: version
        run: |
          VERSION=$(cargo metadata --manifest-path crates/healer/Cargo.toml --no-deps --format-version 1 | jq -r '.packages[] | select(.name == "healer") | .version')
          SHORT_SHA=$(git rev-parse --short HEAD)
          echo "version=$VERSION" >> "$GITHUB_OUTPUT"
          echo "short-sha=$SHORT_SHA" >> "$GITHUB_OUTPUT"

      - name: Build and push Docker image
        uses: ./.github/actions/docker-build-push
        with:
          image-name: healer
          context: .
          dockerfile: ./infra/images/healer/Dockerfile
          version: ${{ steps.version.outputs.version }}
          short-sha: ${{ steps.version.outputs.short-sha }}
          github-token: ${{ secrets.GITHUB_TOKEN }}<|MERGE_RESOLUTION|>--- conflicted
+++ resolved
@@ -110,12 +110,9 @@
     steps:
       - uses: actions/checkout@v4
 
-<<<<<<< HEAD
       - name: Setup Rust (k8s-runner)
         uses: ./.github/actions/setup-rust-k8s
 
-=======
->>>>>>> 9548b26c
       - name: Run security audit
         run: |
           cargo install cargo-audit --version 0.21.2 2>/dev/null || true
