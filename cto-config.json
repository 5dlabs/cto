{
  "version": "1.0",
  "defaults": {
    "docs": {
      "model": "claude-opus-4-1-20250805",
      "githubApp": "5DLabs-Morgan",
      "includeCodebase": false,
      "sourceBranch": "main"
    },
    "code": {
      "model": "gpt-5-codex",
      "githubApp": "5DLabs-Rex",
      "continueSession": false,
      "workingDirectory": ".",
      "overwriteMemory": false,
      "repository": "5dlabs/cto",
      "docsRepository": "5dlabs/cto",
      "docsProjectDirectory": "docs",
      "service": "cto",
      "cli": "codex",
      "maxRetries": 10
    },
    "intake": {
      "githubApp": "5DLabs-Morgan",
      "primary": {
        "model": "opus",
        "provider": "claude-code"
      },
      "research": {
        "model": "opus",
        "provider": "claude-code"
      },
      "fallback": {
        "model": "gpt-5",
        "provider": "openai"
      }
    },
    "play": {
      "model": "claude-sonnet-4-20250514",
      "cli": "claude",
      "implementationAgent": "5DLabs-Rex",
      "qualityAgent": "5DLabs-Cleo",
      "testingAgent": "5DLabs-Tess",
      "repository": "5dlabs/cto",
      "service": "cli-agnostic-platform",
      "docsRepository": "5dlabs/cto",
      "docsProjectDirectory": "cli-agnostic-platform",
      "workingDirectory": "cli-agnostic-platform",
      "maxRetries": 10,
      "implementationMaxRetries": 10,
      "qualityMaxRetries": 5,
      "testingMaxRetries": 5
    },
    "docs_ingest": {
      "model": "claude-sonnet-4-20250514",
      "docServerUrl": "http://doc-server-agent-docs-server.mcp.svc.cluster.local:80"
    }
  },
  "agents": {
    "morgan": {
      "githubApp": "5DLabs-Morgan",
      "cli": "claude",
      "model": "claude-sonnet-4-20250514",
      "tools": {
        "remote": [
          "brave_search_brave_web_search",
          "context7_get_library_docs",
          "agent_docs_rust_query",
          "agent_docs_codex_query",
          "agent_docs_cursor_query",
          "agent_docs_opencode_query",
          "agent_docs_gemini_query",
          "agent_docs_grok_query",
          "agent_docs_qwen_query",
          "agent_docs_openhands_query"
        ],
        "localServers": {}
      }
    },
    "rex": {
      "githubApp": "5DLabs-Rex",
<<<<<<< HEAD
      "cli": "factory",
      "model": "MODEL_PLACEHOLDER_1",
      "modelRotation": {
        "enabled": true,
        "models": [
          "MODEL_PLACEHOLDER_1",
          "MODEL_PLACEHOLDER_2",
          "MODEL_PLACEHOLDER_3"
=======
      "cli": "codex",
      "model": "gpt-5-codex",
      "modelRotation": {
        "enabled": true,
        "models": [
          "gpt-5-codex",
          "gpt-5-codex-preview",
          "claude-sonnet-4-20250514"
>>>>>>> bb458a94
        ]
      },
      "tools": {
        "remote": [
          "brave_search_brave_web_search",
          "context7_get_library_docs",
          "agent_docs_rust_query",
          "agent_docs_codex_query",
          "agent_docs_cursor_query",
          "agent_docs_opencode_query",
          "agent_docs_gemini_query",
          "agent_docs_grok_query",
          "agent_docs_qwen_query",
          "agent_docs_openhands_query"
        ],
        "localServers": {}
      }
    },
    "cleo": {
      "githubApp": "5DLabs-Cleo",
<<<<<<< HEAD
      "cli": "cursor",
      "model": "MODEL_PLACEHOLDER_1",
      "modelRotation": {
        "enabled": true,
        "models": [
          "MODEL_PLACEHOLDER_1",
          "MODEL_PLACEHOLDER_2",
          "MODEL_PLACEHOLDER_3"
=======
      "cli": "claude",
      "model": "claude-sonnet-4-20250514",
      "modelRotation": {
        "enabled": true,
        "models": [
          "claude-sonnet-4-20250514",
          "claude-opus-4-1-20250805",
          "claude-haiku-4-20250514"
>>>>>>> bb458a94
        ]
      },
      "tools": {
        "remote": [
          "brave_search_brave_web_search",
          "context7_get_library_docs",
          "agent_docs_rust_query",
          "agent_docs_codex_query",
          "agent_docs_cursor_query",
          "agent_docs_opencode_query",
          "agent_docs_gemini_query",
          "agent_docs_grok_query",
          "agent_docs_qwen_query",
          "agent_docs_openhands_query"
        ],
        "localServers": {}
      }
    },
    "tess": {
      "githubApp": "5DLabs-Tess",
<<<<<<< HEAD
      "cli": "codex",
      "model": "MODEL_PLACEHOLDER_1",
      "modelRotation": {
        "enabled": true,
        "models": [
          "MODEL_PLACEHOLDER_1",
          "MODEL_PLACEHOLDER_2",
          "MODEL_PLACEHOLDER_3"
=======
      "cli": "claude",
      "model": "claude-sonnet-4-20250514",
      "modelRotation": {
        "enabled": true,
        "models": [
          "claude-sonnet-4-20250514",
          "claude-opus-4-1-20250805"
>>>>>>> bb458a94
        ]
      },
      "tools": {
        "remote": [
          "brave_search_brave_web_search",
          "context7_get_library_docs",
          "agent_docs_rust_query",
          "agent_docs_codex_query",
          "agent_docs_cursor_query",
          "agent_docs_opencode_query",
          "agent_docs_gemini_query",
          "agent_docs_grok_query",
          "agent_docs_qwen_query",
          "agent_docs_openhands_query"
        ],
        "localServers": {}
      }
    },
    "blaze": {
      "githubApp": "5DLabs-Blaze",
      "cli": "codex",
      "model": "gpt-5-codex",
      "tools": {
        "remote": [
          "brave_search_brave_web_search",
          "context7_get_library_docs",
          "agent_docs_codex_query",
          "agent_docs_cursor_query",
          "agent_docs_opencode_query",
          "agent_docs_gemini_query",
          "agent_docs_grok_query",
          "agent_docs_qwen_query",
          "agent_docs_openhands_query"
        ],
        "localServers": {}
      }
    },
    "cipher": {
      "githubApp": "5DLabs-Cipher",
      "cli": "codex",
      "model": "gpt-5-codex",
      "tools": {
        "remote": [
          "brave_search_brave_web_search",
          "context7_get_library_docs",
          "agent_docs_rust_query",
          "agent_docs_codex_query",
          "agent_docs_cursor_query",
          "agent_docs_opencode_query",
          "agent_docs_gemini_query",
          "agent_docs_grok_query",
          "agent_docs_qwen_query",
          "agent_docs_openhands_query"
        ],
        "localServers": {}
      }
    }
  }
}<|MERGE_RESOLUTION|>--- conflicted
+++ resolved
@@ -79,16 +79,6 @@
     },
     "rex": {
       "githubApp": "5DLabs-Rex",
-<<<<<<< HEAD
-      "cli": "factory",
-      "model": "MODEL_PLACEHOLDER_1",
-      "modelRotation": {
-        "enabled": true,
-        "models": [
-          "MODEL_PLACEHOLDER_1",
-          "MODEL_PLACEHOLDER_2",
-          "MODEL_PLACEHOLDER_3"
-=======
       "cli": "codex",
       "model": "gpt-5-codex",
       "modelRotation": {
@@ -97,7 +87,6 @@
           "gpt-5-codex",
           "gpt-5-codex-preview",
           "claude-sonnet-4-20250514"
->>>>>>> bb458a94
         ]
       },
       "tools": {
@@ -118,16 +107,6 @@
     },
     "cleo": {
       "githubApp": "5DLabs-Cleo",
-<<<<<<< HEAD
-      "cli": "cursor",
-      "model": "MODEL_PLACEHOLDER_1",
-      "modelRotation": {
-        "enabled": true,
-        "models": [
-          "MODEL_PLACEHOLDER_1",
-          "MODEL_PLACEHOLDER_2",
-          "MODEL_PLACEHOLDER_3"
-=======
       "cli": "claude",
       "model": "claude-sonnet-4-20250514",
       "modelRotation": {
@@ -136,7 +115,6 @@
           "claude-sonnet-4-20250514",
           "claude-opus-4-1-20250805",
           "claude-haiku-4-20250514"
->>>>>>> bb458a94
         ]
       },
       "tools": {
@@ -157,16 +135,6 @@
     },
     "tess": {
       "githubApp": "5DLabs-Tess",
-<<<<<<< HEAD
-      "cli": "codex",
-      "model": "MODEL_PLACEHOLDER_1",
-      "modelRotation": {
-        "enabled": true,
-        "models": [
-          "MODEL_PLACEHOLDER_1",
-          "MODEL_PLACEHOLDER_2",
-          "MODEL_PLACEHOLDER_3"
-=======
       "cli": "claude",
       "model": "claude-sonnet-4-20250514",
       "modelRotation": {
@@ -174,7 +142,6 @@
         "models": [
           "claude-sonnet-4-20250514",
           "claude-opus-4-1-20250805"
->>>>>>> bb458a94
         ]
       },
       "tools": {
