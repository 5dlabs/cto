#!/bin/sh
# Claude Heal Remediation - Rex
# Executes remediation tasks identified by the heal monitoring system
# Spawned via CodeRun CRD when heal detects issues requiring intervention
#
# IMPORTANT: This template does NOT use the docs workflow.
# Issue context comes from heal-generated files on the shared PVC.
# Completion is verified against acceptance criteria with retry loop.

set -e

echo '════════════════════════════════════════════════════════════════'
echo '║             REX HEAL REMEDIATION (CLAUDE) STARTING           ║'
echo '════════════════════════════════════════════════════════════════'

# ============================================================================
# DOCKER SIDECAR MANAGEMENT
# ============================================================================
{{#if enable_docker}}
# Docker is enabled - wait for daemon and set up cleanup

wait_for_docker() {
  echo "🐳 Waiting for Docker daemon..."
  for i in 1 2 3 4 5 6 7 8 9 10 11 12 13 14 15; do
    if docker info >/dev/null 2>&1; then
      echo "✅ Docker daemon ready"
      return 0
    fi
    echo "   Waiting... ($i/15)"
    sleep 2
  done
  echo "⚠️ Docker daemon not available after 30s (continuing anyway)"
  return 1
}

stop_docker_sidecar() {
  if [ ! -S /var/run/docker.sock ]; then
    return
  fi

  echo "🛑 Stopping Docker sidecar"

  if command -v pkill >/dev/null 2>&1; then
    pkill dockerd >/dev/null 2>&1 || true
    sleep 1
    if pidof dockerd >/dev/null 2>&1; then
      pkill -9 dockerd >/dev/null 2>&1 || true
    fi
    if pidof docker-init >/dev/null 2>&1; then
      pkill docker-init >/dev/null 2>&1 || true
    fi
  elif command -v killall >/dev/null 2>&1; then
    killall dockerd >/dev/null 2>&1 || true
  else
    PID=$(pidof dockerd 2>/dev/null || true)
    if [ -n "$PID" ]; then
      kill "$PID" >/dev/null 2>&1 || true
    fi
    PID_INIT=$(pidof docker-init 2>/dev/null || true)
    if [ -n "$PID_INIT" ]; then
      kill "$PID_INIT" >/dev/null 2>&1 || true
    fi
  fi

  for _ in 1 2 3 4 5; do
    if ! pidof dockerd >/dev/null 2>&1 && ! pidof docker-init >/dev/null 2>&1; then
      echo "✅ Docker sidecar stopped"
      return
    fi
    sleep 1
  done

  REMAINING_DOCKER=$(pidof dockerd 2>/dev/null || true)
  REMAINING_INIT=$(pidof docker-init 2>/dev/null || true)
  echo "⚠️ Docker sidecar still running (dockerd: ${REMAINING_DOCKER:-none}, docker-init: ${REMAINING_INIT:-none})"
}

# Set up EXIT trap to ensure Docker sidecar cleanup
trap 'stop_docker_sidecar || true' EXIT

# Wait for Docker daemon to be ready
wait_for_docker || true
echo "🐳 Docker enabled: You can use 'docker pull', 'docker run', etc. for image debugging"
{{else}}
echo "🐳 Docker disabled: Set enableDocker: true in heal-config.json to enable image debugging"
{{/if}}
echo "🎯 Agent: {{github_app}}"
echo "📋 Task ID: {{task_id}}"
echo "🔧 Alert Type: ${ALERT_TYPE:-unknown}"
echo "📂 Repository: {{repository_url}}"
echo "🌳 CodeRun: ${CODERUN_NAME:-unknown}"
if [ -n "${HEAL_ISSUE_NUMBER}" ]; then
    echo "🔗 GitHub Issue: #${HEAL_ISSUE_NUMBER}"
fi

# ============================================================================
# CONFIGURATION
# ============================================================================
# No max iterations - iterate until acceptance criteria met
COMPLETION_TIMEOUT=${HEAL_COMPLETION_TIMEOUT:-60}

# Derive repo name and path from repository URL
REPO_NAME=$(basename "{{repository_url}}" .git | tr '/' '-')
REPO_PATH="/workspace/${REPO_NAME}"
export REPO_PATH

# Export worktree path for agent instructions
export WORKTREE_PATH="/workspace/worktrees/${CODERUN_NAME}"
echo "📁 Worktree: ${WORKTREE_PATH}"

# Create worktrees directory if needed
mkdir -p /workspace/worktrees

# ============================================================================
# WORKSPACE CLEANUP (PVC persists between runs)
# ============================================================================
echo ""
echo "═══ WORKSPACE CLEANUP ═══"

# Configure git safe.directory to avoid "dubious ownership" errors on shared PVC
# This is needed because the PVC may have been created by a different user/pod
git config --global --add safe.directory '*' 2>/dev/null || true
echo "✓ Git safe.directory configured"

# Clean up stale worktrees from previous runs
if [ -d "/workspace/worktrees" ]; then
    echo "🧹 Cleaning stale worktrees..."
    WORKTREE_COUNT=$(find /workspace/worktrees -maxdepth 1 -type d 2>/dev/null | wc -l)
    if [ "$WORKTREE_COUNT" -gt 1 ]; then
        # Remove worktrees older than 24 hours (exclude current)
        find /workspace/worktrees -maxdepth 1 -type d -mmin +1440 -not -name "$(basename ${WORKTREE_PATH})" 2>/dev/null | while read -r old_wt; do
            if [ -d "$old_wt" ] && [ "$old_wt" != "/workspace/worktrees" ]; then
                echo "   Removing stale worktree: $old_wt"
                rm -rf "$old_wt" 2>/dev/null || true
            fi
        done
    fi
    echo "✓ Worktree cleanup complete"
fi

# Clean up stale git lock files
find /workspace -name "*.lock" -type f -mmin +30 2>/dev/null | while read -r lockfile; do
    echo "   Removing stale lock: $lockfile"
    rm -f "$lockfile" 2>/dev/null || true
done

# Clean up archived issues older than 7 days
if [ -d "/workspace/archived" ]; then
    echo "🧹 Cleaning old archived issues..."
    find /workspace/archived -maxdepth 1 -type d -mtime +7 2>/dev/null | while read -r old_archive; do
        if [ -d "$old_archive" ] && [ "$old_archive" != "/workspace/archived" ]; then
            echo "   Removing old archive: $old_archive"
            rm -rf "$old_archive" 2>/dev/null || true
        fi
    done
    echo "✓ Archive cleanup complete"
fi

# ============================================================================
# REPOSITORY PRE-STAGING (Optimization: reset instead of clone)
# ============================================================================
echo ""
echo "═══ REPOSITORY PRE-STAGING ═══"
echo "📦 Repository: {{repository_url}}"
echo "📂 Local path: ${REPO_PATH}"

if [ -d "${REPO_PATH}/.git" ]; then
    echo "✓ Repository exists, syncing with origin/main..."
    cd "${REPO_PATH}"
    
    # Ensure safe.directory is set for this specific repo
    git config --global --add safe.directory "${REPO_PATH}" 2>/dev/null || true
    
    # Clean up any stale worktrees registered in git
    git worktree prune 2>/dev/null || true
    
    # Fetch latest (shallow to save bandwidth)
    git fetch --depth 1 origin main 2>/dev/null || git fetch origin main
    
    # Clean any uncommitted changes and reset to origin/main
    git reset --hard origin/main
    git clean -fd
    
    echo "✓ Repository synced to $(git rev-parse --short HEAD)"
else
    echo "📥 Repository not found, cloning (shallow)..."
    # Derive clone URL - append .git only if not already present
    CLONE_URL="{{repository_url}}"
    if ! echo "${CLONE_URL}" | grep -q "\.git$"; then
        CLONE_URL="${CLONE_URL}.git"
    fi
    git clone --depth 1 "${CLONE_URL}" "${REPO_PATH}"
    cd "${REPO_PATH}"
    
    # Configure safe.directory for the newly cloned repo
    git config --global --add safe.directory "${REPO_PATH}" 2>/dev/null || true
    
    echo "✓ Repository cloned to $(git rev-parse --short HEAD)"
fi

# Ensure worktrees can be created from this repo
git config core.bare false 2>/dev/null || true
echo "✓ Repository ready at ${REPO_PATH}"

# ============================================================================
# VERIFY HEAL CONTEXT FILES
# ============================================================================
# Note: Heal server mounts PVC at /workspace/watch, but remediation pods mount at /workspace
# So files that heal creates at /workspace/watch/issues/... appear at /workspace/issues/... here
PROMPT_FILE="${HEAL_PROMPT_FILE:-/workspace/issues/issue-${HEAL_ISSUE_NUMBER:-unknown}/prompt.md}"
LOG_FILE="${HEAL_LOG_FILE:-/workspace/logs/${ALERT_TYPE:-A7}-*.log}"

# Determine acceptance file path - handle legacy mode gracefully
if [ -n "${HEAL_ACCEPTANCE_FILE}" ]; then
    ACCEPTANCE_FILE="${HEAL_ACCEPTANCE_FILE}"
    LEGACY_MODE="false"
elif [ -n "${HEAL_ISSUE_DIR}" ]; then
    ACCEPTANCE_FILE="${HEAL_ISSUE_DIR}/acceptance-criteria.md"
    LEGACY_MODE="false"
elif [ -n "${HEAL_ISSUE_NUMBER}" ]; then
    ACCEPTANCE_FILE="/workspace/issues/issue-${HEAL_ISSUE_NUMBER}/acceptance-criteria.md"
    LEGACY_MODE="false"
else
    # Legacy mode - no issue number, acceptance criteria may not exist
    ACCEPTANCE_FILE=""
    LEGACY_MODE="true"
fi

echo ""
echo "═══ HEAL CONTEXT FILES ═══"
echo "📄 Prompt file: ${PROMPT_FILE}"
echo "📋 Log pattern: ${LOG_FILE}"
if [ "${LEGACY_MODE}" = "true" ]; then
    echo "⚠️  Legacy mode: No acceptance criteria (--issue-file used instead of --issue-number)"
else
    echo "✅ Acceptance: ${ACCEPTANCE_FILE}"
fi

if [ -f "${PROMPT_FILE}" ]; then
    echo "   ✓ Prompt file exists"
else
    echo "   ⚠️  Prompt file not found at ${PROMPT_FILE}"
    echo "   Checking /workspace/issues/..."
    ls -la /workspace/issues/ 2>/dev/null || echo "   No issues directory"
    echo "   Checking /workspace/alerts/..."
    ls -la /workspace/alerts/ 2>/dev/null || echo "   No alerts directory"
fi

# Find latest matching log file (|| true prevents glob expansion errors)
LATEST_LOG=$(ls -t ${LOG_FILE} 2>/dev/null | head -1 || true)
if [ -n "${LATEST_LOG}" ]; then
    echo "   ✓ Log file: ${LATEST_LOG}"
    export HEAL_LOG_FILE="${LATEST_LOG}"
else
    echo "   ⚠️  No log files matching ${LOG_FILE}"
fi

if [ -f "${ACCEPTANCE_FILE}" ]; then
    echo "   ✓ Acceptance criteria exists"
else
    echo "   ⚠️  No acceptance criteria at ${ACCEPTANCE_FILE}"
fi

# Source common utilities if available
if [ -f /workspace/scripts/lib/common.sh ]; then
    . /workspace/scripts/lib/common.sh
fi

# ============================================================================
# VALIDATE AGENT PROMPT FILE
# ============================================================================
AGENT_PROMPT="/task-files/CLAUDE.md"
if [ ! -f "${AGENT_PROMPT}" ]; then
    echo "❌ Agent prompt file not found: ${AGENT_PROMPT}"
    echo "   This file should be generated by the controller from templates."
    echo "   Check CodeRun spec and controller logs for errors."
    exit 1
fi
echo "✅ Agent prompt file exists: ${AGENT_PROMPT}"

# ============================================================================
# MCP CONFIGURATION SETUP
# ============================================================================
echo ""
echo "═══ MCP CONFIGURATION SETUP ═══"

# Define Claude working directory
CLAUDE_WORK_DIR="${REPO_PATH}"

# Copy MCP configuration from ConfigMap to project root (project scope)
if [ -f "/task-files/mcp.json" ]; then
    cp /task-files/mcp.json "$CLAUDE_WORK_DIR/.mcp.json"
    echo "✓ Copied mcp.json to ${CLAUDE_WORK_DIR}/.mcp.json (project scope)"
else
    echo "⚠️  mcp.json template not found in /task-files"
    echo "   Checking for fallback at /task-files/heal_mcp.json.hbs..."
    if [ -f "/task-files/heal_mcp.json" ]; then
        cp /task-files/heal_mcp.json "$CLAUDE_WORK_DIR/.mcp.json"
        echo "✓ Copied heal_mcp.json to ${CLAUDE_WORK_DIR}/.mcp.json"
    fi
fi

# Also copy to workspace root for some CLIs that look there
if [ -f "$CLAUDE_WORK_DIR/.mcp.json" ] && [ "$CLAUDE_WORK_DIR" != "/workspace" ]; then
    cp "$CLAUDE_WORK_DIR/.mcp.json" /workspace/.mcp.json 2>/dev/null || true
    echo "✓ Also copied to /workspace/.mcp.json"
fi

# Debug: show MCP config
if [ -f "$CLAUDE_WORK_DIR/.mcp.json" ]; then
    echo "📋 MCP configuration:"
    cat "$CLAUDE_WORK_DIR/.mcp.json" | head -30
fi

# ============================================================================
# MCP TOOLS VALIDATION
# ============================================================================
echo ""
echo "═══ MCP TOOLS VALIDATION ═══"
echo "🔍 Checking MCP servers..."

if command -v claude >/dev/null 2>&1; then
    # Test MCP connection with the config
    if [ -f "$CLAUDE_WORK_DIR/.mcp.json" ]; then
        cd "$CLAUDE_WORK_DIR"
    fi
    MCP_LIST=$(claude mcp list 2>&1 || echo "FAILED")
    
    if echo "$MCP_LIST" | grep -q "Connected\|tools"; then
        echo "✅ MCP servers available:"
        echo "$MCP_LIST" | head -20
    else
        echo "⚠️  No MCP servers connected (proceeding anyway)"
        echo "   Output: $MCP_LIST"
    fi
else
    echo "⚠️  Claude CLI not found - MCP validation skipped"
fi

# List configured remote tools from heal config
echo ""
echo "📋 Configured remote tools (via toolman):"
echo "   - mcp_tools_github_*"
echo "   - mcp_tools_kubernetes_*"
echo "   - mcp_tools_argocd_*"
echo "   - mcp_tools_cto_*"
echo "   - mcp_tools_context7_*"
echo "   - mcp_tools_firecrawl_*"
echo "   - mcp_tools_grafana_*"

# ============================================================================
# COMPLETION PROBE LOOP
# ============================================================================
ATTEMPT=1
SUCCESS=0
COMPLETION_LAST_MESSAGE="/tmp/heal-completion-last.txt"
COMPLETION_LOG="/tmp/heal-completion.log"

echo ""
echo "═══ STARTING REMEDIATION (iterating until acceptance criteria met) ═══"

while [ $SUCCESS -eq 0 ]; do
    echo ""
    echo "════════════════════════════════════════════════════════════════"
    echo "║ ITERATION ${ATTEMPT}                                                ║"
    echo "════════════════════════════════════════════════════════════════"

    # Build the prompt content for this iteration
    PROMPT_CONTENT=$(cat "${AGENT_PROMPT}")

    # Add iteration context if not first attempt
    if [ $ATTEMPT -gt 1 ] && [ -f "${COMPLETION_LAST_MESSAGE}" ]; then
        LAST_REASON=$(cat "${COMPLETION_LAST_MESSAGE}" 2>/dev/null || echo "")
        if [ -n "${LAST_REASON}" ]; then
            PROMPT_CONTENT="${PROMPT_CONTENT}

🔁 **ITERATION ${ATTEMPT} - Previous attempt incomplete**

The previous completion probe indicated these items remain:
${LAST_REASON}

Focus on addressing the above items before re-checking acceptance criteria."
        fi
    fi

    # Run Claude with the remediation prompt
    echo "🚀 Running Claude remediation agent..."
    
    # Build Claude command with MCP config if available
    # Using stream-json with --include-partial-messages for real-time streaming output
    # Output is piped through jq to extract human-readable text
    CLAUDE_CMD="claude -p --dangerously-skip-permissions --model {{model}} --output-format stream-json --include-partial-messages --verbose"
    CLAUDE_CMD="$CLAUDE_CMD --allowedTools Bash(git:*),Bash(gh:*),Bash(cargo:*),Bash(kubectl:*),Bash(cat:*),Bash(ls:*),Read,Write,Edit,mcp__*"
    
    # Add MCP configuration if available
    if [ -f "${CLAUDE_WORK_DIR}/.mcp.json" ]; then
        echo "✓ Adding MCP configuration from ${CLAUDE_WORK_DIR}/.mcp.json"
        CLAUDE_CMD="$CLAUDE_CMD --mcp-config ${CLAUDE_WORK_DIR}/.mcp.json"
    elif [ -f "/workspace/.mcp.json" ]; then
        echo "✓ Adding MCP configuration from /workspace/.mcp.json"
        CLAUDE_CMD="$CLAUDE_CMD --mcp-config /workspace/.mcp.json"
    else
        echo "⚠️ No MCP configuration file found - MCP tools will not be available"
    fi
    
    echo ""
    echo "═══ RUNNING REMEDIATION AGENT ═══"
    echo "📋 Command: $CLAUDE_CMD [prompt piped via stdin]"
    echo ""
    
    set +e
    set -f  # Disable glob expansion to prevent mcp__* from being expanded
    
    # Stream Claude output and extract text content in real-time
    # Use named pipe (FIFO) for POSIX-compatible exit code capture while streaming
    CLAUDE_FIFO=$(mktemp -u)
    CLAUDE_EXIT_FILE=$(mktemp)
    mkfifo "$CLAUDE_FIFO"
    
    # Run Claude in background, capturing exit code to temp file
    {
        echo "${PROMPT_CONTENT}" | $CLAUDE_CMD 2>&1
        echo $? > "$CLAUDE_EXIT_FILE"
    } > "$CLAUDE_FIFO" &
    CLAUDE_BG_PID=$!
    
    # The jq filter extracts assistant messages, tool calls, and results
    while IFS= read -r line; do
        # Try to parse as JSON and extract relevant content
        if echo "$line" | jq -e . >/dev/null 2>&1; then
            # Extract text from assistant messages
            TEXT=$(echo "$line" | jq -r '
                if .type == "assistant" then
                    (.message.content[]? | select(.type == "text") | .text) // empty
                elif .type == "content_block_delta" then
                    .delta.text // empty
                elif .type == "tool_use" then
                    "🔧 Tool: " + (.name // "unknown")
                elif .type == "tool_result" then
                    "📋 Result: " + ((.content // "done") | tostring | .[0:200])
                else
                    empty
                end
            ' 2>/dev/null)
            if [ -n "$TEXT" ]; then
                printf '%s\n' "$TEXT"
            fi
        else
            # Not JSON, print as-is (verbose output, errors, etc.)
            printf '%s\n' "$line"
        fi
    done < "$CLAUDE_FIFO"
    
    # Wait for background process and retrieve exit code
    wait $CLAUDE_BG_PID 2>/dev/null || true
    AGENT_EXIT=$(cat "$CLAUDE_EXIT_FILE" 2>/dev/null || echo "1")
<<<<<<< HEAD
    # Handle empty file case (mktemp creates empty file; if process dies before writing $?, cat succeeds but outputs nothing)
    AGENT_EXIT="${AGENT_EXIT:-1}"
=======
>>>>>>> 81696a9c
    rm -f "$CLAUDE_FIFO" "$CLAUDE_EXIT_FILE"
    
    set +f  # Re-enable glob expansion
    set -e

    echo ""
    echo "🧭 Agent exited with code: ${AGENT_EXIT}"

    # ========================================================================
    # MERGE CONFLICT & CI CHECK - Handle PR issues before completion probe
    # ========================================================================
    echo ""
    echo "════════════════════════════════════════════════════════════════"
    echo "║ CHECKING PR STATUS & MERGE CONFLICTS                         ║"
    echo "════════════════════════════════════════════════════════════════"

    # Check if we have an open PR
    cd "${WORKTREE_PATH}" 2>/dev/null || cd "${REPO_PATH}" || true
    PR_NUMBER=$(gh pr view --json number -q '.number' 2>/dev/null || echo "")
    
    if [ -n "${PR_NUMBER}" ]; then
        echo "📋 Found PR #${PR_NUMBER}"
        
        # Check for merge conflicts
        MERGEABLE=$(gh pr view ${PR_NUMBER} --json mergeable -q '.mergeable' 2>/dev/null || echo "")
        if [ "${MERGEABLE}" = "CONFLICTING" ]; then
            echo "⚠️ Merge conflict detected - rebasing on main..."
            git fetch origin main
            if git rebase origin/main; then
                git push origin HEAD --force-with-lease
                echo "✅ Rebased and pushed successfully"
            else
                echo "❌ Rebase failed - conflicts need manual resolution"
                git rebase --abort 2>/dev/null || true
                # Store reason for next iteration
                echo "Merge conflict with main branch - need to resolve conflicts" > "${COMPLETION_LAST_MESSAGE}"
            fi
            sleep 10  # Give GitHub time to process
        fi
        
        # Check CI status and wait if pending
        echo "🔍 Checking CI status..."
        CI_ATTEMPTS=0
        MAX_CI_WAIT=20  # Max 20 iterations of 30s = 10 minutes wait
        while [ $CI_ATTEMPTS -lt $MAX_CI_WAIT ]; do
            CI_STATUS=$(gh pr checks ${PR_NUMBER} --json state -q '.[].state' 2>/dev/null | sort -u || echo "")
            
            if echo "${CI_STATUS}" | grep -q "FAILURE"; then
                echo "❌ CI failed - agent should fix in next iteration"
                break
            elif echo "${CI_STATUS}" | grep -q "PENDING"; then
                echo "⏳ CI still running... (${CI_ATTEMPTS}/${MAX_CI_WAIT})"
                sleep 30
                CI_ATTEMPTS=$((CI_ATTEMPTS + 1))
            else
                echo "✅ CI checks passed or no checks running"
                break
            fi
        done
        
        # Check if already merged
        MERGED=$(gh pr view ${PR_NUMBER} --json merged -q '.merged' 2>/dev/null || echo "false")
        if [ "${MERGED}" = "true" ]; then
            echo "✅ PR already merged!"
        fi
    else
        echo "📝 No PR found yet - agent may create one in next iteration"
    fi

    # ========================================================================
    # COMPLETION PROBE - Check acceptance criteria
    # ========================================================================
    echo ""
    echo "════════════════════════════════════════════════════════════════"
    echo "║ COMPLETION PROBE - Checking Acceptance Criteria              ║"
    echo "════════════════════════════════════════════════════════════════"

    # Build completion probe prompt
    if [ -n "${ACCEPTANCE_FILE}" ] && [ -f "${ACCEPTANCE_FILE}" ]; then
        ACCEPTANCE_CONTENT=$(cat "${ACCEPTANCE_FILE}")
    elif [ "${LEGACY_MODE}" = "true" ]; then
        ACCEPTANCE_CONTENT="**Legacy Mode** - No formal acceptance criteria available.

Use basic health checks:
- [ ] Fix has been deployed (PR merged)
- [ ] ArgoCD sync successful
- [ ] Target pod running without errors
- [ ] No new alerts for this issue type"
    else
        ACCEPTANCE_CONTENT="No acceptance criteria file found at: ${ACCEPTANCE_FILE}

Use basic health checks:
- [ ] Fix has been deployed (PR merged)
- [ ] ArgoCD sync successful
- [ ] Target pod running without errors
- [ ] No new alerts for this issue"
    fi

    COMPLETION_PROMPT="You are a completion probe for a heal remediation task.

## Acceptance Criteria
${ACCEPTANCE_CONTENT}

## Instructions
Review the current state and determine if ALL acceptance criteria are met.

Check:
1. Was a PR created and merged? (use: gh pr list --state merged --search 'fix heal')
2. Did ArgoCD sync successfully? (use: kubectl get application -n argocd)
3. Is the target pod running without errors? (use: kubectl get pods -n cto)
4. Are there any new errors in the logs?

Respond with ONLY:
- **yes** - if ALL criteria are satisfied
- **no** - if ANY criteria are NOT satisfied

If no, add:
REASON: [list the specific criteria that are not met]

Your response:"

    echo "📋 Running completion probe..."
    set +e
    COMPLETION_OUTPUT=$(claude --dangerously-skip-permissions --model "{{model}}" -p "${COMPLETION_PROMPT}" 2>&1 | tee "${COMPLETION_LOG}")
    COMPLETION_EXIT=$?
    set -e

    echo "🧭 Completion probe response:"
    printf '%s\n' "${COMPLETION_OUTPUT}"

    # Extract yes/no from response (flexible pattern handles leading whitespace or markdown)
    COMPLETION_RESPONSE=$(printf '%s\n' "${COMPLETION_OUTPUT}" | tr -d '\r' | grep -Eio '\*\*(yes|no)\*\*|(^|[[:space:]])(yes|no)([[:space:]]|$)' | sed 's/\*//g; s/^[[:space:]]*//; s/[[:space:]]*$//' | head -n1 | tr '[:upper:]' '[:lower:]')

    if [ "${COMPLETION_RESPONSE}" = "yes" ]; then
        echo ""
        echo "✅ Completion probe confirmed: ALL acceptance criteria met!"
        SUCCESS=1
        break
    elif [ "${COMPLETION_RESPONSE}" = "no" ]; then
        # Extract reason for next iteration
        CURRENT_REASON=$(printf '%s\n' "${COMPLETION_OUTPUT}" | awk 'BEGIN{IGNORECASE=1}/^reason:/{sub(/^reason:[[:space:]]*/,"");flag=1} flag{print}')
        if [ -n "${CURRENT_REASON}" ]; then
            echo ""
            echo "⚠️ Completion probe found incomplete criteria:"
            echo "${CURRENT_REASON}"
            printf '%s\n' "${CURRENT_REASON}" > "${COMPLETION_LAST_MESSAGE}"
        else
            echo "⚠️ Completion probe reported 'no' without specific reason"
            echo "Task incomplete - review acceptance criteria" > "${COMPLETION_LAST_MESSAGE}"
        fi
    else
        echo "⚠️ Could not parse completion probe response: ${COMPLETION_RESPONSE:-<empty>}"
        echo "Treating as incomplete..."
        echo "Unable to verify completion" > "${COMPLETION_LAST_MESSAGE}"
    fi

    ATTEMPT=$((ATTEMPT + 1))
done

# ============================================================================
# FINAL STATUS
# ============================================================================
echo ""
echo "════════════════════════════════════════════════════════════════"
if [ $SUCCESS -eq 1 ]; then
    echo "║ ✅ REMEDIATION COMPLETE                                       ║"
    echo "════════════════════════════════════════════════════════════════"
    echo "Completed in ${ATTEMPT} attempt(s)"

    # Update and close GitHub issue if we have an issue number
    if [ -n "${HEAL_ISSUE_NUMBER}" ]; then
        echo "📝 Adding completion comment to issue #${HEAL_ISSUE_NUMBER}..."
        gh issue comment "${HEAL_ISSUE_NUMBER}" --repo 5dlabs/cto --body "✅ **Remediation Complete**

All acceptance criteria have been verified:
- PR merged to main
- ArgoCD sync successful
- Target system healthy

Completed by: ${CODERUN_NAME}
Attempts: ${ATTEMPT}" 2>/dev/null || echo "   (could not comment on issue)"

        echo "🔒 Closing issue #${HEAL_ISSUE_NUMBER}..."
        gh issue close "${HEAL_ISSUE_NUMBER}" --repo 5dlabs/cto --reason completed 2>/dev/null || echo "   (could not close issue)"
    fi

    # Clean up issue folder on PVC
    if [ -n "${HEAL_ISSUE_DIR}" ] && [ -d "${HEAL_ISSUE_DIR}" ]; then
        echo "🧹 Archiving issue folder: ${HEAL_ISSUE_DIR}"
        ARCHIVE_DIR="/workspace/archived/${HEAL_ISSUE_NUMBER:-unknown}"
        mkdir -p "$(dirname ${ARCHIVE_DIR})"
        mv "${HEAL_ISSUE_DIR}" "${ARCHIVE_DIR}" 2>/dev/null || echo "   (folder already moved or missing)"
    fi

    # Clean up worktree if it exists
    if [ -n "${WORKTREE_PATH}" ] && [ -d "${WORKTREE_PATH}" ]; then
        echo "🧹 Removing worktree: ${WORKTREE_PATH}"
        cd "${REPO_PATH:-/workspace/5dlabs-cto}" 2>/dev/null || true
        git worktree remove "${WORKTREE_PATH}" --force 2>/dev/null || rm -rf "${WORKTREE_PATH}" 2>/dev/null || true
    fi

    # Explicitly stop Docker sidecar before exiting
    {{#if enable_docker}}
    echo "🛑 Explicitly stopping Docker sidecar..."
    stop_docker_sidecar || true
    {{/if}}
    
    exit 0
else
    # This branch should not be reached since we iterate until success
    echo "║ ⚠️ REMEDIATION LOOP EXITED UNEXPECTEDLY                        ║"
    echo "════════════════════════════════════════════════════════════════"
    echo "Loop exited after ${ATTEMPT} iterations without success flag"

    # Update GitHub issue if we have an issue number
    if [ -n "${HEAL_ISSUE_NUMBER}" ]; then
        echo "📝 Adding status comment to issue #${HEAL_ISSUE_NUMBER}..."
        LAST_REASON=$(cat "${COMPLETION_LAST_MESSAGE}" 2>/dev/null || echo "Unknown")
        gh issue comment "${HEAL_ISSUE_NUMBER}" --repo 5dlabs/cto --body "⚠️ **Remediation Loop Exited**

Loop exited unexpectedly after ${ATTEMPT} iterations.

**Last known status:**
${LAST_REASON}

**Next steps:** Check agent logs for errors.

Agent: ${CODERUN_NAME}" 2>/dev/null || echo "   (could not comment on issue)"
    fi

    # Explicitly stop Docker sidecar before exiting
    {{#if enable_docker}}
    echo "🛑 Explicitly stopping Docker sidecar..."
    stop_docker_sidecar || true
    {{/if}}
    
    exit 1
fi<|MERGE_RESOLUTION|>--- conflicted
+++ resolved
@@ -454,11 +454,8 @@
     # Wait for background process and retrieve exit code
     wait $CLAUDE_BG_PID 2>/dev/null || true
     AGENT_EXIT=$(cat "$CLAUDE_EXIT_FILE" 2>/dev/null || echo "1")
-<<<<<<< HEAD
     # Handle empty file case (mktemp creates empty file; if process dies before writing $?, cat succeeds but outputs nothing)
     AGENT_EXIT="${AGENT_EXIT:-1}"
-=======
->>>>>>> 81696a9c
     rm -f "$CLAUDE_FIFO" "$CLAUDE_EXIT_FILE"
     
     set +f  # Re-enable glob expansion
